open Ast

(*

What semant does:

  1. undeclared identifiers (get a list of globals and locals for each function, check to make sure they are all declared at some poiont
  2. correct number of arguments in function call
  3. correct types of explicitly declared variables
  4. return types in the right place
  5. duplicate formal arguments
*)

type sprogram = sstmt list * bind list

and sfunc_decl = {
  styp : typ;
  sfname : string;
  sformals : bind list;
  slocals : bind list;
  sbody : sstmt
}

and sexp =
  | SBinop of sexpr * operator * sexpr (* (left sexpr, op, right sexpr) *)
  | SLit of literal (* literal *)
  | SVar of string (* see above *)
  | SUnop of uop * sexpr (* (uop, sexpr ) *)
  | SCall of sexpr * sexpr list * sstmt (* SVar or SCall, list of args, SFunc) *)
  | SMethod of sexpr * string * sexpr list (* not implemented *)
  | SField of sexpr * string (* not implemented *)
  | SList of sexpr list * typ (* (list of expressions, inferred type) *)
  | SNoexpr (* no expression *)
  | SListAccess of sexpr * sexpr (* not implemented *)
  | SListSlice of sexpr * sexpr * sexpr (* not implemented *)

and sexpr = sexp * typ

and sstmt = (* this can be refactored using Blocks, but I haven't quite figured it out yet *)
  | SFunc of sfunc_decl (* (name, return type), list of formals, list of locals, body) *)
  | SBlock of sstmt list (* block found in function body or for/else/if/while loop *)
  | SExpr of sexpr (* see above *)
  | SIf of sexpr * sstmt * sstmt (* condition, if, else *)
  | SFor of bind * sexpr * sstmt (* (variable, list, body (block)) *)
  | SWhile of sexpr * sstmt (* (condition, body (block)) *)
  | SReturn of sexpr (* return statement *)
  | SClass of bind * sstmt (* not implemented *)
  | SAsn of bind list * sexpr (* x : int = sexpr, (Bind(x, int), sexpr) *)
<<<<<<< HEAD
  | SPrint of sexpr
  | STransform of string * typ * typ 
=======
  | STransform of string * typ * typ 
  | SPrint of sexpr
>>>>>>> 2f421dbb
  | SNop

let concat_end delim = List.fold_left (fun a c -> a ^ delim ^ c) ""
let append_list v = List.map (fun c -> c ^ v)

let rec string_of_sexpr (e, t) = "(" ^ string_of_sexp e ^ ": " ^ string_of_typ t ^ ")"

and string_of_sbind = function
  | Bind(s, t) when t = Dyn -> s
  | Bind(s, t) -> s ^ ": " ^ string_of_typ t

and string_of_sexp = function
  | SBinop(e1, o, e2) -> string_of_sexpr e1 ^ " " ^ string_of_op o ^ " " ^ string_of_sexpr e2
  | SLit(l) -> string_of_lit l
  | SVar(str) -> str
  | SUnop(o, e) -> string_of_uop o ^ string_of_sexpr e
  | SCall(e, el, s) -> string_of_sexpr e ^ "(" ^ String.concat ", " (List.map string_of_sexpr el) ^ "):\n" ^ string_of_sstmt 0 s
  | SMethod(obj, m, el) -> string_of_sexpr obj ^ "." ^ m ^ "(" ^ String.concat ", " (List.map string_of_sexpr el) ^ ")"
  | SField(obj, s) -> string_of_sexpr obj ^ "." ^ s
  | SList(el, t) -> string_of_typ t ^ " list : " ^ String.concat ", " (List.map string_of_sexpr el)
  | SListAccess(e1, e2) -> string_of_sexpr e1 ^ "[" ^ string_of_sexpr e2 ^ "]"
  | SListSlice(e1, e2, e3) -> string_of_sexpr e1 ^ "[" ^ string_of_sexpr e2 ^ ":" ^ string_of_sexpr e3 ^ "]"
  | SNoexpr -> ""

and string_of_sstmt depth = function
  | SFunc({ styp; sfname; sformals; slocals; sbody }) -> "def " ^ sfname ^ "(" ^ String.concat ", " (List.map string_of_sbind sformals) ^ ") -> " ^ (string_of_typ styp) ^ ": [" ^ String.concat ", " (List.map string_of_sbind slocals) ^ "]\n" ^ string_of_sstmt depth sbody
  | SBlock(sl) -> concat_end (String.make (2 * depth) ' ') (append_list "\n" (List.map (string_of_sstmt (depth + 1)) sl))
  | SExpr(e) -> string_of_sexpr e
  | SIf(e, s1, s2) ->  "if " ^ string_of_sexpr e ^ ":\n" ^ string_of_sstmt depth s1 ^ (String.make (2 * (depth - 1)) ' ') ^ "else:\n" ^ string_of_sstmt depth s2
  | SFor(b, e, s) -> "for " ^ string_of_sbind b ^ " in " ^ string_of_sexpr e ^ ":\n" ^ string_of_sstmt depth s
  | SWhile(e, s) -> "while " ^ string_of_sexpr e ^ ":\n" ^ string_of_sstmt depth s
  | SReturn(e) -> "return " ^ string_of_sexpr e
  | SClass(b, s) -> "class " ^ string_of_sbind b ^ ":\n" ^ string_of_sstmt depth s
  | SAsn(bl, e) -> String.concat ", " (List.map string_of_sbind bl) ^ " = "  ^ string_of_sexpr e
<<<<<<< HEAD
  | SPrint(e) -> "print (" ^ string_of_sexpr e ^ ")"
  | STransform(s, t1, t2) -> "transform " ^ s ^ ": " ^ string_of_typ t1 ^ " -> " ^ string_of_typ t2
=======
  | STransform(s, t1, t2) -> "transform " ^ s ^ ": " ^ string_of_typ t1 ^ " -> " ^ string_of_typ t2
  | SPrint(e) -> "print(" ^ string_of_sexpr e ^ ")"
>>>>>>> 2f421dbb
  | SNop -> ""

and string_of_sprogram (sl, bl) = String.concat "\n" (List.map (string_of_sstmt 1) sl) ^ "\n\nGlobals: [" ^ String.concat " " (List.map string_of_sbind bl) ^ "]"

type flag = {
  noeval : bool;
  cond : bool;
  forloop : bool;
}<|MERGE_RESOLUTION|>--- conflicted
+++ resolved
@@ -46,13 +46,8 @@
   | SReturn of sexpr (* return statement *)
   | SClass of bind * sstmt (* not implemented *)
   | SAsn of bind list * sexpr (* x : int = sexpr, (Bind(x, int), sexpr) *)
-<<<<<<< HEAD
-  | SPrint of sexpr
-  | STransform of string * typ * typ 
-=======
   | STransform of string * typ * typ 
   | SPrint of sexpr
->>>>>>> 2f421dbb
   | SNop
 
 let concat_end delim = List.fold_left (fun a c -> a ^ delim ^ c) ""
@@ -87,13 +82,8 @@
   | SReturn(e) -> "return " ^ string_of_sexpr e
   | SClass(b, s) -> "class " ^ string_of_sbind b ^ ":\n" ^ string_of_sstmt depth s
   | SAsn(bl, e) -> String.concat ", " (List.map string_of_sbind bl) ^ " = "  ^ string_of_sexpr e
-<<<<<<< HEAD
-  | SPrint(e) -> "print (" ^ string_of_sexpr e ^ ")"
-  | STransform(s, t1, t2) -> "transform " ^ s ^ ": " ^ string_of_typ t1 ^ " -> " ^ string_of_typ t2
-=======
   | STransform(s, t1, t2) -> "transform " ^ s ^ ": " ^ string_of_typ t1 ^ " -> " ^ string_of_typ t2
   | SPrint(e) -> "print(" ^ string_of_sexpr e ^ ")"
->>>>>>> 2f421dbb
   | SNop -> ""
 
 and string_of_sprogram (sl, bl) = String.concat "\n" (List.map (string_of_sstmt 1) sl) ^ "\n\nGlobals: [" ^ String.concat " " (List.map string_of_sbind bl) ^ "]"
