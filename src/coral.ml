open Ast
open Sast
open Getopt (* package used to handle command line arguments *)
open Utilities
open Interpret

(* boolean flag used to handle debug flag from command line *)
let debug = ref 0

(* string containing path to input file *)
let fpath = ref ""

(* boolean flag used to check if program should be run by interpreter *)
let run = ref 0

(* function used to handle command line arguments *)
let specs =
[
  ( 'd', "debug", (incr debug), None);
  ( 'c', "check", None, ((atmost_once fpath (Error "ArgumentError: can only checked one file with -c flag."))));
  ( 'r', "run", (incr run), None);
]

(* this is a complicated function. it takes the lexed buffer, runs it through the tokenize parser in order to 
extract a list of tokens. once this list has been extracted, we iterate over it to check if the indentations 
are correct, and to insert Parser.INDENT and Parser.DEDENT tokens as desired. We also sanitize it using the 
above methods *)

let indent tokens base current =
    let rec aux curr s out stack = match s with
    | [] -> (curr, stack, List.rev out)
    | Parser.TAB :: t -> aux (curr + 1) t out stack;
    | Parser.COLON :: (Parser.EOL :: t) -> (Stack.push (curr + 1) stack; aux curr (Parser.EOL :: t) (Parser.INDENT :: (Parser.COLON :: out)) stack)
    | Parser.EOL :: t -> aux 0 t (Parser.SEP :: out) stack 
    | a :: t -> if Stack.top stack = curr then aux curr t (a::out) stack (* do nothing, continue with next character *)
      else if Stack.top stack > curr then let _ = Stack.pop stack in aux curr (a :: t) (Parser.DEDENT :: out) stack (* if dedented, pop off the stack and add a DEDENT token *)
      else if curr = (Stack.top stack) + 1 then let _ = Stack.push curr stack in aux curr (a :: t) (Parser.INDENT :: out) stack (* if indented by one, push onto the stack and add an indent token *)
      else raise (Failure "SSyntaxError: invalid indentation detected!"); (* else raise an error *)
  in aux current tokens [] base

(* search_env_opt: search the given environment variable for valid search paths 
and search these for files of the form path/name, return channel if exists, None otherwise *)

let search_env_opt env name = 
  if not (Filename.is_relative name) 
    then if Sys.file_exists name 
      then Some name 
      else None
  else let env_string = Sys.getenv_opt env in
    match env_string with
      | None -> if Sys.file_exists name then Some name else None
      | Some x -> let paths = String.split_on_char ':' x in
          let curr = List.find_opt (fun path -> Sys.file_exists (Filename.concat path name)) paths in
          match curr with
            | None -> if Sys.file_exists name then Some name else None
            | Some path -> Some (Filename.concat path name)

(* get_ast: loads the ast from a given path if possible, lexing and
parsing the file found at that path *)

let get_ast path = 
  let chan = open_in path
  in let base = Stack.create() in let _ = Stack.push 0 base in

  let rec read current stack = (* logic of the interpreter *)
    try let line = (input_line chan) ^ "\n" in (* add newline for parser, gets stripped by input_line *)
     let lexbuf = (Lexing.from_string line) in
     let temp = (Parser.tokenize Scanner.token) lexbuf in (* char buffer to token list *)
     let (curr, stack, formatted) = indent temp stack current in
     formatted @ (read curr stack)
   with End_of_file -> close_in chan; Array.make (Stack.length stack - 1) Parser.DEDENT |> Array.to_list
  in let formatted = ref (read 0 base) in
  let _ = if !debug = 1 then (Printf.printf "Lexer: ["; (List.iter (Printf.printf "%s ") (List.map print !formatted); print_endline "]\n")) in (* print debug messages *)

  let token lexbuf = (* hack I found online to convert lexbuf list to a map from lexbuf to Parser.token, needed for Ocamlyacc *)
  match !formatted with 
    | []     -> Parser.EOF 
    | h :: t -> formatted := t ; h in

  let program = Parser.program token (Lexing.from_string "") in program

let ast_from_path fname = 
  let path = search_env_opt "PATH" fname in
  let name = match path with
    | None -> raise (Failure ("FileNotFoundError: unable to open file " ^ fname)) 
    | Some x -> x
  in get_ast name

let fix_extension file = match Filename.check_suffix file ".cl" with
  | true -> file
  | false -> file ^ ".cl"

let replace_import li =
  let rec aux out = function
    | [] -> List.rev out
    | Import(name) :: t -> 
        let program = ast_from_path (fix_extension name) in
        aux ((List.rev program) @ out) t
    | Func(a, b, s1) :: t -> let updated = aux [] (from_block s1) in aux (Func(a, b, Block(updated)) :: out) t
    | Block(s1) :: t -> let updated = aux [] s1 in aux (Block(updated) :: out) t
    | If(a, s1, s2) :: t -> let u1 = aux [] (from_block s1) in let u2 = aux [] (from_block s2) in aux (If(a, Block(u1), Block(u2)) :: out) t
    | For(a, b, s1) :: t -> let updated = aux [] (from_block s1) in aux (For(a, b, Block(updated)) :: out) t
    | While(a, s1) :: t -> let updated = aux [] (from_block s1) in aux (While(a, Block(updated)) :: out) t
    | a :: t -> aux (a :: out) t 
  in aux [] li

let process_output_to_list = fun command -> 
  let chan = Unix.open_process_in command in
  let res = ref ([] : string list) in
  let rec process_otl_aux () =  
    let e = input_line chan in
    res := e::!res;
    process_otl_aux() in
  try process_otl_aux ()
  with End_of_file ->
    let stat = Unix.close_process_in chan in (List.rev !res,stat)

let cmd_to_list command =
  let (l, _) = process_output_to_list command in l

let rec strip_stmt = function
  | Type(x) | Print(x) -> Nop
  | If(a, b, c) -> If(a, strip_stmt b, strip_stmt c)
  | While(a, b) -> While(a, strip_stmt b)
  | For(a, b, c) -> For(a, b, strip_stmt c)
  | Block(x) -> Block(strip_print x)
  | _ as x -> x

and strip_print ast = List.rev (List.fold_left (fun acc x -> (strip_stmt x) :: acc) [] ast)

(* this is the main function loop for the interpreter. We lex the input from stdin,
convert it to a list of Parser.token, apply the appropriate indentation corrections,
check to make sure we are at 0 indentation level, print more dots otherwise, and then
compute the correct value and repeat *)

let rec from_console map smap past run = 
  try 
    Printf.printf ">>> "; flush stdout;
    let base = Stack.create() in let _ = Stack.push 0 base in

    let rec read current stack = (* logic of the interpreter *)
        let lexbuf = (Lexing.from_channel stdin) in
        let temp = (Parser.tokenize Scanner.token) lexbuf in (* char buffer to token list *)
        let (curr, stack, formatted) = indent temp stack current in 
        (* let _ = List.iter (Printf.printf "%s ") (List.map print formatted) in *)
        if Stack.top stack = 0 then formatted else
        (Printf.printf "... "; flush stdout;
        formatted @ (read curr stack))

    in let formatted = ref (read 0 base) in
    let _ = if !debug = 1 then (Printf.printf "Lexer: ["; (List.iter (Printf.printf "%s ") (List.map print !formatted); print_endline "]\n")) in (* print debug messages *)

    let token lexbuf = (* hack I found online to convert lexbuf list to a map from lexbuf to Parser.token, needed for Ocamlyacc *)
    match !formatted with 
      | []     -> Parser.EOF 
      | h :: t -> formatted := t ; h in

    let program = 
      if run then ((strip_print past) @ (Parser.program token (Lexing.from_string "")))
      else (Parser.program token (Lexing.from_string "")) in

    let program_with_imports = replace_import program in

    let (sast, smap') = (Semant.check smap [] [] { forloop = false; cond = false; noeval = false; } program_with_imports) in (* temporarily here to check validity of SAST *)
    let _ = if !debug = 1 then print_endline ("Parser: \n\n" ^ (string_of_sprogram sast)) in (* print debug messages *)
    
    if run then
      (let m = Codegen.translate sast in
      Llvm_analysis.assert_valid_module m;
      let oc = open_out "source.ll" in
      (* (Llvm.string_of_llmodule m); *)
      (* Printf.printf "%s\n" (Llvm.string_of_llmodule m); *)
      Printf.fprintf oc "%s\n" (Llvm.string_of_llmodule m); close_out oc;
      let output = cmd_to_list "./inter.sh source.ll" in
      List.iter print_endline output; flush stdout; from_console map smap program_with_imports run)

    else flush stdout; from_console map smap' [] false

    (* let m = Codegen.translate sast in *)
    (* Llvm_analysis.assert_valid_module m; *)
    (* print_string (Llvm.string_of_llmodule m) *)
    (* let (result, mymap) = main map 0.0 program *)
    (* flush stdout; loop map smap' *)

  with
<<<<<<< HEAD
    | Not_found -> Printf.printf "NotFoundError: unknown error\n"; from_console map smap past run
    | Parsing.Parse_error -> Printf.printf "SyntaxError: invalid syntax\n"; flush stdout; from_console map smap past run
    | Failure explanation -> Printf.printf "%s\n" explanation; flush stdout; from_console map smap past run
    | Runtime explanation -> Printf.printf "%s\n" explanation; flush stdout; from_console map smap past run
=======
    | Not_found -> Printf.printf "NotFoundError: unknown error!\n"; from_console map smap
    | Parsing.Parse_error -> Printf.printf "SyntaxError: invalid syntax\n"; flush stdout; from_console map smap
    | Failure explanation -> Printf.printf "%s\n" explanation; flush stdout; from_console map smap
    | Runtime explanation -> Printf.printf "%s\n" explanation; flush stdout; from_console map smap
>>>>>>> 99a92d76

(* this is the main function loop for the file parser. We lex the input from a given file,
convert it to a list of Parser.token, apply the appropriate indentation corrections,
dedent to the zero level as needed, and then compute the correct value *)

let rec from_file map smap fname run = (* todo combine with loop *)
  try
    let original_path = Sys.getcwd () in
    let program = Sys.chdir (Filename.dirname fname); ast_from_path (Filename.basename fname) in
    let program_with_imports = replace_import program in
    let (sast, smap') = (Semant.check smap [] [] { forloop = false; cond = false; noeval = false; } program_with_imports) in (* temporarily here to check validity of SAST *)
    let _ = if !debug = 1 then print_endline ("Parser: \n\n" ^ (string_of_sprogram sast)); flush stdout; in (* print debug messages *)
    
    if run then 
      let m = Codegen.translate sast in
      Llvm_analysis.assert_valid_module m;
      Sys.chdir original_path;
      let oc = open_out "source.ll" in
      let _ = Printf.fprintf oc "%s\n" (Llvm.string_of_llmodule m); close_out oc; in
      let output = cmd_to_list "./inter.sh source.ll" in
      List.iter print_endline output; flush stdout;

  with
    | Not_found -> Printf.printf "NotFoundError: unknown error!\n"; flush stdout
    | Parsing.Parse_error -> Printf.printf "ParseError: invalid syntax!\n"; flush stdout
    | Failure explanation -> Printf.printf "%s\n" explanation; flush stdout

(* main loop *)
let _ =
  parse_cmdline specs print_endline; (* parse command line arguments *)
  (* if !debug = 1 && !run = 1 then raise (Failure "CompilerError: cannot run file and view debug information at the same time. Use either -d or -r flags.") *)
  let emptymap = StringMap.empty in 
  let semptymap = StringMap.empty in
  if String.length !fpath = 0 then 
    (Printf.printf "Welcome to the Coral programming language!\n\n"; flush stdout; 
    try from_console emptymap semptymap [] ( !run = 1) with Scanner.Eof -> exit 0)
  else if !run = 1 then from_file emptymap semptymap !fpath true 
  else from_file emptymap semptymap !fpath false<|MERGE_RESOLUTION|>--- conflicted
+++ resolved
@@ -183,17 +183,11 @@
     (* flush stdout; loop map smap' *)
 
   with
-<<<<<<< HEAD
     | Not_found -> Printf.printf "NotFoundError: unknown error\n"; from_console map smap past run
     | Parsing.Parse_error -> Printf.printf "SyntaxError: invalid syntax\n"; flush stdout; from_console map smap past run
     | Failure explanation -> Printf.printf "%s\n" explanation; flush stdout; from_console map smap past run
     | Runtime explanation -> Printf.printf "%s\n" explanation; flush stdout; from_console map smap past run
-=======
-    | Not_found -> Printf.printf "NotFoundError: unknown error!\n"; from_console map smap
-    | Parsing.Parse_error -> Printf.printf "SyntaxError: invalid syntax\n"; flush stdout; from_console map smap
-    | Failure explanation -> Printf.printf "%s\n" explanation; flush stdout; from_console map smap
-    | Runtime explanation -> Printf.printf "%s\n" explanation; flush stdout; from_console map smap
->>>>>>> 99a92d76
+
 
 (* this is the main function loop for the file parser. We lex the input from a given file,
 convert it to a list of Parser.token, apply the appropriate indentation corrections,
