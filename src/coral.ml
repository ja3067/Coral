open Ast
open Sast
open Getopt (* package used to handle command line arguments *)
open Utilities
open Interpret

(* boolean flag used to handle debug flag from command line *)
let debug = ref 0

(* string containing path to input file *)
let fpath = ref ""

(* boolean flag used to check if program should be run by interpreter *)
let run = ref 0

(* function used to handle command line arguments *)
let specs =
[
  ( 'd', "debug", (incr debug), None);
  ( 'c', "check", None, ((atmost_once fpath (Error "ArgumentError: can only checked one file with -c flag."))));
  ( 'r', "run", (incr run), None);
]

(* this is a complicated function. it takes the lexed buffer, runs it through the tokenize parser in order to 
extract a list of tokens. once this list has been extracted, we iterate over it to check if the indentations 
are correct, and to insert Parser.INDENT and Parser.DEDENT tokens as desired. We also sanitize it using the 
above methods *)

let indent tokens base current =
    let rec aux curr s out stack = match s with
    | [] -> (curr, stack, List.rev out)
    | Parser.TAB :: t -> aux (curr + 1) t out stack;
    | Parser.COLON :: (Parser.EOL :: t) -> (Stack.push (curr + 1) stack; aux curr (Parser.EOL :: t) (Parser.INDENT :: (Parser.COLON :: out)) stack)
    | Parser.EOL :: t -> aux 0 t (Parser.SEP :: out) stack 
    | a :: t -> if Stack.top stack = curr then aux curr t (a::out) stack (* do nothing, continue with next character *)
      else if Stack.top stack > curr then let _ = Stack.pop stack in aux curr (a :: t) (Parser.DEDENT :: out) stack (* if dedented, pop off the stack and add a DEDENT token *)
      else if curr = (Stack.top stack) + 1 then let _ = Stack.push curr stack in aux curr (a :: t) (Parser.INDENT :: out) stack (* if indented by one, push onto the stack and add an indent token *)
      else raise (Failure "SSyntaxError: invalid indentation detected!"); (* else raise an error *)
  in aux current tokens [] base

(* search_env_opt: search the given environment variable for valid search paths 
and search these for files of the form path/name, return channel if exists, None otherwise *)

let search_env_opt env name = 
  if not (Filename.is_relative name) 
    then if Sys.file_exists name 
      then Some name 
      else None
  else let env_string = Sys.getenv_opt env in
    match env_string with
      | None -> if Sys.file_exists name then Some name else None
      | Some x -> let paths = String.split_on_char ':' x in
          let curr = List.find_opt (fun path -> Sys.file_exists (Filename.concat path name)) paths in
          match curr with
            | None -> if Sys.file_exists name then Some name else None
            | Some path -> Some (Filename.concat path name)

(* get_ast: loads the ast from a given path if possible, lexing and
parsing the file found at that path *)

let get_ast path = 
  let chan = open_in path
  in let base = Stack.create() in let _ = Stack.push 0 base in

  let rec read current stack = (* logic of the interpreter *)
    try let line = (input_line chan) ^ "\n" in (* add newline for parser, gets stripped by input_line *)
     let lexbuf = (Lexing.from_string line) in
     let temp = (Parser.tokenize Scanner.token) lexbuf in (* char buffer to token list *)
     let (curr, stack, formatted) = indent temp stack current in
     formatted @ (read curr stack)
   with End_of_file -> close_in chan; Array.make (Stack.length stack - 1) Parser.DEDENT |> Array.to_list
  in let formatted = ref (read 0 base) in
  let _ = if !debug = 1 then (Printf.printf "Lexer: ["; (List.iter (Printf.printf "%s ") (List.map print !formatted); print_endline "]\n")) in (* print debug messages *)

  let token lexbuf = (* hack I found online to convert lexbuf list to a map from lexbuf to Parser.token, needed for Ocamlyacc *)
  match !formatted with 
    | []     -> Parser.EOF 
    | h :: t -> formatted := t ; h in

  let program = Parser.program token (Lexing.from_string "") in program

let ast_from_path fname = 
  let path = search_env_opt "PATH" fname in
  let name = match path with
    | None -> raise (Failure ("FileNotFoundError: unable to open file " ^ fname)) 
    | Some x -> x
  in get_ast name

let fix_extension file = match Filename.check_suffix file ".cl" with
  | true -> file
  | false -> file ^ ".cl"

let replace_import li =
  let rec aux out = function
    | [] -> List.rev out
    | Import(name) :: t -> 
        let program = ast_from_path (fix_extension name) in
        aux ((List.rev program) @ out) t
    | Func(a, b, s1) :: t -> let updated = aux [] (from_block s1) in aux (Func(a, b, Block(updated)) :: out) t
    | Block(s1) :: t -> let updated = aux [] s1 in aux (Block(updated) :: out) t
    | If(a, s1, s2) :: t -> let u1 = aux [] (from_block s1) in let u2 = aux [] (from_block s2) in aux (If(a, Block(u1), Block(u2)) :: out) t
    | For(a, b, s1) :: t -> let updated = aux [] (from_block s1) in aux (For(a, b, Block(updated)) :: out) t
    | While(a, s1) :: t -> let updated = aux [] (from_block s1) in aux (While(a, Block(updated)) :: out) t
    | a :: t -> aux (a :: out) t 
  in aux [] li

let process_output_to_list = fun command -> 
  let chan = Unix.open_process_in command in
  let res = ref ([] : string list) in
  let rec process_otl_aux () =  
    let e = input_line chan in
    res := e::!res;
    process_otl_aux() in
  try process_otl_aux ()
  with End_of_file ->
    let stat = Unix.close_process_in chan in (List.rev !res,stat)

let cmd_to_list command =
  let (l, _) = process_output_to_list command in l

let rec strip_stmt = function
  | Type(x) | Print(x) -> Nop
  | If(a, b, c) -> If(a, strip_stmt b, strip_stmt c)
  | While(a, b) -> While(a, strip_stmt b)
  | For(a, b, c) -> For(a, b, strip_stmt c)
  | Block(x) -> Block(strip_print x)
  | _ as x -> x

and strip_print ast = List.rev (List.fold_left (fun acc x -> (strip_stmt x) :: acc) [] ast)

(* this is the main function loop for the interpreter. We lex the input from stdin,
convert it to a list of Parser.token, apply the appropriate indentation corrections,
check to make sure we are at 0 indentation level, print more dots otherwise, and then
compute the correct value and repeat *)

let rec from_console map smap past run = 
  try 
    Printf.printf ">>> "; flush stdout;
    let base = Stack.create() in let _ = Stack.push 0 base in

    let rec read current stack = (* logic of the interpreter *)
        let lexbuf = (Lexing.from_channel stdin) in
        let temp = (Parser.tokenize Scanner.token) lexbuf in (* char buffer to token list *)
        let (curr, stack, formatted) = indent temp stack current in 
        (* let _ = List.iter (Printf.printf "%s ") (List.map print formatted) in *)
        if Stack.top stack = 0 then formatted else
        (Printf.printf "... "; flush stdout;
        formatted @ (read curr stack))

    in let formatted = ref (read 0 base) in
    let _ = if !debug = 1 then (Printf.printf "Lexer: ["; (List.iter (Printf.printf "%s ") (List.map print !formatted); print_endline "]\n")) in (* print debug messages *)

    let token lexbuf = (* hack I found online to convert lexbuf list to a map from lexbuf to Parser.token, needed for Ocamlyacc *)
    match !formatted with 
      | []     -> Parser.EOF 
      | h :: t -> formatted := t ; h in

    let program = 
      if run then ((strip_print past) @ (Parser.program token (Lexing.from_string "")))
      else (Parser.program token (Lexing.from_string "")) in

    let program_with_imports = replace_import program in

    let (sast, smap') = (Semant.check smap [] [] { forloop = false; cond = false; noeval = false; } program_with_imports) in (* temporarily here to check validity of SAST *)
    let _ = if !debug = 1 then print_endline ("Parser: \n\n" ^ (string_of_sprogram sast)) in (* print debug messages *)
    
    if run then
      (let m = Codegen.translate sast in
      Llvm_analysis.assert_valid_module m;
      let oc = open_out "source.ll" in
      (* (Llvm.string_of_llmodule m); *)
      (* Printf.printf "%s\n" (Llvm.string_of_llmodule m); *)
      Printf.fprintf oc "%s\n" (Llvm.string_of_llmodule m); close_out oc;
      let output = cmd_to_list "./inter.sh source.ll" in
      List.iter print_endline output; flush stdout; from_console map smap program_with_imports run)

    else flush stdout; from_console map smap' [] false

    (* let m = Codegen.translate sast in *)
    (* Llvm_analysis.assert_valid_module m; *)
    (* print_string (Llvm.string_of_llmodule m) *)
    (* let (result, mymap) = main map 0.0 program *)
    (* flush stdout; loop map smap' *)

  with
<<<<<<< HEAD
    | Not_found -> Printf.printf "NotFoundError: unknown lexing error\n"; from_console map smap past run
    | Parsing.Parse_error -> Printf.printf "SyntaxError: invalid syntax\n"; flush stdout; from_console map smap past run
    | Failure explanation -> Printf.printf "%s\n" explanation; flush stdout; from_console map smap past run
    | Runtime explanation -> Printf.printf "%s\n" explanation; flush stdout; from_console map smap past run
=======
    | Not_found -> Printf.printf "NotFoundError: unknown error\n"; from_console map smap past run
    | Parsing.Parse_error -> Printf.printf "SyntaxError: invalid syntax\n"; flush stdout; from_console map smap past run
    | Failure explanation -> Printf.printf "%s\n" explanation; flush stdout; from_console map smap past run
    | Runtime explanation -> Printf.printf "%s\n" explanation; flush stdout; from_console map smap past run

>>>>>>> 2f421dbb

(* this is the main function loop for the file parser. We lex the input from a given file,
convert it to a list of Parser.token, apply the appropriate indentation corrections,
dedent to the zero level as needed, and then compute the correct value *)

let rec from_file map smap fname run = (* todo combine with loop *)
  try
    let original_path = Sys.getcwd () in
    let program = Sys.chdir (Filename.dirname fname); ast_from_path (Filename.basename fname) in
    let program_with_imports = replace_import program in
    let (sast, smap') = (Semant.check smap [] [] { forloop = false; cond = false; noeval = false; } program_with_imports) in (* temporarily here to check validity of SAST *)
    let _ = if !debug = 1 then print_endline ("Parser: \n\n" ^ (string_of_sprogram sast)); flush stdout; in (* print debug messages *)
    
    if run then 
      let m = Codegen.translate sast in
      Llvm_analysis.assert_valid_module m;
      Sys.chdir original_path;
      let oc = open_out "source.ll" in
      let _ = Printf.fprintf oc "%s\n" (Llvm.string_of_llmodule m); close_out oc; in
      let output = cmd_to_list "./inter.sh source.ll" in
      List.iter print_endline output; flush stdout;

  with
<<<<<<< HEAD
    | Not_found -> Printf.printf "NotFoundError: possibly caused by lexer!\n"; flush stdout
=======
    | Not_found -> Printf.printf "NotFoundError: unknown error!\n"; flush stdout
>>>>>>> 2f421dbb
    | Parsing.Parse_error -> Printf.printf "ParseError: invalid syntax!\n"; flush stdout
    | Failure explanation -> Printf.printf "%s\n" explanation; flush stdout

(* main loop *)
let _ =
  parse_cmdline specs print_endline; (* parse command line arguments *)
  (* if !debug = 1 && !run = 1 then raise (Failure "CompilerError: cannot run file and view debug information at the same time. Use either -d or -r flags.") *)
  let emptymap = StringMap.empty in 
  let semptymap = StringMap.empty in
  if String.length !fpath = 0 then 
    (Printf.printf "Welcome to the Coral programming language!\n\n"; flush stdout; 
    try from_console emptymap semptymap [] ( !run = 1) with Scanner.Eof -> exit 0)
  else if !run = 1 then from_file emptymap semptymap !fpath true 
  else from_file emptymap semptymap !fpath false<|MERGE_RESOLUTION|>--- conflicted
+++ resolved
@@ -183,18 +183,10 @@
     (* flush stdout; loop map smap' *)
 
   with
-<<<<<<< HEAD
-    | Not_found -> Printf.printf "NotFoundError: unknown lexing error\n"; from_console map smap past run
-    | Parsing.Parse_error -> Printf.printf "SyntaxError: invalid syntax\n"; flush stdout; from_console map smap past run
-    | Failure explanation -> Printf.printf "%s\n" explanation; flush stdout; from_console map smap past run
-    | Runtime explanation -> Printf.printf "%s\n" explanation; flush stdout; from_console map smap past run
-=======
     | Not_found -> Printf.printf "NotFoundError: unknown error\n"; from_console map smap past run
     | Parsing.Parse_error -> Printf.printf "SyntaxError: invalid syntax\n"; flush stdout; from_console map smap past run
     | Failure explanation -> Printf.printf "%s\n" explanation; flush stdout; from_console map smap past run
     | Runtime explanation -> Printf.printf "%s\n" explanation; flush stdout; from_console map smap past run
-
->>>>>>> 2f421dbb
 
 (* this is the main function loop for the file parser. We lex the input from a given file,
 convert it to a list of Parser.token, apply the appropriate indentation corrections,
@@ -218,11 +210,7 @@
       List.iter print_endline output; flush stdout;
 
   with
-<<<<<<< HEAD
-    | Not_found -> Printf.printf "NotFoundError: possibly caused by lexer!\n"; flush stdout
-=======
     | Not_found -> Printf.printf "NotFoundError: unknown error!\n"; flush stdout
->>>>>>> 2f421dbb
     | Parsing.Parse_error -> Printf.printf "ParseError: invalid syntax!\n"; flush stdout
     | Failure explanation -> Printf.printf "%s\n" explanation; flush stdout
 
