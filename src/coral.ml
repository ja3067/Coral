open Ast
open Sast
open Utilities
open Interpret


(* boolean flags used to handle command line arguments *)
let debug = ref false
<<<<<<< HEAD
let norun = ref false
=======
let run = ref true
>>>>>>> 1e41e069

(* file path flags to handle compilation from a file *)
let fpath = ref ""
let set = ref false

(* usage: usage message for function calls *)
let usage = "usage: " ^ Sys.argv.(0) ^ " [file] [-d] [-r]"

(* function used to handle command line arguments *)
let speclist =
[
  ( "[file]", Arg.String (fun foo -> ()), ": compile from a file instead of the default interpreter");
  ( "-d", Arg.Set debug, ": print debugging information at compile time");
<<<<<<< HEAD
  ( "-no-compile", Arg.Set norun, ": run semantic checking instead of compiling the program");
=======
  ( "-no-compile", Arg.Clear run, ": run semantic checking on a file instead of running it");
>>>>>>> 1e41e069
]

(* this is a complicated function. it takes the lexed buffer, runs it through the tokenize parser in order to 
extract a list of tokens. once this list has been extracted, we iterate over it to check if the indentations 
are correct, and to insert Parser.INDENT and Parser.DEDENT tokens as desired. We also sanitize it using the 
above methods *)

let indent tokens base current =
    let rec aux curr s out stack = match s with
    | [] -> (curr, stack, List.rev out)
    | Parser.CEND :: (Parser.EOL :: t) -> aux 0 t out stack;
    | Parser.TAB :: t -> aux (curr + 1) t out stack;
    | Parser.COLON :: (Parser.EOL :: t) -> (Stack.push (curr + 1) stack; aux curr (Parser.EOL :: t) (Parser.INDENT :: (Parser.COLON :: out)) stack)
    | Parser.EOL :: t -> aux 0 t (Parser.SEP :: out) stack 
    | a :: t -> if Stack.top stack = curr then aux curr t (a::out) stack (* do nothing, continue with next character *)
      else if Stack.top stack > curr then let _ = Stack.pop stack in aux curr (a :: t) (Parser.DEDENT :: out) stack (* if dedented, pop off the stack and add a DEDENT token *)
      else if curr = (Stack.top stack) + 1 then let _ = Stack.push curr stack in aux curr (a :: t) (Parser.INDENT :: out) stack (* if indented by one, push onto the stack and add an indent token *)
      else raise (Failure "SSyntaxError: invalid indentation detected!"); (* else raise an error *)
  in aux current tokens [] base


let indent_file tokens base current =
    let rec aux curr s out stack = match s with
    | [] -> (curr, stack, List.rev out)
    | Parser.NOP :: (Parser.EOL :: t) -> aux 0 t out stack;
    | Parser.CEND :: (Parser.EOL :: t) -> aux 0 t out stack;
    | Parser.TAB :: t -> aux (curr + 1) t out stack;
    | Parser.COLON :: (Parser.EOL :: t) -> (Stack.push (curr + 1) stack; aux curr (Parser.EOL :: t) (Parser.INDENT :: (Parser.COLON :: out)) stack)
    | Parser.EOL :: t -> aux 0 t (Parser.SEP :: out) stack 
    | a :: t -> if Stack.top stack = curr then aux curr t (a::out) stack (* do nothing, continue with next character *)
      else if Stack.top stack > curr then let _ = Stack.pop stack in aux curr (a :: t) (Parser.DEDENT :: out) stack (* if dedented, pop off the stack and add a DEDENT token *)
      else if curr = (Stack.top stack) + 1 then let _ = Stack.push curr stack in aux curr (a :: t) (Parser.INDENT :: out) stack (* if indented by one, push onto the stack and add an indent token *)
      else raise (Failure "SSyntaxError: invalid indentation detected!"); (* else raise an error *)
  in aux current tokens [] base


(* search_env_opt: search the given environment variable for valid search paths 
and search these for files of the form path/name, return channel if exists, None otherwise *)

let search_env_opt env name = 
  if not (Filename.is_relative name) 
    then if Sys.file_exists name 
      then Some name 
      else None
  else let env_string = Sys.getenv_opt env in
    match env_string with
      | None -> if Sys.file_exists name then Some name else None
      | Some x -> let paths = String.split_on_char ':' x in
          let curr = List.find_opt (fun path -> Sys.file_exists (Filename.concat path name)) paths in
          match curr with
            | None -> if Sys.file_exists name then Some name else None
            | Some path -> Some (Filename.concat path name)

(* get_ast: loads the ast from a given path if possible, lexing and parsing the file found 
at that path. used for the file-based compiler, not the interpreter, which requires different behavior *)

let get_ast path = 
  let chan = open_in path
  in let base = Stack.create() in let _ = Stack.push 0 base in

  let rec read current stack = (* logic of the interpreter *)
    try let line = (input_line chan) ^ "\n" in (* add newline for parser, gets stripped by input_line *)
     let lexbuf = (Lexing.from_string line) in
     let temp = (Parser.tokenize Scanner.token) lexbuf in (* char buffer to token list *)
     let (curr, stack, formatted) = indent_file temp stack current in
     formatted @ (read curr stack)
   with End_of_file -> close_in chan; Array.make (Stack.length stack - 1) Parser.DEDENT |> Array.to_list
  in let formatted = ref (read 0 base) in
  let _ = if !debug then (Printf.printf "Lexer: ["; (List.iter (Printf.printf "%s ") (List.map print !formatted); print_endline "]\n")) in (* print debug messages *)

  let token lexbuf = (* hack I found online to convert lexbuf list to a map from lexbuf to Parser.token, needed for Ocamlyacc *)
  match !formatted with 
    | []     -> Parser.EOF 
    | h :: t -> formatted := t ; h in

  let program = Parser.program token (Lexing.from_string "") in program

(* ast_from_path: takes a given filename and searches for files with that name in any 
directory contained in the $PATH env variable. This calls search_env_opt on "PATH" internally.
Raises an error if the path is not found, unlike search_env_opt which returns None *)

let ast_from_path fname = 
  let path = search_env_opt "PATH" fname in
  let name = match path with
    | None -> raise (Failure ("FileNotFoundError: unable to open file " ^ fname)) 
    | Some x -> x
  in get_ast name

(* fix_extension: checks if a given file ends with the .cl extension. If so, return
the original path. If not, append .cl to it. *)


let fix_extension file = match Filename.check_suffix file ".cl" with
  | true -> file
  | false -> file ^ ".cl"

(* parse_imports: this function takes an ast and traverses it, replacing import statements with
the full ast of the specified file. The behavior of this function follows Python. First the $PATH
directories are searched, and then the local directory is searched. If the file is found in neither
of these places, it throws an error. *)

let parse_imports li =
  let rec aux out = function
    | [] -> List.rev out
    | Import(name) :: t -> 
        let program = ast_from_path (fix_extension name) in
        aux ((List.rev program) @ out) t
    | Func(a, b, s1) :: t -> let updated = aux [] (from_block s1) in aux (Func(a, b, Block(updated)) :: out) t
    | Block(s1) :: t -> let updated = aux [] s1 in aux (Block(updated) :: out) t
    | If(a, s1, s2) :: t -> let u1 = aux [] (from_block s1) in let u2 = aux [] (from_block s2) in aux (If(a, Block(u1), Block(u2)) :: out) t
    | For(a, b, s1) :: t -> let updated = aux [] (from_block s1) in aux (For(a, b, Block(updated)) :: out) t
    | While(a, s1) :: t -> let updated = aux [] (from_block s1) in aux (While(a, Block(updated)) :: out) t
    | a :: t -> aux (a :: out) t 
  in aux [] li

(* process_output_to_list: [copied from a Stack Overflow forum post. Runs a Unix command in a subprocess,
captures the output, and stores earch result in a list to be printed or used further. Used for running
bash scripts to compile the program *)

let process_output_to_list = fun command -> 
  let chan = Unix.open_process_in command in
  let res = ref ([] : string list) in
  let rec process_otl_aux () =  
    let e = input_line chan in
    res := e :: !res;
    process_otl_aux() in
  try process_otl_aux ()
  with End_of_file ->
    let stat = Unix.close_process_in chan in (List.rev !res,stat)

let cmd_to_list command =
  let (l, _) = process_output_to_list command in l

(* strip_stmt: this function strips Type(x) and Print(x) stmts from the ast of past 
function calls when used with the interpreter. The interpreter currently works by appending
past parsed asts to the current one, and by default past print statements will be called each time
the interpreter is run on any input statement. Note that this excludes functions because they may
contain desired function calls. There is no good way around this with the current model. *)

let rec strip_stmt = function 
  | Type(x) | Print(x) -> Nop
  | If(a, b, c) -> If(a, strip_stmt b, strip_stmt c)
  | While(a, b) -> While(a, strip_stmt b)
  | For(a, b, c) -> For(a, b, strip_stmt c)
  | Range(a, b, c) -> Range(a, b, strip_stmt c)
  | Block(x) -> Block(strip_print x)
  | _ as x -> x

and strip_print ast = List.rev (List.fold_left (fun acc x -> (strip_stmt x) :: acc) [] ast)

(* codegen: command to run codegen to a generated sast, save it to a file (source.ll), compile and
evaluate it, and return the output *)

let codegen sast = 
  let output = 
  (try 
    let m = Codegen.translate sast in
    Llvm_analysis.assert_valid_module m;
    let oc = open_out "source.ll" in
    Printf.fprintf oc "%s\n" (Llvm.string_of_llmodule m); close_out oc;
    cmd_to_list "llc source.ll -o source.s && gcc source.s -o main && ./main"
  with
    | Not_found -> raise (Failure ("CodegenError: variable not found!"))
  ) in output


(* this is the main function loop for the interpreter. We lex the input from stdin,
convert it to a list of Parser.token, apply the appropriate indentation corrections,
check to make sure we are at 0 indentation level, print more dots otherwise, and then
compute the correct value and repeat. *)

let rec from_console map past run = 
  try 
    Printf.printf ">>> "; flush stdout;
    let base = Stack.create() in let _ = Stack.push 0 base in

    let rec read current stack = (* logic of the interpreter *)
        let lexbuf = (Lexing.from_channel stdin) in
        let temp = (Parser.tokenize Scanner.token) lexbuf in (* char buffer to token list *)
        let (curr, stack, formatted) = indent temp stack current in 
        if Stack.top stack = 0 then formatted else
        (Printf.printf "... "; flush stdout;
        formatted @ (read curr stack))

    in let formatted = ref (read 0 base) in
    let _ = if !debug then (Printf.printf "Lexer: ["; (List.iter (Printf.printf "%s ") (List.map print !formatted); print_endline "]\n")) in (* print debug messages *)

    let token lexbuf = (* hack I found online to convert lexbuf list to a map from lexbuf to Parser.token, needed for Ocamlyacc *)
    match !formatted with 
      | []     -> Parser.EOF 
      | h :: t -> formatted := t ; h in

    let program = 
      if not run then ((strip_print past) @ (Parser.program token (Lexing.from_string "")))
      else (Parser.program token (Lexing.from_string "")) in

    let imported_program = parse_imports program in

    let (sast, map') = (Semant.check map [] [] { forloop = false; cond = false; noeval = false; } imported_program) in (* temporarily here to check validity of SAST *)
    let _ = if !debug then print_endline ("Parser: \n\n" ^ (string_of_sprogram sast)) in (* print debug messages *)
    
    if not run then
      let output = codegen sast in
      List.iter print_endline output; flush stdout; 
      from_console map imported_program run

    else flush stdout; from_console map' [] false

  with
    | Not_found -> Printf.printf "NotFoundError: unknown error\n"; from_console map past run
    | Parsing.Parse_error -> Printf.printf "SyntaxError: invalid syntax\n"; flush stdout; from_console map past run
    | Failure explanation -> Printf.printf "%s\n" explanation; flush stdout; from_console map past run
    | Runtime explanation -> Printf.printf "%s\n" explanation; flush stdout; from_console map past run

(* this is the main function loop for the file parser. We lex the input from a given file,
convert it to a list of Parser.token, apply the appropriate indentation corrections,
dedent to the zero level as needed, and then compute the correct value *)

let rec from_file map fname run = (* todo combine with loop *)
  try
    let original_path = Sys.getcwd () in
    let program = Sys.chdir (Filename.dirname fname); ast_from_path (Filename.basename fname) in
    let imported_program = parse_imports program in

    let (sast, map') = (Semant.check map [] [] { forloop = false; cond = false; noeval = false; } imported_program) in (* temporarily here to check validity of SAST *)
    let () = if !debug then print_endline ("Parser: \n\n" ^ (string_of_sprogram sast)); flush stdout; in (* print debug messages *)
    let () = Sys.chdir original_path in

    if not run then 
      let output = codegen sast in
      List.iter print_endline output; flush stdout;

  with
    | Not_found -> Printf.printf "NotFoundError: unknown error!\n"; flush stdout
    | Parsing.Parse_error -> Printf.printf "ParseError: invalid syntax!\n"; flush stdout
    | Failure explanation -> Printf.printf "%s\n" explanation; flush stdout

(* Coral main interpreter loop. Parses command line arguments, including a single
anonymous argument (file path) and runs either the interpreter or the from_file compiler *)

let () =
  Arg.parse speclist (fun path -> if not !set then fpath := path; set := true; ) usage; (* parse command line arguments *)
  let emptymap = StringMap.empty in 

  if !set then from_file emptymap !fpath !norun
  else
  ( 
    Printf.printf "Welcome to the Coral programming language!\n\n"; flush stdout; 
    try 
      from_console emptymap [] !norun 
    with Scanner.Eof -> exit 0
  )
<|MERGE_RESOLUTION|>--- conflicted
+++ resolved
@@ -6,11 +6,7 @@
 
 (* boolean flags used to handle command line arguments *)
 let debug = ref false
-<<<<<<< HEAD
-let norun = ref false
-=======
 let run = ref true
->>>>>>> 1e41e069
 
 (* file path flags to handle compilation from a file *)
 let fpath = ref ""
@@ -24,11 +20,7 @@
 [
   ( "[file]", Arg.String (fun foo -> ()), ": compile from a file instead of the default interpreter");
   ( "-d", Arg.Set debug, ": print debugging information at compile time");
-<<<<<<< HEAD
-  ( "-no-compile", Arg.Set norun, ": run semantic checking instead of compiling the program");
-=======
   ( "-no-compile", Arg.Clear run, ": run semantic checking on a file instead of running it");
->>>>>>> 1e41e069
 ]
 
 (* this is a complicated function. it takes the lexed buffer, runs it through the tokenize parser in order to 
@@ -48,22 +40,6 @@
       else if curr = (Stack.top stack) + 1 then let _ = Stack.push curr stack in aux curr (a :: t) (Parser.INDENT :: out) stack (* if indented by one, push onto the stack and add an indent token *)
       else raise (Failure "SSyntaxError: invalid indentation detected!"); (* else raise an error *)
   in aux current tokens [] base
-
-
-let indent_file tokens base current =
-    let rec aux curr s out stack = match s with
-    | [] -> (curr, stack, List.rev out)
-    | Parser.NOP :: (Parser.EOL :: t) -> aux 0 t out stack;
-    | Parser.CEND :: (Parser.EOL :: t) -> aux 0 t out stack;
-    | Parser.TAB :: t -> aux (curr + 1) t out stack;
-    | Parser.COLON :: (Parser.EOL :: t) -> (Stack.push (curr + 1) stack; aux curr (Parser.EOL :: t) (Parser.INDENT :: (Parser.COLON :: out)) stack)
-    | Parser.EOL :: t -> aux 0 t (Parser.SEP :: out) stack 
-    | a :: t -> if Stack.top stack = curr then aux curr t (a::out) stack (* do nothing, continue with next character *)
-      else if Stack.top stack > curr then let _ = Stack.pop stack in aux curr (a :: t) (Parser.DEDENT :: out) stack (* if dedented, pop off the stack and add a DEDENT token *)
-      else if curr = (Stack.top stack) + 1 then let _ = Stack.push curr stack in aux curr (a :: t) (Parser.INDENT :: out) stack (* if indented by one, push onto the stack and add an indent token *)
-      else raise (Failure "SSyntaxError: invalid indentation detected!"); (* else raise an error *)
-  in aux current tokens [] base
-
 
 (* search_env_opt: search the given environment variable for valid search paths 
 and search these for files of the form path/name, return channel if exists, None otherwise *)
@@ -93,7 +69,7 @@
     try let line = (input_line chan) ^ "\n" in (* add newline for parser, gets stripped by input_line *)
      let lexbuf = (Lexing.from_string line) in
      let temp = (Parser.tokenize Scanner.token) lexbuf in (* char buffer to token list *)
-     let (curr, stack, formatted) = indent_file temp stack current in
+     let (curr, stack, formatted) = indent temp stack current in
      formatted @ (read curr stack)
    with End_of_file -> close_in chan; Array.make (Stack.length stack - 1) Parser.DEDENT |> Array.to_list
   in let formatted = ref (read 0 base) in
@@ -222,7 +198,7 @@
       | h :: t -> formatted := t ; h in
 
     let program = 
-      if not run then ((strip_print past) @ (Parser.program token (Lexing.from_string "")))
+      if run then ((strip_print past) @ (Parser.program token (Lexing.from_string "")))
       else (Parser.program token (Lexing.from_string "")) in
 
     let imported_program = parse_imports program in
@@ -230,7 +206,7 @@
     let (sast, map') = (Semant.check map [] [] { forloop = false; cond = false; noeval = false; } imported_program) in (* temporarily here to check validity of SAST *)
     let _ = if !debug then print_endline ("Parser: \n\n" ^ (string_of_sprogram sast)) in (* print debug messages *)
     
-    if not run then
+    if run then
       let output = codegen sast in
       List.iter print_endline output; flush stdout; 
       from_console map imported_program run
@@ -257,7 +233,7 @@
     let () = if !debug then print_endline ("Parser: \n\n" ^ (string_of_sprogram sast)); flush stdout; in (* print debug messages *)
     let () = Sys.chdir original_path in
 
-    if not run then 
+    if run then 
       let output = codegen sast in
       List.iter print_endline output; flush stdout;
 
@@ -273,11 +249,11 @@
   Arg.parse speclist (fun path -> if not !set then fpath := path; set := true; ) usage; (* parse command line arguments *)
   let emptymap = StringMap.empty in 
 
-  if !set then from_file emptymap !fpath !norun
+  if !set then from_file emptymap !fpath !run
   else
   ( 
     Printf.printf "Welcome to the Coral programming language!\n\n"; flush stdout; 
     try 
-      from_console emptymap [] !norun 
+      from_console emptymap [] !run 
     with Scanner.Eof -> exit 0
   )
