open Ast
open Sast
open Utilities
open Interpret

<<<<<<< HEAD

(* boolean flags used to handle command line arguments *)
let debug = ref false
let run = ref false

=======
(* boolean flags used to handle command line arguments *)
let debug = ref false
let run = ref false

>>>>>>> 4e203e03
(* file path flags to handle compilation from a file *)
let fpath = ref ""
let set = ref false

(* usage: usage message for function calls *)
<<<<<<< HEAD
let usage = "usage: " ^ Sys.argv.(0) ^ " [file] [-d] [-r]"
=======
let usage = "usage: " ^ Sys.argv.(0) ^ " [file] [-d]"
>>>>>>> 4e203e03

(* function used to handle command line arguments *)
let speclist =
[
  ( "[file]", Arg.String (fun foo -> ()), ": compile from a file instead of the default interpreter");
  ( "-d", Arg.Set debug, ": print debugging information at compile time");
<<<<<<< HEAD
  ( "-r", Arg.Set run, ": run commands or files instead of merely parsing them");
=======
>>>>>>> 4e203e03
]

(* this is a complicated function. it takes the lexed buffer, runs it through the tokenize parser in order to 
extract a list of tokens. once this list has been extracted, we iterate over it to check if the indentations 
are correct, and to insert Parser.INDENT and Parser.DEDENT tokens as desired. We also sanitize it using the 
above methods *)

let indent tokens base current =
    let rec aux curr s out stack = match s with
    | [] -> (curr, stack, List.rev out)
    | Parser.TAB :: t -> aux (curr + 1) t out stack;
    | Parser.COLON :: (Parser.EOL :: t) -> (Stack.push (curr + 1) stack; aux curr (Parser.EOL :: t) (Parser.INDENT :: (Parser.COLON :: out)) stack)
    | Parser.EOL :: t -> aux 0 t (Parser.SEP :: out) stack 
    | a :: t -> if Stack.top stack = curr then aux curr t (a::out) stack (* do nothing, continue with next character *)
      else if Stack.top stack > curr then let _ = Stack.pop stack in aux curr (a :: t) (Parser.DEDENT :: out) stack (* if dedented, pop off the stack and add a DEDENT token *)
      else if curr = (Stack.top stack) + 1 then let _ = Stack.push curr stack in aux curr (a :: t) (Parser.INDENT :: out) stack (* if indented by one, push onto the stack and add an indent token *)
      else raise (Failure "SSyntaxError: invalid indentation detected!"); (* else raise an error *)
  in aux current tokens [] base

(* search_env_opt: search the given environment variable for valid search paths 
and search these for files of the form path/name, return channel if exists, None otherwise *)

let search_env_opt env name = 
  if not (Filename.is_relative name) 
    then if Sys.file_exists name 
      then Some name 
      else None
  else let env_string = Sys.getenv_opt env in
    match env_string with
      | None -> if Sys.file_exists name then Some name else None
      | Some x -> let paths = String.split_on_char ':' x in
          let curr = List.find_opt (fun path -> Sys.file_exists (Filename.concat path name)) paths in
          match curr with
            | None -> if Sys.file_exists name then Some name else None
            | Some path -> Some (Filename.concat path name)

(* get_ast: loads the ast from a given path if possible, lexing and parsing the file found 
at that path. used for the file-based compiler, not the interpreter, which requires different behavior *)

let get_ast path = 
  let chan = open_in path
  in let base = Stack.create() in let _ = Stack.push 0 base in

  let rec read current stack = (* logic of the interpreter *)
    try let line = (input_line chan) ^ "\n" in (* add newline for parser, gets stripped by input_line *)
     let lexbuf = (Lexing.from_string line) in
     let temp = (Parser.tokenize Scanner.token) lexbuf in (* char buffer to token list *)
     let (curr, stack, formatted) = indent temp stack current in
     formatted @ (read curr stack)
   with End_of_file -> close_in chan; Array.make (Stack.length stack - 1) Parser.DEDENT |> Array.to_list
  in let formatted = ref (read 0 base) in
  let _ = if !debug then (Printf.printf "Lexer: ["; (List.iter (Printf.printf "%s ") (List.map print !formatted); print_endline "]\n")) in (* print debug messages *)

  let token lexbuf = (* hack I found online to convert lexbuf list to a map from lexbuf to Parser.token, needed for Ocamlyacc *)
  match !formatted with 
    | []     -> Parser.EOF 
    | h :: t -> formatted := t ; h in

  let program = Parser.program token (Lexing.from_string "") in program

(* ast_from_path: takes a given filename and searches for files with that name in any 
directory contained in the $PATH env variable. This calls search_env_opt on "PATH" internally.
Raises an error if the path is not found, unlike search_env_opt which returns None *)

let ast_from_path fname = 
  let path = search_env_opt "PATH" fname in
  let name = match path with
    | None -> raise (Failure ("FileNotFoundError: unable to open file " ^ fname)) 
    | Some x -> x
  in get_ast name

(* fix_extension: checks if a given file ends with the .cl extension. If so, return
the original path. If not, append .cl to it. *)


let fix_extension file = match Filename.check_suffix file ".cl" with
  | true -> file
  | false -> file ^ ".cl"

(* parse_imports: this function takes an ast and traverses it, replacing import statements with
the full ast of the specified file. The behavior of this function follows Python. First the $PATH
directories are searched, and then the local directory is searched. If the file is found in neither
of these places, it throws an error. *)

let parse_imports li =
  let rec aux out = function
    | [] -> List.rev out
    | Import(name) :: t -> 
        let program = ast_from_path (fix_extension name) in
        aux ((List.rev program) @ out) t
    | Func(a, b, s1) :: t -> let updated = aux [] (from_block s1) in aux (Func(a, b, Block(updated)) :: out) t
    | Block(s1) :: t -> let updated = aux [] s1 in aux (Block(updated) :: out) t
    | If(a, s1, s2) :: t -> let u1 = aux [] (from_block s1) in let u2 = aux [] (from_block s2) in aux (If(a, Block(u1), Block(u2)) :: out) t
    | For(a, b, s1) :: t -> let updated = aux [] (from_block s1) in aux (For(a, b, Block(updated)) :: out) t
    | While(a, s1) :: t -> let updated = aux [] (from_block s1) in aux (While(a, Block(updated)) :: out) t
    | a :: t -> aux (a :: out) t 
  in aux [] li

(* process_output_to_list: [copied from a Stack Overflow forum post. Runs a Unix command in a subprocess,
captures the output, and stores earch result in a list to be printed or used further. Used for running
bash scripts to compile the program *)

let process_output_to_list = fun command -> 
  let chan = Unix.open_process_in command in
  let res = ref ([] : string list) in
  let rec process_otl_aux () =  
    let e = input_line chan in
    res := e :: !res;
    process_otl_aux() in
  try process_otl_aux ()
  with End_of_file ->
    let stat = Unix.close_process_in chan in (List.rev !res,stat)

let cmd_to_list command =
  let (l, _) = process_output_to_list command in l

(* strip_stmt: this function strips Type(x) and Print(x) stmts from the ast of past 
function calls when used with the interpreter. The interpreter currently works by appending
past parsed asts to the current one, and by default past print statements will be called each time
the interpreter is run on any input statement. Note that this excludes functions because they may
contain desired function calls. There is no good way around this with the current model. *)

let rec strip_stmt = function 
  | Type(x) | Print(x) -> Nop
  | If(a, b, c) -> If(a, strip_stmt b, strip_stmt c)
  | While(a, b) -> While(a, strip_stmt b)
  | For(a, b, c) -> For(a, b, strip_stmt c)
  | Block(x) -> Block(strip_print x)
  | _ as x -> x

and strip_print ast = List.rev (List.fold_left (fun acc x -> (strip_stmt x) :: acc) [] ast)

<<<<<<< HEAD
(* codegen: command to run codegen to a generated sast, save it to a file (source.ll), compile and
evaluate it, and return the output *)

let codegen sast = 
  let m = Codegen.translate sast in
  Llvm_analysis.assert_valid_module m;
  let oc = open_out "source.ll" in
  Printf.fprintf oc "%s\n" (Llvm.string_of_llmodule m); close_out oc;
  let output = cmd_to_list "llc source.ll -o source.s && gcc source.s -o main && ./main" in output

(* this is the main function loop for the interpreter. We lex the input from stdin,
convert it to a list of Parser.token, apply the appropriate indentation corrections,
check to make sure we are at 0 indentation level, print more dots otherwise, and then
compute the correct value and repeat. 

map is used only if the interpreter is enabled. otherwise it is unecessary, and can be removed. *)

let rec from_console map smap past run = 
=======
(* this is the main function loop for the interpreter. We lex the input from stdin,
convert it to a list of Parser.token, apply the appropriate indentation corrections,
check to make sure we are at 0 indentation level, print more dots otherwise, and then
compute the correct value and repeat. *)

let rec from_console map = 
>>>>>>> 4e203e03
  try 
    Printf.printf ">>> "; flush stdout;
    let base = Stack.create() in let _ = Stack.push 0 base in

    let rec read current stack = (* logic of the interpreter *)
        let lexbuf = (Lexing.from_channel stdin) in
        let temp = (Parser.tokenize Scanner.token) lexbuf in (* char buffer to token list *)
        let (curr, stack, formatted) = indent temp stack current in 
        if Stack.top stack = 0 then formatted else
        (Printf.printf "... "; flush stdout;
        formatted @ (read curr stack))

    in let formatted = ref (read 0 base) in
    let _ = if !debug then (Printf.printf "Lexer: ["; (List.iter (Printf.printf "%s ") (List.map print !formatted); print_endline "]\n")) in (* print debug messages *)

    let token lexbuf = (* hack I found online to convert lexbuf list to a map from lexbuf to Parser.token, needed for Ocamlyacc *)
    match !formatted with 
      | []     -> Parser.EOF 
      | h :: t -> formatted := t ; h in

<<<<<<< HEAD
    let program = 
      if run then ((strip_print past) @ (Parser.program token (Lexing.from_string "")))
      else (Parser.program token (Lexing.from_string "")) in

    let imported_program = parse_imports program in

    let (sast, smap') = (Semant.check smap [] [] { forloop = false; cond = false; noeval = false; } imported_program) in (* temporarily here to check validity of SAST *)
    let _ = if !debug then print_endline ("Parser: \n\n" ^ (string_of_sprogram sast)) in (* print debug messages *)
    
    if run then
      let output = codegen sast in
      List.iter print_endline output; flush stdout; 
      from_console map smap imported_program run

    else flush stdout; from_console map smap' [] false

  with
    | Not_found -> Printf.printf "NotFoundError: unknown error\n"; from_console map smap past run
    | Parsing.Parse_error -> Printf.printf "SyntaxError: invalid syntax\n"; flush stdout; from_console map smap past run
    | Failure explanation -> Printf.printf "%s\n" explanation; flush stdout; from_console map smap past run
    | Runtime explanation -> Printf.printf "%s\n" explanation; flush stdout; from_console map smap past run
=======
    let program = Parser.program token (Lexing.from_string "") in
    let imported_program = parse_imports program in

    let (sast, map') = (Semant.check map [] [] { forloop = false; cond = false; noeval = false; } imported_program) in (* temporarily here to check validity of SAST *)
    let _ = if !debug then print_endline ("Parser: \n\n" ^ (string_of_sprogram sast)) in (* print debug messages *)
    
    flush stdout; from_console map'

  with
    | Not_found -> Printf.printf "NotFoundError: unknown error\n"; from_console map
    | Parsing.Parse_error -> Printf.printf "SyntaxError: invalid syntax\n"; flush stdout; from_console map
    | Failure explanation -> Printf.printf "%s\n" explanation; flush stdout; from_console map
    | Runtime explanation -> Printf.printf "%s\n" explanation; flush stdout; from_console map
>>>>>>> 4e203e03

(* this is the main function loop for the file parser. We lex the input from a given file,
convert it to a list of Parser.token, apply the appropriate indentation corrections,
dedent to the zero level as needed, and then compute the correct value *)

let rec from_file map fname = (* todo combine with loop *)
  try
    let original_path = Sys.getcwd () in
    let program = Sys.chdir (Filename.dirname fname); ast_from_path (Filename.basename fname) in
    let imported_program = parse_imports program in
<<<<<<< HEAD
    let (sast, smap') = (Semant.check smap [] [] { forloop = false; cond = false; noeval = false; } imported_program) in (* temporarily here to check validity of SAST *)
    let () = if !debug then print_endline ("Parser: \n\n" ^ (string_of_sprogram sast)); flush stdout; in (* print debug messages *)
    let () = Sys.chdir original_path in

    if run then 
      let output = codegen sast in
      List.iter print_endline output; flush stdout;
=======
    let (sast, map') = (Semant.check map [] [] { forloop = false; cond = false; noeval = false; } imported_program) in (* temporarily here to check validity of SAST *)
    let () = if !debug then print_endline ("Parser: \n\n" ^ (string_of_sprogram sast)); flush stdout; in (* print debug messages *)
    let () = Sys.chdir original_path in
    flush stdout;
>>>>>>> 4e203e03

  with
    | Not_found -> Printf.printf "NotFoundError: unknown error!\n"; flush stdout
    | Parsing.Parse_error -> Printf.printf "ParseError: invalid syntax!\n"; flush stdout
    | Failure explanation -> Printf.printf "%s\n" explanation; flush stdout

(* Coral main interpreter loop. Parses command line arguments, including a single
anonymous argument (file path) and runs either the interpreter or the from_file compiler *)

let () =
  Arg.parse speclist (fun path -> if not !set then fpath := path; set := true; ) usage; (* parse command line arguments *)
  let emptymap = StringMap.empty in 
<<<<<<< HEAD
  let semptymap = StringMap.empty in
  if not !set then
  ( 
    Printf.printf "Welcome to the Coral programming language!\n\n"; flush stdout; 
    try 
      from_console emptymap semptymap [] !run 
    with Scanner.Eof -> exit 0
  )

  else from_file emptymap semptymap !fpath !run
=======
  if !set then from_file emptymap !fpath

  else ( 
    Printf.printf "Welcome to the Coral programming language!\n\n"; flush stdout; 
    try from_console emptymap
    with Scanner.Eof -> exit 0
  )
>>>>>>> 4e203e03
<|MERGE_RESOLUTION|>--- conflicted
+++ resolved
@@ -3,38 +3,24 @@
 open Utilities
 open Interpret
 
-<<<<<<< HEAD
-
 (* boolean flags used to handle command line arguments *)
 let debug = ref false
 let run = ref false
 
-=======
-(* boolean flags used to handle command line arguments *)
-let debug = ref false
-let run = ref false
-
->>>>>>> 4e203e03
 (* file path flags to handle compilation from a file *)
 let fpath = ref ""
 let set = ref false
 
 (* usage: usage message for function calls *)
-<<<<<<< HEAD
 let usage = "usage: " ^ Sys.argv.(0) ^ " [file] [-d] [-r]"
-=======
-let usage = "usage: " ^ Sys.argv.(0) ^ " [file] [-d]"
->>>>>>> 4e203e03
+
 
 (* function used to handle command line arguments *)
 let speclist =
 [
   ( "[file]", Arg.String (fun foo -> ()), ": compile from a file instead of the default interpreter");
   ( "-d", Arg.Set debug, ": print debugging information at compile time");
-<<<<<<< HEAD
   ( "-r", Arg.Set run, ": run commands or files instead of merely parsing them");
-=======
->>>>>>> 4e203e03
 ]
 
 (* this is a complicated function. it takes the lexed buffer, runs it through the tokenize parser in order to 
@@ -167,7 +153,6 @@
 
 and strip_print ast = List.rev (List.fold_left (fun acc x -> (strip_stmt x) :: acc) [] ast)
 
-<<<<<<< HEAD
 (* codegen: command to run codegen to a generated sast, save it to a file (source.ll), compile and
 evaluate it, and return the output *)
 
@@ -185,15 +170,8 @@
 
 map is used only if the interpreter is enabled. otherwise it is unecessary, and can be removed. *)
 
-let rec from_console map smap past run = 
-=======
-(* this is the main function loop for the interpreter. We lex the input from stdin,
-convert it to a list of Parser.token, apply the appropriate indentation corrections,
-check to make sure we are at 0 indentation level, print more dots otherwise, and then
-compute the correct value and repeat. *)
-
-let rec from_console map = 
->>>>>>> 4e203e03
+
+let rec from_console map past run = 
   try 
     Printf.printf ">>> "; flush stdout;
     let base = Stack.create() in let _ = Stack.push 0 base in
@@ -214,67 +192,45 @@
       | []     -> Parser.EOF 
       | h :: t -> formatted := t ; h in
 
-<<<<<<< HEAD
     let program = 
       if run then ((strip_print past) @ (Parser.program token (Lexing.from_string "")))
       else (Parser.program token (Lexing.from_string "")) in
 
     let imported_program = parse_imports program in
 
-    let (sast, smap') = (Semant.check smap [] [] { forloop = false; cond = false; noeval = false; } imported_program) in (* temporarily here to check validity of SAST *)
+    let (sast, map') = (Semant.check map [] [] { forloop = false; cond = false; noeval = false; } imported_program) in (* temporarily here to check validity of SAST *)
     let _ = if !debug then print_endline ("Parser: \n\n" ^ (string_of_sprogram sast)) in (* print debug messages *)
     
     if run then
       let output = codegen sast in
       List.iter print_endline output; flush stdout; 
-      from_console map smap imported_program run
-
-    else flush stdout; from_console map smap' [] false
+      from_console map imported_program run
+
+    else flush stdout; from_console map' [] false
 
   with
-    | Not_found -> Printf.printf "NotFoundError: unknown error\n"; from_console map smap past run
-    | Parsing.Parse_error -> Printf.printf "SyntaxError: invalid syntax\n"; flush stdout; from_console map smap past run
-    | Failure explanation -> Printf.printf "%s\n" explanation; flush stdout; from_console map smap past run
-    | Runtime explanation -> Printf.printf "%s\n" explanation; flush stdout; from_console map smap past run
-=======
-    let program = Parser.program token (Lexing.from_string "") in
-    let imported_program = parse_imports program in
-
-    let (sast, map') = (Semant.check map [] [] { forloop = false; cond = false; noeval = false; } imported_program) in (* temporarily here to check validity of SAST *)
-    let _ = if !debug then print_endline ("Parser: \n\n" ^ (string_of_sprogram sast)) in (* print debug messages *)
-    
-    flush stdout; from_console map'
-
-  with
-    | Not_found -> Printf.printf "NotFoundError: unknown error\n"; from_console map
-    | Parsing.Parse_error -> Printf.printf "SyntaxError: invalid syntax\n"; flush stdout; from_console map
-    | Failure explanation -> Printf.printf "%s\n" explanation; flush stdout; from_console map
-    | Runtime explanation -> Printf.printf "%s\n" explanation; flush stdout; from_console map
->>>>>>> 4e203e03
+    | Not_found -> Printf.printf "NotFoundError: unknown error\n"; from_console map past run
+    | Parsing.Parse_error -> Printf.printf "SyntaxError: invalid syntax\n"; flush stdout; from_console map past run
+    | Failure explanation -> Printf.printf "%s\n" explanation; flush stdout; from_console map past run
+    | Runtime explanation -> Printf.printf "%s\n" explanation; flush stdout; from_console map past run
 
 (* this is the main function loop for the file parser. We lex the input from a given file,
 convert it to a list of Parser.token, apply the appropriate indentation corrections,
 dedent to the zero level as needed, and then compute the correct value *)
 
-let rec from_file map fname = (* todo combine with loop *)
+let rec from_file map fname run = (* todo combine with loop *)
   try
     let original_path = Sys.getcwd () in
     let program = Sys.chdir (Filename.dirname fname); ast_from_path (Filename.basename fname) in
     let imported_program = parse_imports program in
-<<<<<<< HEAD
-    let (sast, smap') = (Semant.check smap [] [] { forloop = false; cond = false; noeval = false; } imported_program) in (* temporarily here to check validity of SAST *)
+
+    let (sast, map) = (Semant.check map [] [] { forloop = false; cond = false; noeval = false; } imported_program) in (* temporarily here to check validity of SAST *)
     let () = if !debug then print_endline ("Parser: \n\n" ^ (string_of_sprogram sast)); flush stdout; in (* print debug messages *)
     let () = Sys.chdir original_path in
 
     if run then 
       let output = codegen sast in
       List.iter print_endline output; flush stdout;
-=======
-    let (sast, map') = (Semant.check map [] [] { forloop = false; cond = false; noeval = false; } imported_program) in (* temporarily here to check validity of SAST *)
-    let () = if !debug then print_endline ("Parser: \n\n" ^ (string_of_sprogram sast)); flush stdout; in (* print debug messages *)
-    let () = Sys.chdir original_path in
-    flush stdout;
->>>>>>> 4e203e03
 
   with
     | Not_found -> Printf.printf "NotFoundError: unknown error!\n"; flush stdout
@@ -287,23 +243,12 @@
 let () =
   Arg.parse speclist (fun path -> if not !set then fpath := path; set := true; ) usage; (* parse command line arguments *)
   let emptymap = StringMap.empty in 
-<<<<<<< HEAD
-  let semptymap = StringMap.empty in
-  if not !set then
+  if !set then from_file emptymap !fpath !run
+  else
   ( 
     Printf.printf "Welcome to the Coral programming language!\n\n"; flush stdout; 
     try 
-      from_console emptymap semptymap [] !run 
+      from_console emptymap [] !run 
     with Scanner.Eof -> exit 0
   )
 
-  else from_file emptymap semptymap !fpath !run
-=======
-  if !set then from_file emptymap !fpath
-
-  else ( 
-    Printf.printf "Welcome to the Coral programming language!\n\n"; flush stdout; 
-    try from_console emptymap
-    with Scanner.Eof -> exit 0
-  )
->>>>>>> 4e203e03
