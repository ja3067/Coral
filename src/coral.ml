open Ast
open Sast
open Utilities
open Interpret

<<<<<<< HEAD

(* boolean flags used to handle command line arguments *)
let debug = ref false
let run = ref false

(* file path flags to handle compilation from a file *)
let fpath = ref ""
let set = ref false

(* usage: usage message for function calls *)
let usage = "usage: " ^ Sys.argv.(0) ^ " [file] [-d] [-r]"
=======
(* boolean flags used to handle command line arguments *)
let debug = ref false
let run = ref false

(* file path flags to handle compilation from a file *)
let fpath = ref ""
let set = ref false

(* usage: usage message for function calls *)
let usage = "usage: " ^ Sys.argv.(0) ^ " [file] [-d] [-r]"

>>>>>>> c81f9207

(* function used to handle command line arguments *)
let speclist =
[
  ( "[file]", Arg.String (fun foo -> ()), ": compile from a file instead of the default interpreter");
  ( "-d", Arg.Set debug, ": print debugging information at compile time");
  ( "-r", Arg.Set run, ": run commands or files instead of merely parsing them");
]

(* this is a complicated function. it takes the lexed buffer, runs it through the tokenize parser in order to 
extract a list of tokens. once this list has been extracted, we iterate over it to check if the indentations 
are correct, and to insert Parser.INDENT and Parser.DEDENT tokens as desired. We also sanitize it using the 
above methods *)

let indent tokens base current =
    let rec aux curr s out stack = match s with
    | [] -> (curr, stack, List.rev out)
    | Parser.TAB :: t -> aux (curr + 1) t out stack;
    | Parser.COLON :: (Parser.EOL :: t) -> (Stack.push (curr + 1) stack; aux curr (Parser.EOL :: t) (Parser.INDENT :: (Parser.COLON :: out)) stack)
    | Parser.EOL :: t -> aux 0 t (Parser.SEP :: out) stack 
    | a :: t -> if Stack.top stack = curr then aux curr t (a::out) stack (* do nothing, continue with next character *)
      else if Stack.top stack > curr then let _ = Stack.pop stack in aux curr (a :: t) (Parser.DEDENT :: out) stack (* if dedented, pop off the stack and add a DEDENT token *)
      else if curr = (Stack.top stack) + 1 then let _ = Stack.push curr stack in aux curr (a :: t) (Parser.INDENT :: out) stack (* if indented by one, push onto the stack and add an indent token *)
      else raise (Failure "SSyntaxError: invalid indentation detected!"); (* else raise an error *)
  in aux current tokens [] base

(* search_env_opt: search the given environment variable for valid search paths 
and search these for files of the form path/name, return channel if exists, None otherwise *)

let search_env_opt env name = 
  if not (Filename.is_relative name) 
    then if Sys.file_exists name 
      then Some name 
      else None
  else let env_string = Sys.getenv_opt env in
    match env_string with
      | None -> if Sys.file_exists name then Some name else None
      | Some x -> let paths = String.split_on_char ':' x in
          let curr = List.find_opt (fun path -> Sys.file_exists (Filename.concat path name)) paths in
          match curr with
            | None -> if Sys.file_exists name then Some name else None
            | Some path -> Some (Filename.concat path name)

(* get_ast: loads the ast from a given path if possible, lexing and parsing the file found 
at that path. used for the file-based compiler, not the interpreter, which requires different behavior *)

let get_ast path = 
  let chan = open_in path
  in let base = Stack.create() in let _ = Stack.push 0 base in

  let rec read current stack = (* logic of the interpreter *)
    try let line = (input_line chan) ^ "\n" in (* add newline for parser, gets stripped by input_line *)
     let lexbuf = (Lexing.from_string line) in
     let temp = (Parser.tokenize Scanner.token) lexbuf in (* char buffer to token list *)
     let (curr, stack, formatted) = indent temp stack current in
     formatted @ (read curr stack)
   with End_of_file -> close_in chan; Array.make (Stack.length stack - 1) Parser.DEDENT |> Array.to_list
  in let formatted = ref (read 0 base) in
  let _ = if !debug then (Printf.printf "Lexer: ["; (List.iter (Printf.printf "%s ") (List.map print !formatted); print_endline "]\n")) in (* print debug messages *)

  let token lexbuf = (* hack I found online to convert lexbuf list to a map from lexbuf to Parser.token, needed for Ocamlyacc *)
  match !formatted with 
    | []     -> Parser.EOF 
    | h :: t -> formatted := t ; h in

  let program = Parser.program token (Lexing.from_string "") in program

(* ast_from_path: takes a given filename and searches for files with that name in any 
directory contained in the $PATH env variable. This calls search_env_opt on "PATH" internally.
Raises an error if the path is not found, unlike search_env_opt which returns None *)

let ast_from_path fname = 
  let path = search_env_opt "PATH" fname in
  let name = match path with
    | None -> raise (Failure ("FileNotFoundError: unable to open file " ^ fname)) 
    | Some x -> x
  in get_ast name

(* fix_extension: checks if a given file ends with the .cl extension. If so, return
the original path. If not, append .cl to it. *)


let fix_extension file = match Filename.check_suffix file ".cl" with
  | true -> file
  | false -> file ^ ".cl"

(* parse_imports: this function takes an ast and traverses it, replacing import statements with
the full ast of the specified file. The behavior of this function follows Python. First the $PATH
directories are searched, and then the local directory is searched. If the file is found in neither
of these places, it throws an error. *)

let parse_imports li =
  let rec aux out = function
    | [] -> List.rev out
    | Import(name) :: t -> 
        let program = ast_from_path (fix_extension name) in
        aux ((List.rev program) @ out) t
    | Func(a, b, s1) :: t -> let updated = aux [] (from_block s1) in aux (Func(a, b, Block(updated)) :: out) t
    | Block(s1) :: t -> let updated = aux [] s1 in aux (Block(updated) :: out) t
    | If(a, s1, s2) :: t -> let u1 = aux [] (from_block s1) in let u2 = aux [] (from_block s2) in aux (If(a, Block(u1), Block(u2)) :: out) t
    | For(a, b, s1) :: t -> let updated = aux [] (from_block s1) in aux (For(a, b, Block(updated)) :: out) t
    | While(a, s1) :: t -> let updated = aux [] (from_block s1) in aux (While(a, Block(updated)) :: out) t
    | a :: t -> aux (a :: out) t 
  in aux [] li

(* process_output_to_list: [copied from a Stack Overflow forum post. Runs a Unix command in a subprocess,
captures the output, and stores earch result in a list to be printed or used further. Used for running
bash scripts to compile the program *)

let process_output_to_list = fun command -> 
  let chan = Unix.open_process_in command in
  let res = ref ([] : string list) in
  let rec process_otl_aux () =  
    let e = input_line chan in
    res := e :: !res;
    process_otl_aux() in
  try process_otl_aux ()
  with End_of_file ->
    let stat = Unix.close_process_in chan in (List.rev !res,stat)

let cmd_to_list command =
  let (l, _) = process_output_to_list command in l

(* strip_stmt: this function strips Type(x) and Print(x) stmts from the ast of past 
function calls when used with the interpreter. The interpreter currently works by appending
past parsed asts to the current one, and by default past print statements will be called each time
the interpreter is run on any input statement. Note that this excludes functions because they may
contain desired function calls. There is no good way around this with the current model. *)

let rec strip_stmt = function 
  | Type(x) | Print(x) -> Nop
  | If(a, b, c) -> If(a, strip_stmt b, strip_stmt c)
  | While(a, b) -> While(a, strip_stmt b)
  | For(a, b, c) -> For(a, b, strip_stmt c)
  | Block(x) -> Block(strip_print x)
  | _ as x -> x

and strip_print ast = List.rev (List.fold_left (fun acc x -> (strip_stmt x) :: acc) [] ast)

(* codegen: command to run codegen to a generated sast, save it to a file (source.ll), compile and
evaluate it, and return the output *)

let codegen sast = 
  let m = Codegen.translate sast in
  Llvm_analysis.assert_valid_module m;
  let oc = open_out "source.ll" in
  Printf.fprintf oc "%s\n" (Llvm.string_of_llmodule m); close_out oc;
  let output = cmd_to_list "llc source.ll -o source.s && gcc source.s -o main && ./main" in output

(* this is the main function loop for the interpreter. We lex the input from stdin,
convert it to a list of Parser.token, apply the appropriate indentation corrections,
check to make sure we are at 0 indentation level, print more dots otherwise, and then
compute the correct value and repeat. 
<<<<<<< HEAD

map is used only if the interpreter is enabled. otherwise it is unecessary, and can be removed. *)
=======
>>>>>>> c81f9207

map is used only if the interpreter is enabled. otherwise it is unecessary, and can be removed. *)


let rec from_console map past run = 
  try 
    Printf.printf ">>> "; flush stdout;
    let base = Stack.create() in let _ = Stack.push 0 base in

    let rec read current stack = (* logic of the interpreter *)
        let lexbuf = (Lexing.from_channel stdin) in
        let temp = (Parser.tokenize Scanner.token) lexbuf in (* char buffer to token list *)
        let (curr, stack, formatted) = indent temp stack current in 
        if Stack.top stack = 0 then formatted else
        (Printf.printf "... "; flush stdout;
        formatted @ (read curr stack))

    in let formatted = ref (read 0 base) in
    let _ = if !debug then (Printf.printf "Lexer: ["; (List.iter (Printf.printf "%s ") (List.map print !formatted); print_endline "]\n")) in (* print debug messages *)

    let token lexbuf = (* hack I found online to convert lexbuf list to a map from lexbuf to Parser.token, needed for Ocamlyacc *)
    match !formatted with 
      | []     -> Parser.EOF 
      | h :: t -> formatted := t ; h in

    let program = 
      if run then ((strip_print past) @ (Parser.program token (Lexing.from_string "")))
      else (Parser.program token (Lexing.from_string "")) in

    let imported_program = parse_imports program in

<<<<<<< HEAD
    let (sast, smap') = (Semant.check smap [] [] { forloop = false; cond = false; noeval = false; } imported_program) in (* temporarily here to check validity of SAST *)
=======
    let (sast, map') = (Semant.check map [] [] { forloop = false; cond = false; noeval = false; } imported_program) in (* temporarily here to check validity of SAST *)
>>>>>>> c81f9207
    let _ = if !debug then print_endline ("Parser: \n\n" ^ (string_of_sprogram sast)) in (* print debug messages *)
    
    if run then
      let output = codegen sast in
      List.iter print_endline output; flush stdout; 
<<<<<<< HEAD
      from_console map smap imported_program run

    else flush stdout; from_console map smap' [] false

=======
      from_console map imported_program run

    else flush stdout; from_console map' [] false

>>>>>>> c81f9207
  with
    | Not_found -> Printf.printf "NotFoundError: unknown error\n"; from_console map past run
    | Parsing.Parse_error -> Printf.printf "SyntaxError: invalid syntax\n"; flush stdout; from_console map past run
    | Failure explanation -> Printf.printf "%s\n" explanation; flush stdout; from_console map past run
    | Runtime explanation -> Printf.printf "%s\n" explanation; flush stdout; from_console map past run

(* this is the main function loop for the file parser. We lex the input from a given file,
convert it to a list of Parser.token, apply the appropriate indentation corrections,
dedent to the zero level as needed, and then compute the correct value *)

let rec from_file map fname run = (* todo combine with loop *)
  try
    let original_path = Sys.getcwd () in
    let program = Sys.chdir (Filename.dirname fname); ast_from_path (Filename.basename fname) in
    let imported_program = parse_imports program in
<<<<<<< HEAD
    let (sast, smap') = (Semant.check smap [] [] { forloop = false; cond = false; noeval = false; } imported_program) in (* temporarily here to check validity of SAST *)
=======

    let (sast, map) = (Semant.check map [] [] { forloop = false; cond = false; noeval = false; } imported_program) in (* temporarily here to check validity of SAST *)
>>>>>>> c81f9207
    let () = if !debug then print_endline ("Parser: \n\n" ^ (string_of_sprogram sast)); flush stdout; in (* print debug messages *)
    let () = Sys.chdir original_path in

    if run then 
      let output = codegen sast in
      List.iter print_endline output; flush stdout;

  with
    | Not_found -> Printf.printf "NotFoundError: unknown error!\n"; flush stdout
    | Parsing.Parse_error -> Printf.printf "ParseError: invalid syntax!\n"; flush stdout
    | Failure explanation -> Printf.printf "%s\n" explanation; flush stdout

(* Coral main interpreter loop. Parses command line arguments, including a single
anonymous argument (file path) and runs either the interpreter or the from_file compiler *)

let () =
  Arg.parse speclist (fun path -> if not !set then fpath := path; set := true; ) usage; (* parse command line arguments *)
  let emptymap = StringMap.empty in 
<<<<<<< HEAD
  let semptymap = StringMap.empty in
  if not !set then
  ( 
    Printf.printf "Welcome to the Coral programming language!\n\n"; flush stdout; 
    try 
      from_console emptymap semptymap [] !run 
    with Scanner.Eof -> exit 0
  )

  else from_file emptymap semptymap !fpath !run
=======
  if !set then from_file emptymap !fpath !run
  else
  ( 
    Printf.printf "Welcome to the Coral programming language!\n\n"; flush stdout; 
    try 
      from_console emptymap [] !run 
    with Scanner.Eof -> exit 0
  )

>>>>>>> c81f9207
<|MERGE_RESOLUTION|>--- conflicted
+++ resolved
@@ -3,7 +3,6 @@
 open Utilities
 open Interpret
 
-<<<<<<< HEAD
 
 (* boolean flags used to handle command line arguments *)
 let debug = ref false
@@ -15,19 +14,6 @@
 
 (* usage: usage message for function calls *)
 let usage = "usage: " ^ Sys.argv.(0) ^ " [file] [-d] [-r]"
-=======
-(* boolean flags used to handle command line arguments *)
-let debug = ref false
-let run = ref false
-
-(* file path flags to handle compilation from a file *)
-let fpath = ref ""
-let set = ref false
-
-(* usage: usage message for function calls *)
-let usage = "usage: " ^ Sys.argv.(0) ^ " [file] [-d] [-r]"
-
->>>>>>> c81f9207
 
 (* function used to handle command line arguments *)
 let speclist =
@@ -180,15 +166,7 @@
 (* this is the main function loop for the interpreter. We lex the input from stdin,
 convert it to a list of Parser.token, apply the appropriate indentation corrections,
 check to make sure we are at 0 indentation level, print more dots otherwise, and then
-compute the correct value and repeat. 
-<<<<<<< HEAD
-
-map is used only if the interpreter is enabled. otherwise it is unecessary, and can be removed. *)
-=======
->>>>>>> c81f9207
-
-map is used only if the interpreter is enabled. otherwise it is unecessary, and can be removed. *)
-
+compute the correct value and repeat. *)
 
 let rec from_console map past run = 
   try 
@@ -217,27 +195,17 @@
 
     let imported_program = parse_imports program in
 
-<<<<<<< HEAD
-    let (sast, smap') = (Semant.check smap [] [] { forloop = false; cond = false; noeval = false; } imported_program) in (* temporarily here to check validity of SAST *)
-=======
     let (sast, map') = (Semant.check map [] [] { forloop = false; cond = false; noeval = false; } imported_program) in (* temporarily here to check validity of SAST *)
->>>>>>> c81f9207
     let _ = if !debug then print_endline ("Parser: \n\n" ^ (string_of_sprogram sast)) in (* print debug messages *)
     
     if run then
       let output = codegen sast in
       List.iter print_endline output; flush stdout; 
-<<<<<<< HEAD
-      from_console map smap imported_program run
-
-    else flush stdout; from_console map smap' [] false
-
-=======
+
       from_console map imported_program run
 
     else flush stdout; from_console map' [] false
 
->>>>>>> c81f9207
   with
     | Not_found -> Printf.printf "NotFoundError: unknown error\n"; from_console map past run
     | Parsing.Parse_error -> Printf.printf "SyntaxError: invalid syntax\n"; flush stdout; from_console map past run
@@ -253,12 +221,9 @@
     let original_path = Sys.getcwd () in
     let program = Sys.chdir (Filename.dirname fname); ast_from_path (Filename.basename fname) in
     let imported_program = parse_imports program in
-<<<<<<< HEAD
-    let (sast, smap') = (Semant.check smap [] [] { forloop = false; cond = false; noeval = false; } imported_program) in (* temporarily here to check validity of SAST *)
-=======
-
-    let (sast, map) = (Semant.check map [] [] { forloop = false; cond = false; noeval = false; } imported_program) in (* temporarily here to check validity of SAST *)
->>>>>>> c81f9207
+
+    let (sast, map') = (Semant.check map [] [] { forloop = false; cond = false; noeval = false; } imported_program) in (* temporarily here to check validity of SAST *)
+
     let () = if !debug then print_endline ("Parser: \n\n" ^ (string_of_sprogram sast)); flush stdout; in (* print debug messages *)
     let () = Sys.chdir original_path in
 
@@ -277,18 +242,7 @@
 let () =
   Arg.parse speclist (fun path -> if not !set then fpath := path; set := true; ) usage; (* parse command line arguments *)
   let emptymap = StringMap.empty in 
-<<<<<<< HEAD
-  let semptymap = StringMap.empty in
-  if not !set then
-  ( 
-    Printf.printf "Welcome to the Coral programming language!\n\n"; flush stdout; 
-    try 
-      from_console emptymap semptymap [] !run 
-    with Scanner.Eof -> exit 0
-  )
-
-  else from_file emptymap semptymap !fpath !run
-=======
+
   if !set then from_file emptymap !fpath !run
   else
   ( 
@@ -297,5 +251,3 @@
       from_console emptymap [] !run 
     with Scanner.Eof -> exit 0
   )
-
->>>>>>> c81f9207
