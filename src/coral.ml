--- conflicted
+++ resolved
@@ -120,12 +120,9 @@
     | a :: t -> aux (a :: out) t 
   in aux [] li
 
-<<<<<<< HEAD
-=======
 (* parse_range: similar to parse_imports, parse_range traverses the ast and replaces for ... range loops with 
 while loops and a counter variable. This can be compiled without the overhead of list traversals *)
 
->>>>>>> ffdd3474
 let parse_range li =
   let rec aux out = function
     | [] -> List.rev out
@@ -134,13 +131,9 @@
         let a1 = Asn([Var a], Lit(IntLit(0))) in
         let a2 = Asn([Var a], Binop(Var a, Add, Lit(IntLit(1)))) in
         let a3 = While(Binop(Var a, Less, b), Block(updated @ [a2])) in
-<<<<<<< HEAD
-        aux (a3 :: (a1 :: out)) t
-=======
         let a4 = If(Binop(b, Greater, Lit(IntLit(0))), Block(a1 :: [a3]), Block([])) in
 
         aux (a4 :: out) t
->>>>>>> ffdd3474
 
     | Func(a, b, s1) :: t -> let updated = aux [] (from_block s1) in aux (Func(a, b, Block(updated)) :: out) t
     | Block(s1) :: t -> let updated = aux [] s1 in aux (Block(updated) :: out) t
@@ -150,10 +143,6 @@
     | a :: t -> aux (a :: out) t 
   in aux [] li
 
-<<<<<<< HEAD
-=======
-
->>>>>>> ffdd3474
 (* process_output_to_list: [copied from a Stack Overflow forum post. Runs a Unix command in a subprocess,
 captures the output, and stores earch result in a list to be printed or used further. Used for running
 bash scripts to compile the program *)
@@ -238,11 +227,7 @@
       else (Parser.program token (Lexing.from_string "")) in
 
     let imported_program = parse_imports program in
-<<<<<<< HEAD
-    let sanitized_program = parse_range program in
-=======
     let sanitized_program = parse_range imported_program in
->>>>>>> ffdd3474
 
     let (sast, map') = (Semant.check map [] [] { forloop = false; cond = false; noeval = false; } sanitized_program) in (* temporarily here to check validity of SAST *)
     let _ = if !debug then print_endline ("Parser: \n\n" ^ (string_of_sprogram sast)) in (* print debug messages *)
@@ -269,12 +254,8 @@
     let original_path = Sys.getcwd () in
     let program = Sys.chdir (Filename.dirname fname); ast_from_path (Filename.basename fname) in
     let imported_program = parse_imports program in
-<<<<<<< HEAD
-    let sanitized_program = parse_range program in
-
-=======
     let sanitized_program = parse_range imported_program in
->>>>>>> ffdd3474
+
     let (sast, map') = (Semant.check map [] [] { forloop = false; cond = false; noeval = false; } sanitized_program) in (* temporarily here to check validity of SAST *)
     let () = if !debug then print_endline ("Parser: \n\n" ^ (string_of_sprogram sast)); flush stdout; in (* print debug messages *)
     let () = Sys.chdir original_path in
