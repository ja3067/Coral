--- conflicted
+++ resolved
@@ -133,11 +133,7 @@
 check to make sure we are at 0 indentation level, print more dots otherwise, and then
 compute the correct value and repeat *)
 
-<<<<<<< HEAD
-let rec loop map smap past run = 
-=======
-let rec from_console map smap = 
->>>>>>> 1e6d2316
+let rec from_console map smap past run = 
   try 
     Printf.printf ">>> "; flush stdout;
     let base = Stack.create() in let _ = Stack.push 0 base in
@@ -159,14 +155,15 @@
       | []     -> Parser.EOF 
       | h :: t -> formatted := t ; h in
 
-<<<<<<< HEAD
-    let program = if run then (Parser.program token (Lexing.from_string ""))
-    else (Parser.program token (Lexing.from_string "")) in
-
-    (* let _ = (List.iter (Printf.printf "%s ") (List.map print program); print_endline "") in (* print debug messages *) *)
-
-    let (sast, smap') = (Semant.check smap [] [] { forloop = false; cond = false; noeval = false; } program) in (* temporarily here to check validity of SAST *)
-
+    let program = 
+      if run then ((strip_print past) @ (Parser.program token (Lexing.from_string "")))
+      else (Parser.program token (Lexing.from_string "")) in
+
+    let program_with_imports = replace_import program in
+
+    let (sast, smap') = (Semant.check smap [] [] { forloop = false; cond = false; noeval = false; } program_with_imports) in (* temporarily here to check validity of SAST *)
+    let _ = if !debug = 1 then print_endline ("Parser: \n\n" ^ (string_of_sprogram sast)) in (* print debug messages *)
+    
     if run then
       (let m = Codegen.translate sast in
       Llvm_analysis.assert_valid_module m;
@@ -175,10 +172,9 @@
       (* Printf.printf "%s\n" (Llvm.string_of_llmodule m); *)
       Printf.fprintf oc "%s\n" (Llvm.string_of_llmodule m); close_out oc;
       let output = cmd_to_list "./inter.sh source.ll" in
-      List.iter print_endline output; flush stdout; loop map smap program run)
-
-    else let _ = if !debug = 1 then print_endline ("Parser: \n\n" ^ (string_of_sprogram sast)) in (* print debug messages *)
-      flush stdout; loop map smap' [] false
+      List.iter print_endline output; flush stdout; from_console map smap program_with_imports run)
+
+    else flush stdout; from_console map smap' [] false
 
     (* let m = Codegen.translate sast in *)
     (* Llvm_analysis.assert_valid_module m; *)
@@ -187,24 +183,10 @@
     (* flush stdout; loop map smap' *)
 
   with
-    | Not_found -> Printf.printf "NotFoundError: unknown lexing error\n"; loop map smap past run
-    | Parsing.Parse_error -> Printf.printf "SyntaxError: invalid syntax\n"; flush stdout; loop map smap past run
-    | Failure explanation -> Printf.printf "%s\n" explanation; flush stdout; loop map smap past run
-    | Runtime explanation -> Printf.printf "%s\n" explanation; flush stdout; loop map smap past run
-=======
-    let program = Parser.program token (Lexing.from_string "") in
-    let program_with_imports = replace_import program in
-    (* let _ = if !debug = 1 then print_endline ("PROGRAM:\n" ^ (string_of_program program)) in (* print debug messages *) *)
-    let (sast, smap') = (Semant.check smap [] [] { forloop = false; cond = false; noeval = false; } program_with_imports) in (* temporarily here to check validity of SAST *)
-    let _ = if !debug = 1 then print_endline ("Parser: \n\n" ^ (string_of_sprogram sast)) in (* print debug messages *)
-    (* let (result, mymap) = main map 0.0 program in print_endline (string_of_float result); flush stdout; loop mymap smap' *)
-    flush stdout; from_console map smap'
-  with
-    | Not_found -> from_console map smap
-    | Parsing.Parse_error -> Printf.printf "SyntaxError: invalid syntax\n"; flush stdout; from_console map smap
-    | Failure explanation -> Printf.printf "%s\n" explanation; flush stdout; from_console map smap
-    | Runtime explanation -> Printf.printf "%s\n" explanation; flush stdout; from_console map smap
->>>>>>> 1e6d2316
+    | Not_found -> Printf.printf "NotFoundError: unknown lexing error\n"; from_console map smap past run
+    | Parsing.Parse_error -> Printf.printf "SyntaxError: invalid syntax\n"; flush stdout; from_console map smap past run
+    | Failure explanation -> Printf.printf "%s\n" explanation; flush stdout; from_console map smap past run
+    | Runtime explanation -> Printf.printf "%s\n" explanation; flush stdout; from_console map smap past run
 
 (* this is the main function loop for the file parser. We lex the input from a given file,
 convert it to a list of Parser.token, apply the appropriate indentation corrections,
@@ -212,46 +194,19 @@
 
 let rec from_file map smap fname run = (* todo combine with loop *)
   try
-<<<<<<< HEAD
-    let chan = open_in fname in
-    let base = Stack.create() in let _ = Stack.push 0 base in
-
-    let rec read current stack = (* logic of the interpreter *)
-      try let line = (input_line chan) ^ "\n" in (* add newline for parser, gets stripped by input_line *)
-       let lexbuf = (Lexing.from_string line) in
-       let temp = (Parser.tokenize Scanner.token) lexbuf in (* char buffer to token list *)
-       let (curr, stack, formatted) = indent temp stack current in
-       formatted @ (read curr stack)
-     with End_of_file -> close_in chan; Array.make (Stack.length stack - 1) Parser.DEDENT |> Array.to_list
-    in let formatted = ref (read 0 base) in
-    let _ = if !debug = 1 then (Printf.printf "Lexer: ["; (List.iter (Printf.printf "%s ") (List.map print !formatted); print_endline "]\n")) in (* print debug messages *)
-
-    let token lexbuf = (* hack I found online to convert lexbuf list to a map from lexbuf to Parser.token, needed for Ocamlyacc *)
-    match !formatted with 
-      | []     -> Parser.EOF 
-      | h :: t -> formatted := t ; h in
-
-    let program = Parser.program token (Lexing.from_string "") in
-    let (sast, smap') = (Semant.check smap [] [] { forloop = false; cond = false; noeval = false; } program) in (* temporarily here to check validity of SAST *)
-
+    let program = Sys.chdir (Filename.dirname fname); ast_from_path (Filename.basename fname) in
+    let program_with_imports = replace_import program in
+    let (sast, smap') = (Semant.check smap [] [] { forloop = false; cond = false; noeval = false; } program_with_imports) in (* temporarily here to check validity of SAST *)
+    let _ = if !debug = 1 then print_endline ("Parser: \n\n" ^ (string_of_sprogram sast)); flush stdout; in (* print debug messages *)
+    
     if run then 
       let m = Codegen.translate sast in
       Llvm_analysis.assert_valid_module m;
       print_string (Llvm.string_of_llmodule m);
-    if !debug = 1 then print_endline ("Semantically Checked SAST:\n" ^ (string_of_sprogram sast)) (* print debug messages *)
-=======
-    let program = Sys.chdir (Filename.dirname fname); ast_from_path (Filename.basename fname) in
-    let program_with_imports = replace_import program in
-    let (sast, smap') = (Semant.check smap [] [] { forloop = false; cond = false; noeval = false; } program_with_imports) in (* temporarily here to check validity of SAST *)
-    let _ = if !debug = 1 then print_endline ("Parser: \n\n" ^ (string_of_sprogram sast)) in (* print debug messages *)
-    (* if run then let (result, mymap) = main map 0.0 program in print_endline (string_of_float result); *)
-    flush stdout;
->>>>>>> 1e6d2316
   with
     | Not_found -> Printf.printf "NotFoundError: possibly caused by lexer!\n"; flush stdout
     | Parsing.Parse_error -> Printf.printf "ParseError: invalid syntax!\n"; flush stdout
     | Failure explanation -> Printf.printf "%s\n" explanation; flush stdout
-;;
 
 (* main loop *)
 let _ =
@@ -260,15 +215,7 @@
   let emptymap = StringMap.empty in 
   let semptymap = StringMap.empty in
   if String.length !fpath = 0 then 
-<<<<<<< HEAD
-      (Printf.printf "Welcome to the Coral programming language!\n\n"; flush stdout; 
-      try loop emptymap semptymap [] (!run = 1) with Scanner.Eof -> exit 0)
-  else if (Sys.file_exists !fpath) then if !run = 1 then file emptymap semptymap !fpath true else file emptymap semptymap !fpath false
-  else raise (Failure "CompilerError: invalid file passed to Coral compiler.")
-=======
     (Printf.printf "Welcome to the Coral programming language!\n\n"; flush stdout; 
-    try from_console emptymap semptymap with Scanner.Eof -> exit 0)
+    try from_console emptymap semptymap [] ( !run = 1) with Scanner.Eof -> exit 0)
   else if !run = 1 then from_file emptymap semptymap !fpath true 
-  else from_file emptymap semptymap !fpath false
->>>>>>> 1e6d2316
-;;+  else from_file emptymap semptymap !fpath false