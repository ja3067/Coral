open Ast
open Sast
open Getopt (* package used to handle command line arguments *)

module StringMap = Map.Make(String);; (* map from string -> expr *)


(* boolean flag used to handle debug flag from command line *)
let debug = ref 0
;;

(* string containing path to input file *)
let fpath = ref ""
;;

(* boolean flag used to check if program should be run by interpreter *)
let run = ref 0

let sem = ref 0
;;

(* function used to handle command line arguments *)
let specs =
[
  ( 'd', "debug", (incr debug), None);
  ( 'c', "check", None, ((atmost_once fpath (Error "ArgumentError: can only checked one file with -c flag."))));
  ( 'r', "run", (incr run), None);
]
;;

(* converts floats to bools, so we can hack in support for if statements. 1.0 is true, etc. *)
let float_of_bool b = if b then 1.0 else 0.0 
;;

exception Runtime of string
;;

(* combine two lists, used to match the argument names and their values *)
let rec zip lst1 lst2 = match lst1,lst2 with 
  | [], [] -> []
  | [],_::_-> raise (Runtime "TypeError: invalid arguments passed to function!")
  | _::_, []-> raise (Runtime "TypeError: invalid arguments passed to function!")
  | (x::xs),(y::ys) -> (x, y) :: (zip xs ys)

(* expr -> (float, map), used to evaluate expressions *)
let rec eval_expr map = function 
  | Lit(x) -> (match x with 
     | FloatLit(y) -> (y, map)
     | IntLit(y) -> (float_of_int y, map)
     | BoolLit(y) -> (float_of_bool y, map)
     | StringLit(_) -> raise (Runtime "NotImplementedError: Strings have not yet been implemented!");
   )
  | List(x) -> (raise (Runtime "NotImplementedError: Lists have not yet been implemented!"); )
  | Var(Bind(x, _)) -> (try let Expr(v) = (StringMap.find x map) in eval_expr map v with Not_found -> Printf.printf "NameError: name '%s' is not defined!\n" x; flush stdout; raise Not_found)
  | Unop(op, v) -> let (v1, m1) = eval_expr map v in
      (match op with
        | Neg -> (-.v1, m1)
        | Not -> if v1 = 0.0 then (1.0, m1) else (0.0, m1))
  | Call(x, args) -> match x with
                        | Var(Bind(name, typ)) -> (try let Func(_, a, ex) = StringMap.find name map in 
                            let zipped = zip a args in let m1 = List.fold_left add_to_map map zipped in 
                            let (v2, _) = eval_stmt m1 ex in (v2, map) with 
                            Not_found -> Printf.printf "NameError: name '%s' is not defined!\n" name; flush stdout; raise Not_found) (* raise (Failure "NotImplementedError: Functions have not yet been implemented"); *)
                        | _ -> raise (Runtime "NotImplementedError: Anonymous functions have not been implemented!");
  | Method(_, _, _) -> raise (Runtime "NotImplementedError: Methods have not yet been implemented!");
  | Field(_, _) -> raise (Runtime "NotImplementedError: Fields have not yet been implemented!");
  | Binop(e1, op, e2) ->
    let (v1, m1) = eval_expr map e1 in let (v2, m2) = eval_expr m1 e2 in
    (match op with
      | Add -> (v1 +. v2, m2)
      | Sub -> (v1 -. v2, m2)
      | Mul -> (v1 *. v2, m2)
      | Div -> (v1 /. v2, m2)
      | Exp -> (v1 ** v2, m2)
      | Greater -> (float_of_bool (v1 > v2), m2)
      | Less -> (float_of_bool (v1 < v2), m2)
      | Geq -> (float_of_bool (v1 >= v2), m2)
      | Leq -> (float_of_bool (v1 <= v2), m2)
      | Neq -> (float_of_bool (v1 <> v2), m2)
      | And -> (float_of_bool (v1 <> 0.0 && v2 <> 0.0), m2)
      | Or -> (float_of_bool (v1 <> 0.0|| v2 <> 0.0), m2)
      | Eq -> (float_of_bool (v1 = v2), m2))
  | _ -> raise (Runtime "NotImplementedError: Unknown expression encountered in interpreter!");

(* helper function used to add a list of function arguments to the map of local variables *)
and add_to_map map = function 
  | (Bind(a, t), b) -> let (v1, m1) = eval_expr map b in let m2 = (StringMap.add a (Expr (Lit (FloatLit(v1)))) m1) in m2

(* takes a statement and evaluates it, returning a float and a map, used to evaluate all expressions *)
and eval_stmt map = function 
  | Block(a) -> main map 0.0 a                                     
  | Func(Bind(a, t), b, c) -> let m1 = (StringMap.add a (Func(Bind(a, t), b, c)) map) in (0.0, m1) (* raise (Failure "NotImplementedError: Functions have not yet been implemented");        *)(*string * string list * stmt list*)                                         (* stmt list *)
  | Class(a, b) -> raise (Runtime "NotImplementedError: Classes have not yet been implemented!"); 
  | Expr(a) -> let (x, m1) = eval_expr map a in (x, m1)                                                                              (* expr *)          
  | If(a, b, c) -> let (x, m1) = eval_expr map a in if x = 1.0 then eval_stmt m1 b else eval_stmt m1 c (* raise (Failure "NotImplementedError: If statements have not yet been implemented"); *)     (* expr * stmt * stmt *)
  | For(Bind(a, t), b, c) -> raise (Runtime "NotImplementedError: For loops have not yet been implemented!");        (* string * expr * expr *)
  | While(a, b) -> let rec recurse map = let (x, m1) = eval_expr map a in if x = 1.0 then let (x1, m2) = eval_stmt m1  b in recurse m2 else (0.0, map) in recurse map                                          (*raise (Failure "NotImplementedError: While loops have not yet been implemented"); *)      (* expr * stmt *)
  | Return(a) ->  eval_expr map a;       (* expr *)
  | Asn(names, v) -> let (v1, m1) = eval_expr map v in let m2 = List.fold_left (fun m (Var(Bind(name, _))) -> StringMap.add name (Expr(Lit(FloatLit(v1)))) m) m1 names in (v1, m2)
<<<<<<< HEAD
  | TypeInfo(_) -> (0.0, map)
=======
  | Type(_) -> (0.0, map)
>>>>>>> 36ed0247
  | Print(_) -> (0.0, map)
  | Nop -> (0.0, map)


(* takes a stmt list, iterates through the list and evaluates it in order *)
and main map value = function 
  | [] -> (value, map)
  | a :: t -> let (v1, m1) = eval_stmt map a in main m1 v1 t
;;

(* converts a string to a list of chars *)
let explode s = 
  let rec exp i l =
    if i < 0 then l else exp (i - 1) (s.[i] :: l) in
  exp (String.length s - 1) []
;;

(* does the reverse, i.e. converts a list of chars to a string *)
let impode s = String.concat "" (List.map (String.make 1) s) 

(* utility function used for printing parsed tokens. can be replaced by menhir mostly. not exhaustive *)
let print = function 
  | Parser.COLON -> "COLON"
  | Parser.PRINT -> "PRINT"
  | Parser.TAB -> "TAB"
  | Parser.NOT -> "NOT"
  | Parser.IF -> "IF"
  | Parser.ELSE -> "ELSE"
  | Parser.FOR -> "FOR"
  | Parser.WHILE -> "WHILE"
  | Parser.DEF -> "DEF"
  | Parser.COMMA -> "COMMA"
  | Parser.NEQ -> "NEQ"
  | Parser.LT -> "LT"
  | Parser.GT -> "GT"
  | Parser.LEQ -> "LEQ"
  | Parser.GEQ -> "GEQ"
  | Parser.AND -> "AND"
  | Parser.OR -> "OR"
  | Parser.IN -> "IN"
  | Parser.TRUE -> "TRUE"
  | Parser.FALSE -> "FALSE"
  | Parser.IS -> "IS"
  | Parser.PLUS -> "PLUS"
  | Parser.MINUS -> "MINUS"
  | Parser.TIMES -> "TIMES"
  | Parser.DIVIDE -> "DIVIDE"
  | Parser.EXP -> "EXP"
  | Parser.RETURN -> "RETURN"
  | Parser.LPAREN -> "LPAREN"
  | Parser.RPAREN -> "RPAREN"
  | Parser.LBRACK -> "LBRACK"
  | Parser.RBRACK -> "RBRACK"
  | Parser.EQ -> "EQ"
  | Parser.ASN -> "ASN"
  | Parser.CLASS -> "CLASS"
  | Parser.SEP -> "SEP"
  | Parser.EOF -> "EOF"
  | Parser.EOL -> "EOL"
  | Parser.DOT -> "DOT"
  | Parser.INDENT -> "INDENT"
  | Parser.DEDENT -> "DEDENT"
  | Parser.VARIABLE(_) -> "VARIABLE" (*Printf.sprintf "Var(%s)" x *)
  | Parser.STRING_LITERAL(x) -> Printf.sprintf "STRING_LITERAL(%s)" x
  | Parser.FLOAT_LITERAL(_) -> "FLOAT_LITERAL" (*Printf.sprintf "Lit(%f)" x *)
  | Parser.BOOL_LITERAL(_) -> "BOOL_ITERAL" (*Printf.sprintf "Lit(%f)" x *)
  | Parser.INT_LITERAL(_) -> "INT_LITERAL" (*Printf.sprintf "Lit(%f)" x *)
  | Parser.INT -> "INT"
  | Parser.BOOL -> "BOOL"
  | Parser.FLOAT -> "FLOAT"
  | Parser.STRING -> "STRING"
  | Parser.INTARR -> "INTARR"
  | Parser.FLOATARR -> "FLOATARR"
  | Parser.STRINGARR -> "STRINGARR"
  | Parser.BOOLARR -> "BOOLARR"
  | Parser.NOP -> "NOP"
  | Parser.TYPE -> "TYPE"
  | _ -> "I'm too lazy"
;;

(* used to hackily fix a big where multiple semicolons cause issues. there may be a more elegant way *)
(* let rec remove_double_semicolons = function 
  | [] -> []
  | Parser.SEP :: t -> (remove_double_semicolons t)
  | x :: t -> 
      let rec aux nums = function
        | [] -> nums
        | a :: t -> if a = List.nth nums 0 && a = Parser.SEP then aux nums t
       else aux (a :: nums) t in
      List.rev (aux [x] t)
;; *)


(* this is a complicated function. it takes the lexed buffer, runs it through the tokenize parser in order to 
extract a list of tokens. once this list has been extracted, we iterate over it to check if the indentations 
are correct, and to insert Parser.INDENT and Parser.DEDENT tokens as desired. We also sanitize it using the 
above methods *)

let indent tokens base current =
    let rec aux curr s out stack = match s with
    | [] -> (curr, stack, List.rev out)
    | Parser.TAB :: t -> aux (curr + 1) t out stack;
    | Parser.COLON :: (Parser.EOL :: t) -> (Stack.push (curr + 1) stack; aux curr (Parser.EOL :: t) (Parser.INDENT :: (Parser.COLON :: out)) stack)
    | Parser.EOL :: t -> aux 0 t (Parser.SEP :: out) stack 
    | a :: t -> (* Printf.printf "indent level: %d (%s)\n" curr (print a); *) if Stack.top stack = curr then aux curr t (a::out) stack (* do nothing, continue with next character *)
      else if Stack.top stack > curr then let _ = Stack.pop stack in aux curr (a :: t) (Parser.DEDENT :: out) stack (* if dedented, pop off the stack and add a DEDENT token *)
      else if curr = (Stack.top stack) + 1 then let _ = Stack.push curr stack in aux curr (a :: t) (Parser.INDENT :: out) stack (* if indented by one, push onto the stack and add an indent token *)
      else raise (Failure "SSyntaxError: invalid indentation detected!"); (* else raise an error *)
  in aux current tokens [] base
;;

let process_output_to_list = fun command -> 
  let chan = Unix.open_process_in command in
  let res = ref ([] : string list) in
  let rec process_otl_aux () =  
    let e = input_line chan in
    res := e::!res;
    process_otl_aux() in
  try process_otl_aux ()
  with End_of_file ->
    let stat = Unix.close_process_in chan in (List.rev !res,stat)

let cmd_to_list command =
  let (l, _) = process_output_to_list command in l

let strip_stmt = function
  | TypeInfo(x) | Print(x) -> Nop
  | _ as x -> x

let strip_print ast = List.rev (List.fold_left (fun acc x -> (strip_stmt x) :: acc) [] ast)

(* this is the main function loop for the interpreter. We lex the input from stdin,
convert it to a list of Parser.token, apply the appropriate indentation corrections,
check to make sure we are at 0 indentation level, print more dots otherwise, and then
compute the correct value and repeat *)
let rec loop map smap past run = 
  try 
    Printf.printf ">>> "; flush stdout;
    let base = Stack.create() in let _ = Stack.push 0 base in

    let rec read current stack = (* logic of the interpreter *)
        let lexbuf = (Lexing.from_channel stdin) in
        let temp = (Parser.tokenize Scanner.token) lexbuf in (* char buffer to token list *)
        let (curr, stack, formatted) = indent temp stack current in 
        (* let _ = List.iter (Printf.printf "%s ") (List.map print formatted) in *)
        if Stack.top stack = 0 then formatted else
        (Printf.printf "... "; flush stdout;
        formatted @ (read curr stack))

    in let formatted = ref (read 0 base) in
    let _ = if !debug = 1 then (Printf.printf "Lexer: ["; (List.iter (Printf.printf "%s ") (List.map print !formatted); print_endline "]\n")) in (* print debug messages *)

    let token lexbuf = (* hack I found online to convert lexbuf list to a map from lexbuf to Parser.token, needed for Ocamlyacc *)
    match !formatted with 
      | []     -> Parser.EOF 
      | h :: t -> formatted := t ; h in

<<<<<<< HEAD
    let program = if run then (strip_print past) @ (Parser.program token (Lexing.from_string ""))
    else (Parser.program token (Lexing.from_string "")) in

    (* let _ = (List.iter (Printf.printf "%s ") (List.map print program); print_endline "") in (* print debug messages *) *)

    let (sast, smap') = (Semant.check smap [] [] program) in (* temporarily here to check validity of SAST *)
    
    if run then 
      let m = Codegen.translate sast in
      Llvm_analysis.assert_valid_module m;
      let oc = open_out "source.ll" in
      (* (Llvm.string_of_llmodule m); *)
      (* Printf.printf "%s\n" (Llvm.string_of_llmodule m); *)
      Printf.fprintf oc "%s\n" (Llvm.string_of_llmodule m); close_out oc;
      let output = cmd_to_list "./inter.sh source.ll" in
      List.iter print_endline output; flush stdout; loop map smap program run
    else
      let _ = if !debug = 1 then print_endline (string_of_sprogram sast) in (* print debug messages *)
      flush stdout; loop map smap' [] false
    (* let m = Codegen.translate sast in *)
    (* Llvm_analysis.assert_valid_module m; *)
    (* print_string (Llvm.string_of_llmodule m) *)
    (* let (result, mymap) = main map 0.0 program *)
    (* flush stdout; loop map smap' *)
=======
    let program = Parser.program token (Lexing.from_string "") in
    (* let _ = if !debug = 1 then print_endline ("PROGRAM:\n" ^ (string_of_program program)) in (* print debug messages *) *)
    let (sast, smap') = (Semant.check smap [] [] { forloop = false; cond = false; noeval = false; } program) in (* temporarily here to check validity of SAST *)
    let _ = if !debug = 1 then print_endline ("Parser: \n\n" ^ (string_of_sprogram sast)) in (* print debug messages *)
    (* let (result, mymap) = main map 0.0 program in print_endline (string_of_float result); flush stdout; loop mymap smap' *)
    flush stdout; loop map smap'
>>>>>>> 36ed0247
  with
    | Not_found -> loop map smap past run
    | Parsing.Parse_error -> Printf.printf "SyntaxError: invalid syntax\n"; flush stdout; loop map smap past run
    | Failure explanation -> Printf.printf "%s\n" explanation; flush stdout; loop map smap past run
    | Runtime explanation -> Printf.printf "%s\n" explanation; flush stdout; loop map smap past run
;;

let rec file map smap fname run = (* todo combine with loop *)
  try
    let chan = open_in fname in
    let base = Stack.create() in let _ = Stack.push 0 base in

    let rec read current stack = (* logic of the interpreter *)
      try let line = (input_line chan) ^ "\n" in (* add newline for parser, gets stripped by input_line *)
       let lexbuf = (Lexing.from_string line) in
       let temp = (Parser.tokenize Scanner.token) lexbuf in (* char buffer to token list *)
       let (curr, stack, formatted) = indent temp stack current in
       formatted @ (read curr stack)
     with End_of_file -> close_in chan; Array.make (Stack.length stack - 1) Parser.DEDENT |> Array.to_list
    in let formatted = ref (read 0 base) in
    let _ = if !debug = 1 then (Printf.printf "Lexer: ["; (List.iter (Printf.printf "%s ") (List.map print !formatted); print_endline "]\n")) in (* print debug messages *)

    let token lexbuf = (* hack I found online to convert lexbuf list to a map from lexbuf to Parser.token, needed for Ocamlyacc *)
    match !formatted with 
      | []     -> Parser.EOF 
      | h :: t -> formatted := t ; h in

    let program = Parser.program token (Lexing.from_string "") in
<<<<<<< HEAD
    let (sast, smap') = (Semant.check smap [] [] program) in (* temporarily here to check validity of SAST *)
    
    if run then 
      let m = Codegen.translate sast in
      Llvm_analysis.assert_valid_module m;
      print_string (Llvm.string_of_llmodule m);
    else if !debug = 1 then print_endline ("Semantically Checked SAST:\n" ^ (string_of_sprogram sast)) (* print debug messages *)

=======
    let (sast, smap') = (Semant.check smap [] [] { forloop = false; cond = false; noeval = false; } program) in (* temporarily here to check validity of SAST *)
    let _ = if !debug = 1 then print_endline ("Parser: \n\n" ^ (string_of_sprogram sast)) in (* print debug messages *)
    if run then let (result, mymap) = main map 0.0 program in print_endline (string_of_float result); flush stdout;
>>>>>>> 36ed0247
  with
    | Not_found -> Printf.printf "NotFoundError: possibly caused by lexer!\n"; flush stdout
    | Parsing.Parse_error -> Printf.printf "ParseError: invalid syntax!\n"; flush stdout
    | Failure explanation -> Printf.printf "%s\n" explanation; flush stdout
;;

(* main loop *)
let _ =
  parse_cmdline specs print_endline; (* parse command line arguments *)
  if !debug = 1 && !run = 1 then raise (Failure "CompilerError: cannot run file and view debug information at the same time. Use either -d or -r flags.")
  else let emptymap = StringMap.empty in let semptymap = StringMap.empty in
  if String.length !fpath = 0 then 
      (Printf.printf "Welcome to the Coral programming language!\n\n"; flush stdout; 
      try loop emptymap semptymap [] (!run = 1) with Scanner.Eof -> exit 0)
  else if (Sys.file_exists !fpath) then if !run = 1 then file emptymap semptymap !fpath true else file emptymap semptymap !fpath false
  else raise (Failure "CompilerError: invalid file passed to Coral compiler.")
;;<|MERGE_RESOLUTION|>--- conflicted
+++ resolved
@@ -97,11 +97,7 @@
   | While(a, b) -> let rec recurse map = let (x, m1) = eval_expr map a in if x = 1.0 then let (x1, m2) = eval_stmt m1  b in recurse m2 else (0.0, map) in recurse map                                          (*raise (Failure "NotImplementedError: While loops have not yet been implemented"); *)      (* expr * stmt *)
   | Return(a) ->  eval_expr map a;       (* expr *)
   | Asn(names, v) -> let (v1, m1) = eval_expr map v in let m2 = List.fold_left (fun m (Var(Bind(name, _))) -> StringMap.add name (Expr(Lit(FloatLit(v1)))) m) m1 names in (v1, m2)
-<<<<<<< HEAD
-  | TypeInfo(_) -> (0.0, map)
-=======
   | Type(_) -> (0.0, map)
->>>>>>> 36ed0247
   | Print(_) -> (0.0, map)
   | Nop -> (0.0, map)
 
@@ -228,7 +224,7 @@
   let (l, _) = process_output_to_list command in l
 
 let strip_stmt = function
-  | TypeInfo(x) | Print(x) -> Nop
+  | Type(x) | Print(x) -> Nop
   | _ as x -> x
 
 let strip_print ast = List.rev (List.fold_left (fun acc x -> (strip_stmt x) :: acc) [] ast)
@@ -259,13 +255,12 @@
       | []     -> Parser.EOF 
       | h :: t -> formatted := t ; h in
 
-<<<<<<< HEAD
     let program = if run then (strip_print past) @ (Parser.program token (Lexing.from_string ""))
     else (Parser.program token (Lexing.from_string "")) in
 
     (* let _ = (List.iter (Printf.printf "%s ") (List.map print program); print_endline "") in (* print debug messages *) *)
 
-    let (sast, smap') = (Semant.check smap [] [] program) in (* temporarily here to check validity of SAST *)
+    let (sast, smap') = (Semant.check smap [] [] { forloop = false; cond = false; noeval = false; } program) in (* temporarily here to check validity of SAST *)
     
     if run then 
       let m = Codegen.translate sast in
@@ -277,21 +272,14 @@
       let output = cmd_to_list "./inter.sh source.ll" in
       List.iter print_endline output; flush stdout; loop map smap program run
     else
-      let _ = if !debug = 1 then print_endline (string_of_sprogram sast) in (* print debug messages *)
+    let _ = if !debug = 1 then print_endline ("Parser: \n\n" ^ (string_of_sprogram sast)) in (* print debug messages *)
       flush stdout; loop map smap' [] false
     (* let m = Codegen.translate sast in *)
     (* Llvm_analysis.assert_valid_module m; *)
     (* print_string (Llvm.string_of_llmodule m) *)
     (* let (result, mymap) = main map 0.0 program *)
     (* flush stdout; loop map smap' *)
-=======
-    let program = Parser.program token (Lexing.from_string "") in
-    (* let _ = if !debug = 1 then print_endline ("PROGRAM:\n" ^ (string_of_program program)) in (* print debug messages *) *)
-    let (sast, smap') = (Semant.check smap [] [] { forloop = false; cond = false; noeval = false; } program) in (* temporarily here to check validity of SAST *)
-    let _ = if !debug = 1 then print_endline ("Parser: \n\n" ^ (string_of_sprogram sast)) in (* print debug messages *)
-    (* let (result, mymap) = main map 0.0 program in print_endline (string_of_float result); flush stdout; loop mymap smap' *)
-    flush stdout; loop map smap'
->>>>>>> 36ed0247
+
   with
     | Not_found -> loop map smap past run
     | Parsing.Parse_error -> Printf.printf "SyntaxError: invalid syntax\n"; flush stdout; loop map smap past run
@@ -320,20 +308,13 @@
       | h :: t -> formatted := t ; h in
 
     let program = Parser.program token (Lexing.from_string "") in
-<<<<<<< HEAD
-    let (sast, smap') = (Semant.check smap [] [] program) in (* temporarily here to check validity of SAST *)
+    let (sast, smap') = (Semant.check smap [] [] { forloop = false; cond = false; noeval = false; } program) in (* temporarily here to check validity of SAST *)
     
     if run then 
       let m = Codegen.translate sast in
       Llvm_analysis.assert_valid_module m;
       print_string (Llvm.string_of_llmodule m);
     else if !debug = 1 then print_endline ("Semantically Checked SAST:\n" ^ (string_of_sprogram sast)) (* print debug messages *)
-
-=======
-    let (sast, smap') = (Semant.check smap [] [] { forloop = false; cond = false; noeval = false; } program) in (* temporarily here to check validity of SAST *)
-    let _ = if !debug = 1 then print_endline ("Parser: \n\n" ^ (string_of_sprogram sast)) in (* print debug messages *)
-    if run then let (result, mymap) = main map 0.0 program in print_endline (string_of_float result); flush stdout;
->>>>>>> 36ed0247
   with
     | Not_found -> Printf.printf "NotFoundError: possibly caused by lexer!\n"; flush stdout
     | Parsing.Parse_error -> Printf.printf "ParseError: invalid syntax!\n"; flush stdout
