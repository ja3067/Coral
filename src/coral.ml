open Ast
open Sast
open Utilities
open Interpret


(* boolean flags used to handle command line arguments *)
let debug = ref false
let run = ref false

(* file path flags to handle compilation from a file *)
let fpath = ref ""
let set = ref false

(* usage: usage message for function calls *)
let usage = "usage: " ^ Sys.argv.(0) ^ " [file] [-d] [-r]"

(* function used to handle command line arguments *)
let speclist =
[
  ( "[file]", Arg.String (fun foo -> ()), ": compile from a file instead of the default interpreter");
  ( "-d", Arg.Set debug, ": print debugging information at compile time");
  ( "-r", Arg.Set run, ": run commands or files instead of merely parsing them");
]

(* this is a complicated function. it takes the lexed buffer, runs it through the tokenize parser in order to 
extract a list of tokens. once this list has been extracted, we iterate over it to check if the indentations 
are correct, and to insert Parser.INDENT and Parser.DEDENT tokens as desired. We also sanitize it using the 
above methods *)

let indent tokens base current =
    let rec aux curr s out stack = match s with
    | [] -> (curr, stack, List.rev out)
    | Parser.CEND :: (Parser.EOL :: t) -> aux 0 t out stack;
    | Parser.TAB :: t -> aux (curr + 1) t out stack;
    | Parser.COLON :: (Parser.EOL :: t) -> (Stack.push (curr + 1) stack; aux curr (Parser.EOL :: t) (Parser.INDENT :: (Parser.COLON :: out)) stack)
    | Parser.EOL :: t -> aux 0 t (Parser.SEP :: out) stack 
    | a :: t -> if Stack.top stack = curr then aux curr t (a::out) stack (* do nothing, continue with next character *)
      else if Stack.top stack > curr then let _ = Stack.pop stack in aux curr (a :: t) (Parser.DEDENT :: out) stack (* if dedented, pop off the stack and add a DEDENT token *)
      else if curr = (Stack.top stack) + 1 then let _ = Stack.push curr stack in aux curr (a :: t) (Parser.INDENT :: out) stack (* if indented by one, push onto the stack and add an indent token *)
      else raise (Failure "SSyntaxError: invalid indentation detected!"); (* else raise an error *)
  in aux current tokens [] base

(* search_env_opt: search the given environment variable for valid search paths 
and search these for files of the form path/name, return channel if exists, None otherwise *)

let search_env_opt env name = 
  if not (Filename.is_relative name) 
    then if Sys.file_exists name 
      then Some name 
      else None
  else let env_string = Sys.getenv_opt env in
    match env_string with
      | None -> if Sys.file_exists name then Some name else None
      | Some x -> let paths = String.split_on_char ':' x in
          let curr = List.find_opt (fun path -> Sys.file_exists (Filename.concat path name)) paths in
          match curr with
            | None -> if Sys.file_exists name then Some name else None
            | Some path -> Some (Filename.concat path name)

(* get_ast: loads the ast from a given path if possible, lexing and parsing the file found 
at that path. used for the file-based compiler, not the interpreter, which requires different behavior *)

let get_ast path = 
  let chan = open_in path
  in let base = Stack.create() in let _ = Stack.push 0 base in

  let rec read current stack = (* logic of the interpreter *)
    try let line = (input_line chan) ^ "\n" in (* add newline for parser, gets stripped by input_line *)
     let lexbuf = (Lexing.from_string line) in
     let temp = (Parser.tokenize Scanner.token) lexbuf in (* char buffer to token list *)
     let (curr, stack, formatted) = indent temp stack current in
     formatted @ (read curr stack)
   with End_of_file -> close_in chan; Array.make (Stack.length stack - 1) Parser.DEDENT |> Array.to_list
  in let formatted = ref (read 0 base) in
  let _ = if !debug then (Printf.printf "Lexer: ["; (List.iter (Printf.printf "%s ") (List.map print !formatted); print_endline "]\n")) in (* print debug messages *)

  let token lexbuf = (* hack I found online to convert lexbuf list to a map from lexbuf to Parser.token, needed for Ocamlyacc *)
  match !formatted with 
    | []     -> Parser.EOF 
    | h :: t -> formatted := t ; h in

  let program = Parser.program token (Lexing.from_string "") in program

(* ast_from_path: takes a given filename and searches for files with that name in any 
directory contained in the $PATH env variable. This calls search_env_opt on "PATH" internally.
Raises an error if the path is not found, unlike search_env_opt which returns None *)

let ast_from_path fname = 
  let path = search_env_opt "PATH" fname in
  let name = match path with
    | None -> raise (Failure ("FileNotFoundError: unable to open file " ^ fname)) 
    | Some x -> x
  in get_ast name

(* fix_extension: checks if a given file ends with the .cl extension. If so, return
the original path. If not, append .cl to it. *)


let fix_extension file = match Filename.check_suffix file ".cl" with
  | true -> file
  | false -> file ^ ".cl"

(* parse_imports: this function takes an ast and traverses it, replacing import statements with
the full ast of the specified file. The behavior of this function follows Python. First the $PATH
directories are searched, and then the local directory is searched. If the file is found in neither
of these places, it throws an error. *)

let parse_imports li =
  let rec aux out = function
    | [] -> List.rev out
    | Import(name) :: t -> 
        let program = ast_from_path (fix_extension name) in
        aux ((List.rev program) @ out) t
    | Func(a, b, s1) :: t -> let updated = aux [] (from_block s1) in aux (Func(a, b, Block(updated)) :: out) t
    | Block(s1) :: t -> let updated = aux [] s1 in aux (Block(updated) :: out) t
    | If(a, s1, s2) :: t -> let u1 = aux [] (from_block s1) in let u2 = aux [] (from_block s2) in aux (If(a, Block(u1), Block(u2)) :: out) t
    | For(a, b, s1) :: t -> let updated = aux [] (from_block s1) in aux (For(a, b, Block(updated)) :: out) t
    | While(a, s1) :: t -> let updated = aux [] (from_block s1) in aux (While(a, Block(updated)) :: out) t
    | a :: t -> aux (a :: out) t 
  in aux [] li

let parse_range li =
  let rec aux out = function
    | [] -> List.rev out
    | Range(a, b, s1) :: t -> 
        let updated = aux [] (from_block s1) in
        let a1 = Asn([Var a], Lit(IntLit(0))) in
        let a2 = Asn([Var a], Binop(Var a, Add, Lit(IntLit(1)))) in
        let a3 = While(Binop(Var a, Less, b), Block(updated @ [a2])) in
        aux (a3 :: (a1 :: out)) t

    | Func(a, b, s1) :: t -> let updated = aux [] (from_block s1) in aux (Func(a, b, Block(updated)) :: out) t
    | Block(s1) :: t -> let updated = aux [] s1 in aux (Block(updated) :: out) t
    | If(a, s1, s2) :: t -> let u1 = aux [] (from_block s1) in let u2 = aux [] (from_block s2) in aux (If(a, Block(u1), Block(u2)) :: out) t
    | For(a, b, s1) :: t -> let updated = aux [] (from_block s1) in aux (For(a, b, Block(updated)) :: out) t
    | While(a, s1) :: t -> let updated = aux [] (from_block s1) in aux (While(a, Block(updated)) :: out) t
    | a :: t -> aux (a :: out) t 
  in aux [] li

(* process_output_to_list: [copied from a Stack Overflow forum post. Runs a Unix command in a subprocess,
captures the output, and stores earch result in a list to be printed or used further. Used for running
bash scripts to compile the program *)

let process_output_to_list = fun command -> 
  let chan = Unix.open_process_in command in
  let res = ref ([] : string list) in
  let rec process_otl_aux () =  
    let e = input_line chan in
    res := e :: !res;
    process_otl_aux() in
  try process_otl_aux ()
  with End_of_file ->
    let stat = Unix.close_process_in chan in (List.rev !res,stat)

let cmd_to_list command =
  let (l, _) = process_output_to_list command in l

(* strip_stmt: this function strips Type(x) and Print(x) stmts from the ast of past 
function calls when used with the interpreter. The interpreter currently works by appending
past parsed asts to the current one, and by default past print statements will be called each time
the interpreter is run on any input statement. Note that this excludes functions because they may
contain desired function calls. There is no good way around this with the current model. *)

let rec strip_stmt = function 
  | Type(x) | Print(x) -> Nop
  | If(a, b, c) -> If(a, strip_stmt b, strip_stmt c)
  | While(a, b) -> While(a, strip_stmt b)
  | For(a, b, c) -> For(a, b, strip_stmt c)
  | Block(x) -> Block(strip_print x)
  | _ as x -> x

and strip_print ast = List.rev (List.fold_left (fun acc x -> (strip_stmt x) :: acc) [] ast)

(* codegen: command to run codegen to a generated sast, save it to a file (source.ll), compile and
evaluate it, and return the output *)

let codegen sast = 
  let output = 
  (try 
    let m = Codegen.translate sast in
    Llvm_analysis.assert_valid_module m;
    let oc = open_out "source.ll" in
    Printf.fprintf oc "%s\n" (Llvm.string_of_llmodule m); close_out oc;
    cmd_to_list "llc source.ll -o source.s && gcc source.s -o main && ./main"
  with
    | Not_found -> raise (Failure ("CodegenError: variable not found!"))
  ) in output


(* this is the main function loop for the interpreter. We lex the input from stdin,
convert it to a list of Parser.token, apply the appropriate indentation corrections,
check to make sure we are at 0 indentation level, print more dots otherwise, and then
compute the correct value and repeat. *)

let rec from_console map past run = 
  try 
    Printf.printf ">>> "; flush stdout;
    let base = Stack.create() in let _ = Stack.push 0 base in

    let rec read current stack = (* logic of the interpreter *)
        let lexbuf = (Lexing.from_channel stdin) in
        let temp = (Parser.tokenize Scanner.token) lexbuf in (* char buffer to token list *)
        let (curr, stack, formatted) = indent temp stack current in 
        if Stack.top stack = 0 then formatted else
        (Printf.printf "... "; flush stdout;
        formatted @ (read curr stack))

    in let formatted = ref (read 0 base) in
    let _ = if !debug then (Printf.printf "Lexer: ["; (List.iter (Printf.printf "%s ") (List.map print !formatted); print_endline "]\n")) in (* print debug messages *)

    let token lexbuf = (* hack I found online to convert lexbuf list to a map from lexbuf to Parser.token, needed for Ocamlyacc *)
    match !formatted with 
      | []     -> Parser.EOF 
      | h :: t -> formatted := t ; h in

    let program = 
      if run then ((strip_print past) @ (Parser.program token (Lexing.from_string "")))
      else (Parser.program token (Lexing.from_string "")) in

    let imported_program = parse_imports program in
    let sanitized_program = parse_range program in

    let (sast, map') = (Semant.check map [] [] { forloop = false; cond = false; noeval = false; } sanitized_program) in (* temporarily here to check validity of SAST *)
    let _ = if !debug then print_endline ("Parser: \n\n" ^ (string_of_sprogram sast)) in (* print debug messages *)
    
    if run then
      let output = codegen sast in
      List.iter print_endline output; flush stdout; 
<<<<<<< HEAD
      from_console map sanitized_program run
=======

      from_console map imported_program run
>>>>>>> cc752614

    else flush stdout; from_console map' [] false

  with
    | Not_found -> Printf.printf "NotFoundError: unknown error\n"; from_console map past run
    | Parsing.Parse_error -> Printf.printf "SyntaxError: invalid syntax\n"; flush stdout; from_console map past run
    | Failure explanation -> Printf.printf "%s\n" explanation; flush stdout; from_console map past run
    | Runtime explanation -> Printf.printf "%s\n" explanation; flush stdout; from_console map past run

(* this is the main function loop for the file parser. We lex the input from a given file,
convert it to a list of Parser.token, apply the appropriate indentation corrections,
dedent to the zero level as needed, and then compute the correct value *)

let rec from_file map fname run = (* todo combine with loop *)
  try
    let original_path = Sys.getcwd () in
    let program = Sys.chdir (Filename.dirname fname); ast_from_path (Filename.basename fname) in
    let imported_program = parse_imports program in
    let sanitized_program = parse_range program in

<<<<<<< HEAD
    let (sast, map') = (Semant.check map [] [] { forloop = false; cond = false; noeval = false; } sanitized_program) in (* temporarily here to check validity of SAST *)
=======
    let (sast, map') = (Semant.check map [] [] { forloop = false; cond = false; noeval = false; } imported_program) in (* temporarily here to check validity of SAST *)

>>>>>>> cc752614
    let () = if !debug then print_endline ("Parser: \n\n" ^ (string_of_sprogram sast)); flush stdout; in (* print debug messages *)
    let () = Sys.chdir original_path in

    if run then 
      let output = codegen sast in
      List.iter print_endline output; flush stdout;

  with
    | Not_found -> Printf.printf "NotFoundError: unknown error!\n"; flush stdout
    | Parsing.Parse_error -> Printf.printf "ParseError: invalid syntax!\n"; flush stdout
    | Failure explanation -> Printf.printf "%s\n" explanation; flush stdout

(* Coral main interpreter loop. Parses command line arguments, including a single
anonymous argument (file path) and runs either the interpreter or the from_file compiler *)

let () =
  Arg.parse speclist (fun path -> if not !set then fpath := path; set := true; ) usage; (* parse command line arguments *)
  let emptymap = StringMap.empty in 

  if !set then from_file emptymap !fpath !run
  else
  ( 
    Printf.printf "Welcome to the Coral programming language!\n\n"; flush stdout; 
    try 
      from_console emptymap [] !run 
    with Scanner.Eof -> exit 0
  )
<|MERGE_RESOLUTION|>--- conflicted
+++ resolved
@@ -227,12 +227,7 @@
     if run then
       let output = codegen sast in
       List.iter print_endline output; flush stdout; 
-<<<<<<< HEAD
       from_console map sanitized_program run
-=======
-
-      from_console map imported_program run
->>>>>>> cc752614
 
     else flush stdout; from_console map' [] false
 
@@ -253,12 +248,7 @@
     let imported_program = parse_imports program in
     let sanitized_program = parse_range program in
 
-<<<<<<< HEAD
     let (sast, map') = (Semant.check map [] [] { forloop = false; cond = false; noeval = false; } sanitized_program) in (* temporarily here to check validity of SAST *)
-=======
-    let (sast, map') = (Semant.check map [] [] { forloop = false; cond = false; noeval = false; } imported_program) in (* temporarily here to check validity of SAST *)
-
->>>>>>> cc752614
     let () = if !debug then print_endline ("Parser: \n\n" ^ (string_of_sprogram sast)); flush stdout; in (* print debug messages *)
     let () = Sys.chdir original_path in
 
