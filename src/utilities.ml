--- conflicted
+++ resolved
@@ -85,11 +85,8 @@
   | Parser.TIMESEQ -> "TIMESEQ"
   | Parser.DIVIDEEQ -> "DIVIDEEQ"
   | Parser.EXPEQ -> "EXPEQ"
-<<<<<<< HEAD
   | Parser.PRINT -> "PRINT"
-=======
   | Parser.IMPORT -> "IMPORT"
->>>>>>> 81dc2d40
   | _ -> "Token not supported by print utility"
 ;;
 
@@ -231,12 +228,12 @@
 let transform m1 m2 = rec1 := []; rec2 := []; StringMap.merge (fun key v1 v2 -> match v1, v2 with (* merge two lists while keeping type inference intact *)
     | Some (a, b, c), Some (d, e, f) -> 
         let t = compare_types a d in
-        if b <> t then rec1 := (Transform(key, b, t) :: !rec1);
-        if e <> t then rec2 := (Transform(key, e, t) :: !rec2);
+        if b <> t then rec1 := (STransform(key, b, t) :: !rec1);
+        if e <> t then rec2 := (STransform(key, e, t) :: !rec2);
         Some (compare_types a d, compare_types b e, compare_data c f)
 
-    | Some (a, b, c), None -> if a <> Dyn then rec1 := (Transform(key, b, Dyn) :: !rec1); Some(Dyn, Dyn, c)
-    | None, Some(a, b, c) -> if a <> Dyn then rec2 := (Transform(key, b, Dyn) :: !rec2); Some(Dyn, Dyn, c)
+    | Some (a, b, c), None -> if a <> Dyn then rec1 := (STransform(key, b, Dyn) :: !rec1); Some(Dyn, Dyn, c)
+    | None, Some(a, b, c) -> if a <> Dyn then rec2 := (STransform(key, b, Dyn) :: !rec2); Some(Dyn, Dyn, c)
     | None, None -> None
   ) m1 m2
 
