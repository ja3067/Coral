--- conflicted
+++ resolved
@@ -153,11 +153,7 @@
   | Geq -> ">="
   | And -> "and"
   | Or -> "or"
-<<<<<<< HEAD
   | ListAccess -> "at index"
-=======
-  | ListAccess -> "[]"
->>>>>>> f7b20c39
 
 (* type_to_array converts type to corresponding array type for array handling *)
 let type_to_array = function
@@ -233,7 +229,7 @@
 
 let transform m1 m2 = rec1 := []; rec2 := []; binds := []; StringMap.merge (fun key v1 v2 -> match v1, v2 with (* merge two lists while keeping type inference intact *)
     | Some (a, b, c), Some (d, e, f) -> 
-        let t = compare_types a d in
+        let t = compare_types b e in
         if b <> t then rec1 := (STransform(key, b, Dyn) :: !rec1); binds := (Bind(key, Dyn) :: !binds);
         if e <> t then rec2 := (STransform(key, e, Dyn) :: !rec2); binds := (Bind(key, Dyn) :: !binds);
         Some (compare_types a d, compare_types b e, compare_data c f)
