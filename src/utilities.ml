open Ast
open Sast

(* Runtime: exception type used for the interpreter *)
exception Runtime of string

(* float_of_bool: converts floats to bools, so we can hack in support for if statements. 1.0 is true, etc. *)
let float_of_bool b = if b then 1.0 else 0.0 

(* zip: combine two lists, used to match the argument names and their values *)
let rec zip lst1 lst2 = match lst1,lst2 with 
  | [], [] -> []
  | [],_::_-> raise (Runtime "TypeError: invalid arguments passed to function!")
  | _::_, []-> raise (Runtime "TypeError: invalid arguments passed to function!")
  | (x::xs),(y::ys) -> (x, y) :: (zip xs ys)

(* explode: converts a string to a list of chars *)
let explode s = 
  let rec exp i l =
    if i < 0 then l else exp (i - 1) (s.[i] :: l) in
  exp (String.length s - 1) []
;;

(* implode: does the reverse of explode, i.e. converts a list of chars to a string *)
let implode s = String.concat "" (List.map (String.make 1) s) 

(* print: utility function used for printing parsed tokens. can be replaced by menhir mostly. not exhaustive *)
let print = function 
  | Parser.COLON -> "COLON"
  | Parser.TAB -> "TAB"
  | Parser.NOT -> "NOT"
  | Parser.IF -> "IF"
  | Parser.ELSE -> "ELSE"
  | Parser.FOR -> "FOR"
  | Parser.WHILE -> "WHILE"
  | Parser.DEF -> "DEF"
  | Parser.COMMA -> "COMMA"
  | Parser.NEQ -> "NEQ"
  | Parser.LT -> "LT"
  | Parser.GT -> "GT"
  | Parser.LEQ -> "LEQ"
  | Parser.GEQ -> "GEQ"
  | Parser.AND -> "AND"
  | Parser.OR -> "OR"
  | Parser.IN -> "IN"
  | Parser.TRUE -> "TRUE"
  | Parser.FALSE -> "FALSE"
  | Parser.IS -> "IS"
  | Parser.PLUS -> "PLUS"
  | Parser.MINUS -> "MINUS"
  | Parser.TIMES -> "TIMES"
  | Parser.DIVIDE -> "DIVIDE"
  | Parser.EXP -> "EXP"
  | Parser.RETURN -> "RETURN"
  | Parser.LPAREN -> "LPAREN"
  | Parser.RPAREN -> "RPAREN"
  | Parser.LBRACK -> "LBRACK"
  | Parser.RBRACK -> "RBRACK"
  | Parser.EQ -> "EQ"
  | Parser.ASN -> "ASN"
  | Parser.CLASS -> "CLASS"
  | Parser.SEP -> "SEP"
  | Parser.EOF -> "EOF"
  | Parser.EOL -> "EOL"
  | Parser.DOT -> "DOT"
  | Parser.INDENT -> "INDENT"
  | Parser.DEDENT -> "DEDENT"
  | Parser.VARIABLE(_) -> "VARIABLE" (*Printf.sprintf "Var(%s)" x *)
  | Parser.STRING_LITERAL(x) -> Printf.sprintf "STRING_LITERAL(%s)" x
  | Parser.FLOAT_LITERAL(_) -> "FLOAT_LITERAL" (*Printf.sprintf "Lit(%f)" x *)
  | Parser.BOOL_LITERAL(_) -> "BOOL_ITERAL" (*Printf.sprintf "Lit(%f)" x *)
  | Parser.INT_LITERAL(_) -> "INT_LITERAL" (*Printf.sprintf "Lit(%f)" x *)
  | Parser.INT -> "INT"
  | Parser.BOOL -> "BOOL"
  | Parser.FLOAT -> "FLOAT"
  | Parser.STRING -> "STRING"
  | Parser.INTARR -> "INTARR"
  | Parser.FLOATARR -> "FLOATARR"
  | Parser.STRINGARR -> "STRINGARR"
  | Parser.BOOLARR -> "BOOLARR"
  | Parser.NOP -> "NOP"
  | Parser.TYPE -> "TYPE"
  | Parser.PLUSEQ -> "PLUSEQ"
  | Parser.MINUSEQ -> "MINUSEQ"
  | Parser.TIMESEQ -> "TIMESEQ"
  | Parser.DIVIDEEQ -> "DIVIDEEQ"
  | Parser.EXPEQ -> "EXPEQ"
  | Parser.PRINT -> "PRINT"
  | Parser.IMPORT -> "IMPORT"
  | Parser.RANGE -> "RANGE"
<<<<<<< HEAD
  | _ -> "Token not supported by print utility"
=======
  | Parser.NOELSE -> "NOELSE"
  | Parser.NEG -> "NEG"
  | Parser.ARROW -> "ARROW"
  | Parser.FUNC -> "FUNC"
  | Parser.NONE -> "NONE"
  | Parser.CEND -> "CEND"
  | Parser.LBRACE -> "LBRACE"
  | Parser.RBRACE -> "RBRACE"
>>>>>>> ffdd3474
;;

(* stmt_to_string converts stmt to string for error handling *)
let stmt_to_string = function
  | Func(_, _, _) -> "func"
  | Block(_) -> "block"
  | Expr(_) -> "expr"
  | If(_, _, _) -> "if"
  | For(_, _, _) -> "for"
  | Range(_, _, _) -> "range"
  | While(_, _) -> "while"
  | Return(_) -> "return"
  | Class(_, _) -> "class"
  | Asn(_, _) -> "asn"
  | Type(_) -> "type"
  | Print(_) -> "print"
  | Import(_) -> "import"
  | Nop -> "nop"

(* expr_to_string: converts expr to string for error handling *)
let expr_to_string = function
  | Binop(_, _, _) -> "binop"
  | Lit(_) -> "lit"
  | Var(_) -> "var"
  | Unop(_, _) -> "unop"
  | Call(_, _) -> "call"
  | Method(_, _, _) -> "method"
  | Field(_, _) -> "field"
  | List(_) -> "list"
  | ListAccess(_, _) -> "list access"
  | ListSlice(_, _, _) -> "list slice"

(* type_to_string converts type to string for error handling *)
let type_to_string = function
  | Dyn -> "dyn"
  | Int -> "int"
  | Float -> "float"
  | Bool -> "bool"
  | String -> "string"
  | IntArr -> "int list"
  | FloatArr -> "float list"
  | BoolArr -> "bool list"
  | StringArr -> "string list"
  | FuncType -> "func"
  | Null -> "null"

(* unop_to_string: converts unop to string for error handling *)
let unop_to_string = function
  | Neg -> "-"
  | Not -> "not"

(* binop_to_string converts binop to string for error handling *)
let binop_to_string = function
  | Add -> "+"
  | Sub -> "-"
  | Mul -> "*"
  | Div -> "/"
  | Exp -> "**"
  | Eq -> "=="
  | Neq -> "!="
  | Less -> "<"
  | Leq -> "<="
  | Greater -> ">"
  | Geq -> ">="
  | And -> "and"
  | Or -> "or"
  | ListAccess -> "at index"

(* type_to_array converts type to corresponding array type for array handling *)
let type_to_array = function
  | Int -> IntArr
  | Bool -> BoolArr
  | String -> StringArr
  | Float -> FloatArr
  | _ as x -> x

(* array_to_type converts array types to their corresponding non-array types *)
let array_to_type = function
  | IntArr -> Int
  | BoolArr -> Bool
  | FloatArr -> Float
  | StringArr -> String
  | _ as x -> x

(* is_arr checks if a given type is an array type. Strings are currently treated as arrays *)
let is_arr = function
  | StringArr | BoolArr | IntArr | FloatArr -> true
  | String -> true
  | _ -> false

(* splits a list of sbinds into a list of strings and a list of types, uses for TypeMap/recursion *)
let split_sbind x = 
  let rec aux a1 a2 = function
    | [] -> (List.rev a1, List.rev a2)
    | a :: t -> match a with
      | Bind(c, d) -> aux (c :: a1) (d :: a2) t
      | _ -> raise (Failure "unknown failure in argument matching")
  in aux [] [] x
;;

(* compare two lists for use in maps with list keys *)
let comp x y =  match List.length x, List.length y with
  | a, b when a < b -> -1
  | a, b when a > b -> 1
  | a, b when a = b -> let rec aux = function
    | [], [] -> 0
    | x :: t, y :: q when x = y -> aux (t, q)
    | x :: t, y :: q when x <> y -> compare x y
    | _ -> raise (Failure "unknown failure in argument matching")
  in aux (x, y)
  | _ -> raise (Failure "unknown failure in argument matching")
;;

(* merge function used to compare and combine two maps for type inference. handles scoping and undefined objects *)
let compare_types a b = if a = b then a else Dyn
let compare_decl a b = if a = b then a else false
let compare_data a b = if a = b then a else None

(* map with SFunc and argument type list used to check recursive calls *)
module TypeMap = Map.Make(struct type t = stmt * typ list let compare = Pervasives.compare end);;

(* map with string keys, used for variable lookup *)
module StringMap = Map.Make(String)

(* merge: merge function used to reconcile the global lookup map after a conditional branch. *)
let merge m1 m2 = StringMap.merge (fun key v1 v2 -> match v1, v2 with (* merge two lists while keeping type inference intact *)
    | Some (a, b, c), Some (d, e, f) -> Some (compare_types a d, compare_types b e, compare_data c f)
    | Some (a, b, c), None -> Some(Dyn, Dyn, c)
    | None, Some(a, b, c) -> Some(Dyn, Dyn, c)
    | None, None -> None
  ) m1 m2

let rec1 = ref [] (* these are used to extract Transform objects for use in codegen from merge *)
let rec2 = ref []

let binds = ref []

(* transform: merge function used to reconcile the global lookup map after a conditional branch.
extracts objects with transformed type for use in codegen. *)

let transform m1 m2 = rec1 := []; rec2 := []; binds := []; StringMap.merge (fun key v1 v2 -> match v1, v2 with (* merge two lists while keeping type inference intact *)
    | Some (a, b, c), Some (d, e, f) -> 
        let t = compare_types b e in
        let () = if b <> t then (rec1 := ((STransform(key, b, Dyn) :: !rec1)); binds := ((Bind(key, Dyn) :: !binds))) in
        let () = if e <> t then (rec2 := ((STransform(key, e, Dyn)) :: !rec2); binds := ((Bind(key, Dyn) :: !binds))) in
        Some (compare_types a d, compare_types b e, compare_data c f)

    | Some (a, b, c), None -> let () = if b <> Dyn then (rec1 := (STransform(key, b, Dyn) :: !rec1); binds := (Bind(key, Dyn) :: !binds)) in Some(Dyn, Dyn, c)
    | None, Some(a, b, c) -> let () = if b <> Dyn then (rec2 := (STransform(key, b, Dyn) :: !rec2); binds := (Bind(key, Dyn) :: !binds)) in Some(Dyn, Dyn, c)
    | None, None -> None
  ) m1 m2

(* from_block: used to extract the slist from an SBlock in codegen *)
let from_block block = match block with
  | Block(x) -> x
  | _ -> raise (Failure ("SCriticalFailure: unexpected type encountered internally in branch evaluation"))

(* from_sblock: used to extract the slist from an SBlock in codegen *)
let from_sblock block = match block with
  | SBlock(x) -> x
  | _ -> raise (Failure ("SCriticalFailure: unexpected type encountered internally in branch evaluation"))


(* check if two maps are equal *)
let equals m1 m2 = (StringMap.equal (fun x y -> (compare x y) = 0) m1 m2) (* check if two maps are equal *)
<|MERGE_RESOLUTION|>--- conflicted
+++ resolved
@@ -88,9 +88,6 @@
   | Parser.PRINT -> "PRINT"
   | Parser.IMPORT -> "IMPORT"
   | Parser.RANGE -> "RANGE"
-<<<<<<< HEAD
-  | _ -> "Token not supported by print utility"
-=======
   | Parser.NOELSE -> "NOELSE"
   | Parser.NEG -> "NEG"
   | Parser.ARROW -> "ARROW"
@@ -99,8 +96,6 @@
   | Parser.CEND -> "CEND"
   | Parser.LBRACE -> "LBRACE"
   | Parser.RBRACE -> "RBRACE"
->>>>>>> ffdd3474
-;;
 
 (* stmt_to_string converts stmt to string for error handling *)
 let stmt_to_string = function
