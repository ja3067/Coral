(* Code generation: translate takes a semantically checked AST and


LLVM tutorial: Make sure to read the OCaml version of the tutorial

http://llvm.org/docs/tutorial/index.html

Detailed documentation on the OCaml LLVM library:

http://llvm.moe/
http://llvm.moe/ocaml/

*)

module L = Llvm
(*module A = Ast*)
open Ast
open Sast
open Codegenutils




(*type state = (L.llvalue StringMap.t) * L.llvalue * L.llbuilder*)

(* the fundamental datatype returned by expr() *)


let initial_list_size = 10
let list_growth_factor = 2


(* translate : Sast.program -> Llvm.module *)
let translate prgm =   (* note this whole thing only takes two things: globals= list of (typ,name) (bindings basically). And functions= list of sfunc_decl's (each has styp sfname sformals slocals sbody) *)
  let context = L.global_context () in  (* context keeps track of global vars and stuff i think *)
  
  (* Create the LLVM compilation module boolo which
     we will generate code *)
  let the_module = L.create_module context "Coral" in  (* the_module will hold all functs + global vars. its the highest level thing *)
  let pm() = L.dump_module the_module in

  (* Get types from the context *)
  let int_t      = L.i32_type    context
  and float_t    = L.double_type context
  and bool_t     = L.i1_type     context
  and char_t     = L.i8_type     context in

  (* ptr types *)
  let int_pt = L.pointer_type int_t
  and float_pt = L.pointer_type float_t
  and bool_pt = L.pointer_type bool_t
  and char_pt = L.pointer_type char_t in
  let char_ppt = L.pointer_type char_pt in

  (* define cobj and ctype structs *)
  let cobj_t = L.named_struct_type context "CObj" in (*define a named struct*)
  let cobj_pt = L.pointer_type cobj_t in
  let cobj_ppt = L.pointer_type cobj_pt in

  (* all generic userdef functions follow this type *)
  let userdef_fn_t = L.function_type cobj_pt [| cobj_ppt |] in   (* takes an argv *)
  let userdef_fn_pt = L.pointer_type userdef_fn_t in

  (* define cobj_list and ctype_list structs *)
  let clist_t = L.named_struct_type context "CList" in (*define a named struct*)
  let clist_pt = L.pointer_type clist_t in

  (* define ctype and ctype structs *)
  let ctype_t = L.named_struct_type context "CType" in (*define a named struct*)
  let ctype_pt = L.pointer_type ctype_t in
  let ctype_ppt = L.pointer_type ctype_pt in

  (* cobj idxs *)
  let cobj_data_idx = 0
  and cobj_type_idx = 1 in

  (* clist idxs *)
  let clist_data_idx = 0
  and clist_len_idx = 1
  and clist_cap_idx = 2
  in

  (* ctype idx *)
  let ctype_add_idx = 0
  and ctype_sub_idx = 1
  and ctype_mul_idx = 2
  and ctype_div_idx = 3
  and ctype_exp_idx = 4
  and ctype_eq_idx = 5
  and ctype_neq_idx = 6
  and ctype_lesser_idx = 7
  and ctype_leq_idx = 8
  and ctype_greater_idx = 9
  and ctype_geq_idx = 10
  and ctype_and_idx = 11
  and ctype_or_idx = 12
  and ctype_neg_idx = 13
  and ctype_not_idx = 14
  and ctype_idx_idx = 15
  and ctype_call_idx = 16
  and ctype_heapify_idx = 17
  and ctype_print_idx = 18
  and num_ctype_idxs = 19 in (**must update when adding idxs! (tho not used anywhere yet)**)

  (* type sigs for fns in ctype *)
  let ctype_add_t = L.function_type cobj_pt [| cobj_pt; cobj_pt |]
  and ctype_sub_t = L.function_type cobj_pt [| cobj_pt; cobj_pt |]
  and ctype_mul_t = L.function_type cobj_pt [| cobj_pt; cobj_pt |]
  and ctype_div_t = L.function_type cobj_pt [| cobj_pt; cobj_pt |]
  and ctype_exp_t = L.function_type cobj_pt [| cobj_pt; cobj_pt |]
  and ctype_eq_t = L.function_type cobj_pt [| cobj_pt; cobj_pt |]
  and ctype_neq_t = L.function_type cobj_pt [| cobj_pt; cobj_pt |]
  and ctype_lesser_t = L.function_type cobj_pt [| cobj_pt; cobj_pt |]
  and ctype_leq_t = L.function_type cobj_pt [| cobj_pt; cobj_pt |]
  and ctype_greater_t = L.function_type cobj_pt [| cobj_pt; cobj_pt |]
  and ctype_geq_t = L.function_type cobj_pt [| cobj_pt; cobj_pt |]
  and ctype_and_t = L.function_type cobj_pt [| cobj_pt; cobj_pt |]
  and ctype_or_t = L.function_type cobj_pt [| cobj_pt; cobj_pt |]
  and ctype_neg_t = L.function_type cobj_pt [| cobj_pt |]
  and ctype_not_t = L.function_type cobj_pt [| cobj_pt |]
  and ctype_idx_t = L.function_type cobj_pt [| cobj_pt; cobj_pt |]
  and ctype_call_t = L.function_type cobj_pt [| cobj_pt ; cobj_ppt |]
  and ctype_heapify_t = L.function_type int_t [| cobj_pt |]
  and ctype_print_t = L.function_type int_t [| cobj_pt |] in

  (* type sigs for ptrs to fns in ctype *)
  let ctype_add_pt = L.pointer_type ctype_add_t
  and ctype_sub_pt = L.pointer_type ctype_sub_t
  and ctype_mul_pt = L.pointer_type ctype_mul_t
  and ctype_div_pt = L.pointer_type ctype_div_t
  and ctype_exp_pt = L.pointer_type ctype_exp_t
  and ctype_eq_pt = L.pointer_type ctype_eq_t
  and ctype_neq_pt = L.pointer_type ctype_neq_t
  and ctype_lesser_pt = L.pointer_type ctype_lesser_t
  and ctype_leq_pt = L.pointer_type ctype_leq_t
  and ctype_greater_pt = L.pointer_type ctype_greater_t
  and ctype_geq_pt = L.pointer_type ctype_geq_t
  and ctype_and_pt = L.pointer_type ctype_and_t
  and ctype_or_pt = L.pointer_type ctype_or_t
  and ctype_neg_pt = L.pointer_type ctype_neg_t
  and ctype_not_pt = L.pointer_type ctype_not_t
  and ctype_idx_pt = L.pointer_type ctype_idx_t
  and ctype_call_pt = L.pointer_type ctype_call_t 
  and ctype_heapify_pt = L.pointer_type ctype_heapify_t 
  and ctype_print_pt = L.pointer_type ctype_print_t in

  let ctype_t = L.named_struct_type context "CType" in (*define a named struct*)
  let ctype_pt = L.pointer_type ctype_t in

  (* set ctype and cobj struct bodies *)
  ignore(L.struct_set_body cobj_t [| char_pt; ctype_pt |] false);
  ignore(L.struct_set_body clist_t [| char_pt; int_t; int_t |] false);
  ignore(L.struct_set_body ctype_t [|
  	ctype_add_pt;
  	ctype_sub_pt;
  	ctype_mul_pt;
    ctype_div_pt;
    ctype_exp_pt;
    ctype_eq_pt;
    ctype_neq_pt;
    ctype_lesser_pt;
  	ctype_leq_pt;
  	ctype_greater_pt;
  	ctype_geq_pt;
  	ctype_and_pt;
  	ctype_or_pt;
  	ctype_neg_pt;
    ctype_not_pt;
  	ctype_idx_pt;
    ctype_call_pt;
    ctype_heapify_pt;
  	ctype_print_pt |] false);

   let get_t = function
     | "int" -> int_t
     | "float" -> float_t
     | "bool" -> bool_t
     | "char" -> char_t
     | "list" -> clist_t
   in

   let build_ctype_fn fname ftype = (* ftype = "ctype_add_t" etc *)
     let the_function = L.define_function fname ftype the_module in
     let builder = L.builder_at_end context (L.entry_block the_function) in
     (the_function, builder)
   in

  (* here's how you go from a cobj to the data value: *)
  let build_getdata_cobj data_type cobj_p b =  (* data_type = int_t etc *)
    (*let x1 = L.build_load (lookup_global_binding "a") "x1" b in*)
    let x2 = L.build_struct_gep cobj_p cobj_data_idx "x2" b in
    let x3 = L.build_load x2 "x3" b in
    let x4 = L.build_bitcast x3 (L.pointer_type data_type) "x4" b in
    let data = L.build_load x4 "data" b in
    data
  in

  (* here's how you go from a cobj to the data value: *)
  let build_gettype_cobj cobj_p b =  (* data_type = int_t etc *)
    (*let x1 = L.build_load (lookup_global_binding "a") "x1" b in*)
    let x2 = L.build_struct_gep cobj_p cobj_type_idx "x2" b in
    let x3 = L.build_load x2 "x3" b in
    let x4 = L.build_bitcast x3 (L.pointer_type ctype_t) "x4" b in
    (* let data = L.build_load x4 "data" b in *)
    x4
  in

  let build_getlist_cobj cobj_p b =
    let gep_addr = L.build_struct_gep cobj_p cobj_data_idx "__gep_addr" b in
    let objptr = L.build_load gep_addr "__objptr" b in
    L.build_bitcast objptr clist_pt "__clistptr" b
  in

  let build_getlen_clist clist_p b =
    let gep_addr = L.build_struct_gep clist_p clist_len_idx "__gep_addr" b in
    let gep_addr_as_intptr = L.build_bitcast gep_addr int_pt "__gep_addr_as_intptr" b in
    let length = L.build_load gep_addr_as_intptr "__length" b in
    length
  in

  let build_getcap_clist clist_p b =

    let gep_addr = L.build_struct_gep clist_p clist_cap_idx "__gep_addr" b in
    let gep_addr_as_intptr = L.build_bitcast gep_addr int_pt "__gep_addr_as_intptr" b in
    let capacity = L.build_load gep_addr_as_intptr "__capacity" b in
    capacity
  in

  let build_idx self_p other_p name b =

    (* TODO: throw error if array bounds exceeded *)
    let capacity = build_getcap_clist self_p b in
    let inbounds = L.build_icmp L.Icmp.Slt other_p capacity "__inbounds" b in (* other_p is index being accessed *)

    (* get elememnt *)
    let gep_addr = L.build_struct_gep self_p clist_data_idx "__gep_addr" b in
    let gep_addr_as_cobjptrptrptr = L.build_bitcast gep_addr (L.pointer_type (L.pointer_type cobj_pt)) "__gep_addr_as_cobjptrptrptr" b in
    let gep_addr_as_cobjptrptr = L.build_load gep_addr_as_cobjptrptrptr "__gep_addr_as_cobjptrptr" b in
    let gep_addr_as_cobjptrptr = L.build_gep gep_addr_as_cobjptrptr [| other_p |] "__gep_addr_as_cobjptrptr" b in (* other_p is offset of sought element *)
    let cobjptr = L.build_load gep_addr_as_cobjptrptr "__cobjptr" b in
    cobjptr
  in

  let built_ops =
  	 let typs = ["int"; "float"; "bool"; "char"; "list"] in

  	 let ops = [
  	   Oprt("add", Some((L.build_add), int_t), Some((L.build_fadd), float_t), None, None, None);
       Oprt("sub", Some((L.build_sub), int_t), Some((L.build_fsub), float_t), None, None, None);
       Oprt("mul", Some((L.build_mul), int_t), Some((L.build_fmul), float_t), None, None, None);
       Oprt("div", Some((L.build_sdiv), int_t), Some((L.build_fdiv), float_t), None, None, None);
       Oprt("exp", None, None, None, None, None);
       Oprt("eq", Some((L.build_icmp L.Icmp.Eq), bool_t), Some((L.build_fcmp L.Fcmp.Ueq), bool_t), Some((L.build_icmp L.Icmp.Eq), bool_t), Some((L.build_icmp L.Icmp.Eq), bool_t), None);
       Oprt("neq", Some((L.build_icmp L.Icmp.Ne), bool_t), Some((L.build_fcmp L.Fcmp.Une), bool_t), Some((L.build_icmp L.Icmp.Eq), bool_t), Some((L.build_icmp L.Icmp.Eq), bool_t), None);
       Oprt("lesser", Some((L.build_icmp L.Icmp.Slt), bool_t), Some((L.build_fcmp L.Fcmp.Ult), bool_t), Some((L.build_icmp L.Icmp.Slt), bool_t), Some((L.build_icmp L.Icmp.Slt), bool_t), None);
       Oprt("leq", Some((L.build_icmp L.Icmp.Sle), bool_t), Some((L.build_fcmp L.Fcmp.Ule), bool_t), Some((L.build_icmp L.Icmp.Sle), bool_t), Some((L.build_icmp L.Icmp.Sle), bool_t), None);
       Oprt("greater", Some((L.build_icmp L.Icmp.Sgt), bool_t), Some((L.build_fcmp L.Fcmp.Ugt), bool_t), Some((L.build_icmp L.Icmp.Sgt), bool_t), Some((L.build_icmp L.Icmp.Sgt), bool_t), None);
       Oprt("geq", Some((L.build_icmp L.Icmp.Sge), bool_t), Some((L.build_fcmp L.Fcmp.Uge), bool_t), Some((L.build_icmp L.Icmp.Sge), bool_t), Some((L.build_icmp L.Icmp.Sge), bool_t), None);
       Oprt("and", Some((L.build_and), int_t), None, Some((L.build_and), bool_t), Some((L.build_add), char_t), None);
       Oprt("or", Some((L.build_or), int_t), None, Some((L.build_or), bool_t), Some((L.build_or), char_t), None);
       Uoprt("neg", Some((L.build_neg), int_t), Some((L.build_fneg), float_t), Some((L.build_neg), bool_t), None, None);
       Uoprt("not", Some((L.build_not), int_t), None, Some((L.build_not), bool_t), Some((L.build_not), char_t), None);
       Loprt("idx", None, None, None, None, Some((build_idx), int_t))
       ] in

  	 List.map (fun t -> let bops = List.map (function
  	    | Oprt(o, i, f, b, c, l) ->
          let tfn = match t with
            | "int" -> i
            | "float" -> f
            | "bool" -> b
            | "char" -> c
            | "list" -> l
		      in
		      let bop = match tfn with
			      | Some tfn ->
			        let (fn, bd) = build_ctype_fn (t ^ "_" ^ o) ((function
			          | "add" -> ctype_add_t
                | "sub" -> ctype_sub_t
                | "mul" -> ctype_mul_t
                | "div" -> ctype_div_t
                | "exp" -> ctype_exp_t
                | "eq" -> ctype_eq_t
                | "neq" -> ctype_neq_t
                | "lesser" -> ctype_lesser_t
                | "leq" -> ctype_leq_t
                | "greater" -> ctype_greater_t
                | "geq" -> ctype_geq_t
                | "and" -> ctype_and_t
                | "or" -> ctype_or_t) o)
				      in BOprt(Some(((fn, bd), tfn)))
			      | None -> BOprt(None)
          in bop
        | Uoprt(o, i, f, b, c, l) ->
          let tfn = match t with
            | "int" -> i
            | "float" -> f
            | "bool" -> b
            | "char" -> c
            | "list" -> l
          in
		      let bop = match tfn with
			      | Some tfn ->
			        let (fn, bd) = build_ctype_fn (t ^ "_" ^ o) ((function
                | "neg" -> ctype_neg_t
                | "not" -> ctype_not_t) o)
				      in BUoprt(Some(((fn, bd), tfn)))
			      | None -> BUoprt(None)
		      in bop
 	      | Loprt(o, i, f, b, c, l) ->
          let tfn = match t with
            | "int" -> i
            | "float" -> f
            | "bool" -> b
            | "char" -> c
            | "list" -> l
		      in
		      let bop = match tfn with
			      | Some tfn ->
			        let (fn, bd) = build_ctype_fn (t ^ "_" ^ o) ((function
                | "idx" -> ctype_idx_t) o)
				      in BLoprt(Some(((fn, bd), tfn)))
			      | None -> BLoprt(None)
          in bop) ops
        in (t, bops)) typs
      in

  (* Functions! *)
  let (func_call_fn,func_call_b) = build_ctype_fn "func_call" ctype_call_t in

  let ctype_func = L.define_global "ctype_func" (L.const_named_struct ctype_t [|
        L.const_pointer_null ctype_add_pt; (* ctype_add_pt *)
        L.const_pointer_null ctype_sub_pt; (* ctype_sub_pt *)
        L.const_pointer_null ctype_mul_pt; (* ctype_mul_pt *)
        L.const_pointer_null ctype_div_pt; (* ctype_div_pt *)
        L.const_pointer_null ctype_exp_pt; (* ctype_exp_pt *)
        L.const_pointer_null ctype_eq_pt; (* ctype_eq_pt *)
        L.const_pointer_null ctype_neq_pt; (* ctype_neq_pt *)
        L.const_pointer_null ctype_lesser_pt; (* ctype_lesser_pt *)
        L.const_pointer_null ctype_leq_pt; (* ctype_leq_pt *)
        L.const_pointer_null ctype_greater_pt; (* ctype_greater_pt *)
        L.const_pointer_null ctype_geq_pt; (* ctype_geq_pt *)
        L.const_pointer_null ctype_and_pt; (* ctype_and_pt *)
        L.const_pointer_null ctype_or_pt; (* ctype_or_pt *)
        L.const_pointer_null ctype_neg_pt; (* ctype_neg_pt *)
        L.const_pointer_null ctype_not_pt; (* ctype_not_pt *)
        L.const_pointer_null ctype_idx_pt; (* ctype_not_pt *)
        func_call_fn; (* ctype_call_pt *)
        L.const_pointer_null ctype_heapify_pt; (* ctype_not_pt *)
        L.const_pointer_null ctype_print_pt; (* ctype_not_pt *)
    |]) the_module in



  let build_fnptr_of_cfo cobj_p b = 
    let x2 = L.build_struct_gep cobj_p cobj_data_idx "x2" b in
    let x3 = L.build_load x2 "x3" b in
    let fnptr = L.build_bitcast x3 userdef_fn_pt "fnptr" b in
    fnptr
  in

  let build_special_ctype_fn fn ty =
      let (name,fn_ty) = (match fn with
        |FPrint -> ("print",ctype_print_t)
        |FHeapify -> ("heapify",ctype_heapify_t)
        |FCall -> ("call",ctype_call_t)
      ) in
      let (the_fn,the_bld) = build_ctype_fn ((string_of_typ ty)^"_"^name) fn_ty in
      (the_fn,the_bld)
  in
  
  (*let x = [
      (FPrint,[Int,Bool,Float]);
      (FHeapify,[Int,Bool,Float]);
      (FCall,[FuncType])
  ]
            
  let build_fns spec_ty ty_list = List.map (build_special_ctype_fn spec_ty) ty_list in
  let all = List.map (fun x -> match x with (spec_ty,ty_list) in build_fns spec_ty ty_list) x in

  let get_special_fn spec_ty ty = 
    match *)


  (* Print *)
  let (int_print_fn,int_print_b) = build_special_ctype_fn FPrint Int in
  let (float_print_fn,float_print_b) = build_special_ctype_fn FPrint Float in
  let get_print_fn_lval = function
    |"int" -> int_print_fn
    |"float" -> float_print_fn
    | _ -> L.const_pointer_null ctype_print_pt
  in

  (* Heapify *)
  let (int_heapify_fn,int_heapify_b) = build_special_ctype_fn FHeapify Int in
  let (float_heapify_fn,float_heapify_b) = build_special_ctype_fn FHeapify Float in
  let (bool_heapify_fn,bool_heapify_b) = build_special_ctype_fn FHeapify Bool in
  let (func_heapify_fn,func_heapify_b) = build_special_ctype_fn FHeapify FuncType in
  let get_heapify_fn_lval = function
    |"int" -> int_heapify_fn
    |"float" -> float_heapify_fn
    |"bool" -> bool_heapify_fn
    | _ -> L.const_pointer_null ctype_heapify_pt
  in

  (* define the default CTypes *)
  let [ctype_int; ctype_float; ctype_bool; ctype_char; ctype_list] =
  	List.map (fun (t, bops) -> L.define_global ("ctype_" ^ t) (L.const_named_struct ctype_t (Array.of_list ((List.map(function
  	  | BOprt(o) -> (match o with
  	    | Some(((fn, bd), tfn)) -> fn
  	    | None -> L.const_pointer_null ctype_add_pt)
  	  | BUoprt(o) -> (match o with
  	    | Some(((fn, bd), tfn)) -> fn
  	    | None -> L.const_pointer_null ctype_neg_pt)
  	  | BLoprt(o) -> (match o with
  	    | Some(((fn, bd), tfn)) -> fn
        | None -> L.const_pointer_null ctype_idx_pt)) bops) @ ([L.const_pointer_null ctype_call_pt; get_heapify_fn_lval t ; get_print_fn_lval t])))) the_module) built_ops
  	    in

  let ctype_of_ASTtype = function
    | Int -> Some ctype_int
    | Float -> Some ctype_float
    | Bool -> Some ctype_bool
    | String -> Some ctype_list
    | Dyn -> None
    | IntArr -> Some ctype_list
    | FloatArr -> Some ctype_list
    | BoolArr -> Some ctype_list
    | StringArr -> Some ctype_list
    | FuncType -> Some ctype_func
    | Null -> None
  in

  let ctype_of_datatype = function
    | dt when dt = int_t -> ctype_int
    | dt when dt = float_t -> ctype_float
    | dt when dt = bool_t -> ctype_bool
    | dt when dt = char_t -> ctype_char
    | dt when dt = clist_t -> ctype_list
  in
  let ctype_of_typ = function  (* only for optimized Raws hence limited matching *)
      |Int -> ctype_int
      |Float -> ctype_float
      |Bool -> ctype_bool
  in

  let build_getctypefn_cobj ctype_fn_idx cobj_p b =
    let x2 = L.build_struct_gep cobj_p cobj_type_idx "x2" b in
    let x3 = L.build_load x2 "x3" b in  (* x3: ctype_pt *)
    let x4 = L.build_struct_gep x3 ctype_fn_idx "x4" b in
    let fn_ptr = L.build_load x4 "fn_ptr" b in
    fn_ptr
  in

  (** define helper functions for commonly used code snippets **)
  let build_new_cobj_empty builder =   
    let objptr = L.build_malloc cobj_t "__new_objptr" builder in (* objptr: cobj_pt* *)
    let datafieldptr = L.build_struct_gep objptr cobj_data_idx "datafieldptr" builder in  (* datafieldptr: i8* *)
    let ctypefieldptr = L.build_struct_gep objptr cobj_type_idx "ctypefieldptr" builder in
    (objptr,datafieldptr,ctypefieldptr)
  in
    
  let build_new_cobj data_type builder =
    (* malloc the new object and its data *)
    let objptr = L.build_malloc cobj_t "__new_objptr" builder in (* objptr: cobj_pt *)
    let dataptr = L.build_malloc data_type "__new_dataptr" builder in
    let dataptr_as_i8ptr = L.build_bitcast dataptr char_pt "dataptr_as_i8" builder in

    (* store ctypeptr in the struct *)
    let ctypefieldptr = L.build_struct_gep objptr cobj_type_idx "ctypefieldptr" builder in
    ignore(L.build_store (ctype_of_datatype data_type) ctypefieldptr builder);

    (* store dataptr in the struct *)
    let datafieldptr = L.build_struct_gep objptr cobj_data_idx "datafieldptr" builder in  (* datafieldptr: i8* *)
    let datafieldptr_as_i8ptrptr = L.build_bitcast datafieldptr (L.pointer_type char_pt) "datafieldptr_as_i8ptrptr" builder in
    ignore(L.build_store dataptr_as_i8ptr datafieldptr_as_i8ptrptr builder);

    (objptr, dataptr)
  in

  let build_new_cobj_init data_type value b =
      let (objptr, dataptr) = build_new_cobj data_type b in
      ignore(L.build_store value dataptr b);
      objptr
  in

  let build_new_clist dataptr_of_cobj elm_pts builder =
    (* len *)
    let length = List.length elm_pts in
    let len = L.const_int int_t length in

    (* cap *)
    let capacity = max length initial_list_size in
    let cap = L.const_int int_t capacity in

    (* dataptr: mallocs empty CObj array *)
    let dataptr = L.build_malloc (L.array_type cobj_pt capacity) "__new_dataptr" builder in
    let dataptr_as_i8ptr = L.build_bitcast dataptr char_pt "dataptr_as_i8" builder in

    let elm_pts_as_cobjptrs = List.map (fun e ->
      let elm_pt_as_cobjptr = L.build_bitcast e cobj_pt "elm_ptr_as_cobjptr" builder
      in elm_pt_as_cobjptr) elm_pts in

    (* null pointers to fill empty capacity *)
    let elms_w_nulls = if List.length elm_pts_as_cobjptrs < capacity
      then elm_pts_as_cobjptrs@(Array.to_list (Array.make (capacity - List.length elm_pts) (L.const_pointer_null cobj_pt)))
      else elm_pts_as_cobjptrs in

    (* stores the data *)
    let store_elms elm idx =
      let gep_addr = L.build_gep dataptr [|L.const_int int_t 0; L.const_int int_t idx|] "__elem_ptr" builder in
      ignore(L.build_store elm gep_addr builder); ()
    in
    ignore(List.iter2 store_elms elms_w_nulls (seq capacity));

    (* store dataptr the struct *)
    let datafieldptr = L.build_struct_gep dataptr_of_cobj clist_data_idx "datafieldptr" builder in  (* datafieldptr: i8* *)
    let datafieldptr_as_i8ptrptr = L.build_bitcast datafieldptr (L.pointer_type char_pt) "datafieldptr_as_i8ptrptr" builder in
    ignore(L.build_store dataptr_as_i8ptr datafieldptr_as_i8ptrptr builder);

    (* store len in the struct *)
    let lenfieldptr = L.build_struct_gep dataptr_of_cobj clist_len_idx "lenfieldptr" builder in  (* lenfieldptr: i32* *)
    ignore(L.build_store len lenfieldptr builder);

    (* store cap in the struct *)
    let capfieldptr = L.build_struct_gep dataptr_of_cobj clist_cap_idx "capfieldptr" builder in  (* capfieldptr: i32* *)
    ignore(L.build_store cap capfieldptr builder);
  in

  (** manually making the ctype_ functions **)
  (* does alloca, store, then load *)  (* note you should not use this if youre not using the values right away !!!!!! *)
  let boilerplate_till_load remote_cobj_p prettyname b =
    ignore(L.set_value_name ("remote_"^prettyname) remote_cobj_p);
    let cobj_pp = L.build_alloca cobj_pt (prettyname^"_p") b in
    ignore(L.build_store remote_cobj_p cobj_pp b);
    let cobj_p = L.build_load cobj_pp (prettyname^"_p") b in
    cobj_p
  in

  let boilerplate_binop data_type fn b =
    let formals_llvalues = (Array.to_list (L.params fn)) in
    let [ remote_self_p; remote_other_p ] = formals_llvalues in

    (* boilerplate *)
    let self_p = boilerplate_till_load remote_self_p "self_p" b in
    let other_p = boilerplate_till_load remote_other_p "other_p" b in

    (* get data *)
    let self_data = build_getdata_cobj data_type self_p b in
    let other_data = build_getdata_cobj data_type other_p b in
    (self_data, other_data)
  in

  let boilerplate_uop data_type fn b =
    let formals_llvalues = (Array.to_list (L.params fn)) in
    let [ remote_self_p ] = formals_llvalues in


    let _ = build_gettype_cobj remote_self_p b in

    (* boilerplate *)
    let self_p = boilerplate_till_load remote_self_p "self_p" b in

    (* get data *)
    let self_data = build_getdata_cobj data_type self_p b in
    (self_data)
  in

  let boilerplate_lop data_type fn b =
      (* TODO: throw error if array bounds exceeded *)
    let formals_llvalues = Array.to_list (L.params fn) in
    let [ remote_self_p; remote_other_p ] = formals_llvalues in

    (* boilerplate *)
    let self_p = boilerplate_till_load remote_self_p "self_p" b in
    let other_p = boilerplate_till_load remote_other_p "other_p" b in

    (* get data *)
    let self_data = build_getlist_cobj self_p b in
    let other_data = build_getdata_cobj int_t other_p b in
    (self_data, other_data)
  in

  List.iter (fun (t, bops) -> List.iter (function
    | BOprt(o) -> (match o with
      | Some(((fn, bd), tfn)) ->
        let (tf, tp) = tfn in
        let (self_data, other_data) = boilerplate_binop (get_t t) fn bd in
        let result_data = tf self_data other_data "result_data" bd in
        let result = build_new_cobj_init tp result_data bd in
        ignore(L.build_ret result bd)
      | None -> ())
    | BUoprt(o) -> (match o with
      | Some(((fn, bd), tfn)) ->
        let (tf, tp) = tfn in
        let (self_data) = boilerplate_uop (get_t t) fn bd in
        let result_data = tf self_data "result_data" bd in
        let result = build_new_cobj_init tp result_data bd in
        ignore(L.build_ret result bd)
      | None -> ())
    | BLoprt(o) -> (match o with
      | Some(((fn, bd), tfn)) ->
        let (tf, tp) = tfn in
        let (self_data, other_data) = boilerplate_lop (get_t t) fn bd in
        let result_data = tf self_data other_data "result_data" bd in
        let result = result_data in
        ignore(L.build_ret result bd)
      | None -> ())) bops) built_ops;


    (* Functions! *)
    (* building __call__ for ctype_func *)
        let (fn,b) = (func_call_fn,func_call_b) in
          let formals_llvalues = (Array.to_list (L.params fn)) in
          let [ remote_self_p ; remote_argv ] = formals_llvalues in
          let self_p = boilerplate_till_load remote_self_p "self_p" b in

          (* manual boilerplate for argv since it's not a cobj *)
          ignore(L.set_value_name ("remote_argv") remote_argv);
          let argv_p = L.build_alloca cobj_ppt "argv_p" b in
          ignore(L.build_store remote_argv argv_p b);
          let argv = L.build_load argv_p "argv" b in

          let fn_p = build_fnptr_of_cfo self_p b in
          let result = L.build_call fn_p [|argv|] "result" b in
          ignore(L.build_ret result b);
          
        
  (* heapify(self_p) modifies self by copying its data to the heap and pointing to the new heap data *)
  let build_heapify data_type fn b =   (* data_type = int_t etc *)
      let formals_llvalues = (Array.to_list (L.params fn)) in
      let [remote_self_p] = formals_llvalues in
      let box_addr = boilerplate_till_load remote_self_p "self_p" b in
      (* the box dataptr_addr points to the raw data we want to copy *)
      let dataptr_addr_i8pp = L.build_struct_gep box_addr cobj_data_idx "dat" b in
      let dataptr_addr = L.build_bitcast dataptr_addr_i8pp (L.pointer_type (L.pointer_type data_type)) "dat" b in
      let rawdata_addr = L.build_load dataptr_addr "raw_data_addr" b in
      let rawdata = L.build_load rawdata_addr "raw_data" b in
      let heap_data_p = L.build_malloc data_type "heap_data_p" b in
      ignore(L.build_store rawdata heap_data_p b);
      let heap_data_p = L.build_bitcast heap_data_p char_pt "heap_data_p" b in
      ignore(L.build_store heap_data_p dataptr_addr_i8pp b);
      ignore(L.build_ret (L.const_int int_t 0) b);  (* or can ret void? *)
  in

  (* build the heapify functions *)
  let get_heapify_builder_of_t = function
    |"int" -> int_heapify_b
    |"float" -> float_heapify_b
    |"bool" -> bool_heapify_b
  in
  ignore(List.iter (fun t -> build_heapify (get_t t) (get_heapify_fn_lval t) (get_heapify_builder_of_t t)) ["int";"float";"bool"]);

  let _ =
    let (fn,b) = (func_heapify_fn,func_heapify_b) in
    ignore(L.build_ret (L.const_int int_t 0) b);
  in


  

  (* define printf *)
  let printf_t : L.lltype =   (* define the type that the printf function should be *)
      L.var_arg_function_type int_t [| char_pt |] in
  let printf_func : L.llvalue =   (* now use that type to declare printf (dont fill out the body just declare it in the context) *)
      L.declare_function "printf" printf_t the_module in

  let build_print_fn data_type fn b =   (* data_type = int_t etc *)
      let formals_llvalues = (Array.to_list (L.params fn)) in
      let [remote_self_p] = formals_llvalues in
      let box_addr = boilerplate_till_load remote_self_p "self_p" b in
      (* the box dataptr_addr points to the raw data we want to copy *)
      let dataptr_addr_i8pp = L.build_struct_gep box_addr cobj_data_idx "dat" b in
      let dataptr_addr = L.build_bitcast dataptr_addr_i8pp (L.pointer_type (L.pointer_type data_type)) "dat" b in
      let rawdata_addr = L.build_load dataptr_addr "raw_data_addr" b in
      let rawdata = L.build_load rawdata_addr "raw_data" b in
      let format_str = (match data_type with
        |t when t = int_t -> L.build_global_stringptr "%d\n" "fmt" b
        |t when t = float_t -> L.build_global_stringptr "%g\n" "fmt" b
      ) in
      ignore(L.build_call printf_func [| format_str ; rawdata |] "printf" b);
      ignore(L.build_ret (L.const_int int_t 0) b);  (* or can ret void? *)
  in
  (* build the print functions *)
  let get_print_builder_of_t = function
    |"int" -> int_print_b
    |"float" -> float_print_b
  in
  ignore(List.iter (fun t -> build_print_fn (get_t t) (get_print_fn_lval t) (get_print_builder_of_t t)) ["int";"float"]);

  (* define exit *)
  let exit_t : L.lltype =   (* define the type that the printf function should be *)
    L.function_type (int_t) [| int_t |] in
  let exit_func : L.llvalue =   (* now use that type to declare printf (dont fill out the body just declare it in the context) *)
      L.declare_function "exit" exit_t the_module in


  let name_of_bind = function
      |Bind(name,_) -> name
  in
  let type_of_bind = function
      |Bind(_,ty) -> ty
  in
  let ltyp_of_typ = function
      |Int -> int_t
      |Float -> float_t
      |Bool -> bool_t
      |_ -> cobj_pt
      (** todo lists and stuff **)
  in

  (** allocate for all the bindings and put them in a map **)

  (* pass in Some(builder) to do local vars alloca() or None to do globals non-alloca *)
  let build_binding_list local_builder_opt binds =   (* returns a stringmap Bind -> Addr *) 
  (* strip out all the FuncTypes from binds *)
      (*let binds = List.rev (List.fold_left (fun binds bind -> if ((type_of_bind bind) = FuncType) then binds else (bind::binds)) [] binds) in*)
      (** the commented code adds a Dyn version of every var. i wont use it for pure immutable phase-1 testing tho! **)
      (**let dynify bind =   (* turns a bind into dynamic. a helper fn *)
         Bind(name,_) = bind in
           Bind(name,Dyn)
      in
      let dyns_list =   (* redundant list where every bind is dynamic *)
          List.map dynify (names_of_bindlist binds)
      in
      binds = List.sort_uniq Pervasives.compare (binds @ dyns_list) 
      in   (* now binds has a dyn() version of each variable *) **)
      let prettyname_of_bind bind = (name_of_bind bind)^"_"^(string_of_typ (type_of_bind bind))
      in
      let get_const bind = match (type_of_bind bind) with 
        |Int -> L.const_null int_t
        |Float -> L.const_null float_t
        |Bool -> L.const_null bool_t
        |_ -> L.define_global ((prettyname_of_bind bind)^"_obj") (L.const_named_struct cobj_t [|L.const_pointer_null char_pt;L.const_pointer_null ctype_pt|]) the_module
        (*L.define_global (prettyname_of_bind bind) (the_cobj) the_module*)

        (*|_ -> L.define_global (prettyname_of_bind bind) (L.const_null cobj_t) the_module*)
        (** TODO impl lists and everything! and strings. idk how these will work **)
      in
      let allocate bind = 
        let alloc_result = 
          (match local_builder_opt with
            |None -> L.define_global (prettyname_of_bind bind) (get_const bind) the_module
            |Some(builder) -> L.build_alloca (ltyp_of_typ (type_of_bind bind)) (prettyname_of_bind bind) builder
          )
        in
        let (res,newbind) = match (type_of_bind bind) with
          |Int|Float|Bool -> (RawAddr(alloc_result),bind)
          |_ -> (BoxAddr(alloc_result,false),Bind((name_of_bind bind),Dyn))
        in (res,newbind)
      in
        List.fold_left (fun map bind -> 
            let (res,newbind) = allocate bind in 
          BindMap.add newbind res map) BindMap.empty binds
  in
  

  let globals_map =
      let globals_list = snd prgm  (* snd prgrm is the bind list of globals *) in
        build_binding_list None globals_list
  in
  let lookup_global_binding bind =   (*pbind bind;*)
    try BindMap.find bind globals_map
    with Not_found -> tstp "AAAA";BindMap.find bind globals_map
  in


  (** setup main() where all the code will go **)
  let main_ftype = L.function_type int_t [||] in   (* ftype is the full llvm function signature *)
  let main_function = L.define_function "main" main_ftype the_module in
  let main_builder = L.builder_at_end context (L.entry_block main_function) in
  let int_format_str = L.build_global_stringptr "%d\n" "fmt" main_builder
  and float_format_str = L.build_global_stringptr "%g\n" "fmt" main_builder in 
  let init_state:state = {namespace=BindMap.empty; func=main_function; b=main_builder;optim_funcs=SfdeclMap.empty;generic_func=false} in


  (* useful utility functions! *)
  let names_of_bindlist bindlist =
    List.map name_of_bind bindlist
  in
(* helper fn: seq 4 == [0;1;2;3] *)
  let seq len =
    let rec aux len acc =
      if len<0 then acc else aux (len-1) (len::acc)
    in aux (len-1) []
  in

  let lookup namespace bind = (*tstp (string_of_sbind bind);*)
      let bind = match bind with
        |Bind(n,Int)|Bind(n,Float)|Bind(n,Bool) -> bind
        |Bind(n,_) -> Bind(n,Dyn)
      in
      try BindMap.find bind namespace
        with Not_found -> lookup_global_binding bind
  in


  let rec expr the_state typed_e = 
      let (namespace,the_function) = (the_state.namespace,the_state.func) in
      let (e,ty) = typed_e in
      match e with
    | SLit lit -> let res = (match lit with
        | IntLit i -> Raw(L.const_int int_t i)
        | BoolLit i -> Raw(L.const_int bool_t (if i then 1 else 0))
        | FloatLit i -> Raw((L.const_float float_t i))
        | StringLit i -> let elements = List.rev (Seq.fold_left (fun l ch ->
            let cobj_of_char_ptr = build_new_cobj_init char_t (L.const_int char_t (Char.code ch)) the_state.b in
            cobj_of_char_ptr::l) [] (String.to_seq i)) in
          let (objptr, dataptr) = build_new_cobj clist_t the_state.b in
          let _ = build_new_clist dataptr elements the_state.b in
            (Box(objptr))
        ) in (res,the_state)

    | SVar name ->
        (match (lookup namespace (Bind(name, ty))) with
          |RawAddr(addr) -> (Raw(L.build_load addr name the_state.b),the_state)
          |BoxAddr(addr,needs_update) -> 
            (*(if needs_update then tstp ("NEEDED:"^name) else tstp ("NOPE:"^name));*)
            let the_state = (match needs_update with
              |true -> 
                let cobj_p = L.build_load addr name the_state.b in
                let fn_p = build_getctypefn_cobj ctype_heapify_idx cobj_p the_state.b in
                ignore(L.build_call fn_p [|cobj_p|] "heapify_result" the_state.b);
                change_state the_state (S_needs_reboxing(name,false))
              |false -> the_state  (* do nothing *)
            ) in
          (Box(L.build_load addr name the_state.b),the_state))
    | SBinop(e1, op, e2) ->
      let (_,ty1) = e1
      and (_,ty2) = e2 in
      let (e1',the_state) = expr the_state e1 in
      let (e2',the_state) = expr the_state e2 in

      let generic_binop box1 box2 = 
          let (Box(v1),Box(v2)) = (box1,box2) in
          let fn_idx = (match op with
            | Add      -> ctype_add_idx
            | Sub      -> ctype_sub_idx
            | Mul      -> ctype_mul_idx
            | Div      -> ctype_div_idx
            | Exp      -> ctype_exp_idx
            | Eq       -> ctype_eq_idx
            | Neq      -> ctype_neq_idx
            | Less     -> ctype_lesser_idx
            | Leq      -> ctype_leq_idx
            | Greater  -> ctype_greater_idx
            | Geq      -> ctype_geq_idx
            | And      -> ctype_and_idx
            | Or       -> ctype_or_idx
            | ListAccess -> ctype_idx_idx ) in
        let fn_p = build_getctypefn_cobj fn_idx v1 the_state.b in


        (* exception handling: invalid_op *)
        let bad_op_bb = L.append_block context "bad_op" the_state.func in
        let bad_op_bd = L.builder_at_end context bad_op_bb in
  
        let proceed_bb = L.append_block context "proceed" the_state.func in
  
        (* check for op exception *)
        let invalid_op = L.build_is_null fn_p "invalid_op" the_state.b in
          ignore(L.build_cond_br invalid_op bad_op_bb proceed_bb the_state.b);
  
        (* print message and exit *)
        let err_message =
          let info = "invalid use of " ^ (Utilities.binop_to_string op) ^ " operator" in
            L.build_global_string info "error message" bad_op_bd in
        let str_format_str1 = L.build_global_stringptr  "%s\n" "fmt" bad_op_bd in
          ignore(L.build_call printf_func [| str_format_str1 ; err_message |] "printf" bad_op_bd);
          ignore(L.build_call exit_func [| (L.const_int int_t 1) |] "exit" bad_op_bd);
  
        (* return to normal control flow *)
        let the_state = change_state the_state (S_b(L.builder_at_end context proceed_bb)) in
          ignore(L.build_br proceed_bb bad_op_bd);
  
        (* exception handling: invalid_arg *)
        let bad_arg_bb = L.append_block context "bad_arg" the_state.func in
        let bad_arg_bd = L.builder_at_end context bad_arg_bb in
  
        let proceed_bb = L.append_block context "proceed" the_state.func in
  
        (* check for arg exception *)
  
        let _ = match op with
          | ListAccess ->
            let typ1 = ctype_int in
            let typ2 = build_gettype_cobj v2 the_state.b in
            let typ1_as_int = L.build_ptrtoint typ1 int_t "typ1_as_int" the_state.b in
            let typ2_as_int = L.build_ptrtoint typ2 int_t "typ2_as_int" the_state.b in
            let diff = L.build_sub typ1_as_int typ2_as_int "diff" the_state.b in
            let invalid_arg = L.build_icmp L.Icmp.Ne diff (L.const_int int_t 0) "invalid_arg" the_state.b in
              ignore(L.build_cond_br invalid_arg bad_arg_bb proceed_bb the_state.b);
          | _ ->
            let typ1 = build_gettype_cobj v1 the_state.b in
            let typ2 = build_gettype_cobj v2 the_state.b in
            let typ1_as_int = L.build_ptrtoint typ1 int_t "typ1_as_int" the_state.b in
            let typ2_as_int = L.build_ptrtoint typ2 int_t "typ2_as_int" the_state.b in
            let diff = L.build_sub typ1_as_int typ2_as_int "diff" the_state.b in
            let invalid_arg = L.build_icmp L.Icmp.Ne diff (L.const_int int_t 0) "invalid_arg" the_state.b in
              ignore(L.build_cond_br invalid_arg bad_arg_bb proceed_bb the_state.b);
        in
  
        (* print message and exit *)
        let err_message =
          let info = "RuntimeError: unsupported operand type(s) for binary " ^ (Utilities.binop_to_string op) in
            L.build_global_string info "error message" bad_arg_bd in
        let str_format_str1 = L.build_global_stringptr  "%s\n" "fmt" bad_arg_bd in
          ignore(L.build_call printf_func [| str_format_str1 ; err_message |] "printf" bad_arg_bd);
          ignore(L.build_call exit_func [| (L.const_int int_t 1) |] "exit" bad_arg_bd);
  
        (* return to normal control flow *)
        let the_state = change_state the_state (S_b(L.builder_at_end context proceed_bb)) in
          ignore(L.build_br proceed_bb bad_arg_bd);



        let result = L.build_call fn_p [| v1 ; v2 |] "binop_result" the_state.b in
        (Box(result),the_state)
      in
      (* setup binop boi *)
      let build_binop_boi rawval raw_ty =
          let raw_ltyp = (ltyp_of_typ raw_ty) in
          let binop_boi = L.build_alloca cobj_t "binop_boi" the_state.b in
          let heap_data_p = L.build_malloc raw_ltyp "heap_data_binop_boi" the_state.b in
          ignore(L.build_store rawval heap_data_p the_state.b);
          let heap_data_p = L.build_bitcast heap_data_p char_pt "heap_data_p" the_state.b in
          let dataptr_addr = L.build_struct_gep binop_boi cobj_data_idx "dat" the_state.b in
          let typeptr_addr = L.build_struct_gep binop_boi cobj_type_idx "ty" the_state.b in
          let typeptr_addr = L.build_bitcast typeptr_addr (L.pointer_type ctype_pt) "ty" the_state.b in
          ignore(L.build_store heap_data_p dataptr_addr the_state.b);
          ignore(L.build_store (ctype_of_typ raw_ty) typeptr_addr the_state.b);
          Box(binop_boi)
      in

      let (res,the_state) = (match (e1',e2') with
          |(Raw(v1),Raw(v2)) -> 
              let binop_instruction = (match ty1 with  
                |Int|Bool -> (match op with
                  | Add     -> L.build_add
                  | Sub     -> L.build_sub
                  | Mul    -> L.build_mul
                  | Div     -> L.build_sdiv
                  | And     -> L.build_and
                  | Or      -> L.build_or
                  | Eq   -> L.build_icmp L.Icmp.Eq
                  | Neq     -> L.build_icmp L.Icmp.Ne
                  | Less    -> L.build_icmp L.Icmp.Slt
                  | Leq     -> L.build_icmp L.Icmp.Sle
                  | Greater -> L.build_icmp L.Icmp.Sgt
                  | Geq     -> L.build_icmp L.Icmp.Sge
                )
                |Float -> (match op with
                  | Add     -> L.build_fadd
                  | Sub     -> L.build_fsub
                  | Mul    -> L.build_fmul
                  | Div     -> L.build_fdiv 
                  | Eq   -> L.build_fcmp L.Fcmp.Oeq
                  | Neq     -> L.build_fcmp L.Fcmp.One
                  | Less    -> L.build_fcmp L.Fcmp.Olt
                  | Leq     -> L.build_fcmp L.Fcmp.Ole
                  | Greater -> L.build_fcmp L.Fcmp.Ogt
                  | Geq     -> L.build_fcmp L.Fcmp.Oge
                  | And | Or ->
                      raise (Failure "internal error: semant should have rejected and/or on float")
                )
            ) in
              (Raw(binop_instruction v1 v2 "binop_result" the_state.b),the_state)
          |(Box(boxval),Raw(rawval)) -> 
            generic_binop (Box(boxval)) (build_binop_boi rawval ty2)
          |(Raw(rawval),Box(boxval)) -> 
            generic_binop (build_binop_boi rawval ty1) (Box(boxval))
          |(Box(v1),Box(v2)) -> generic_binop (Box(v1)) (Box(v2))
        ) in (res,the_state)
      |SCall(fexpr, arg_expr_list, SNop) -> tstp ("GENERIC SCALL of "^(string_of_int (List.length arg_expr_list))^" args");
        (* eval the arg exprs *)
        let argc = List.length arg_expr_list in

        let eval_arg aggreg e =
            let (the_state,args) = aggreg in
            let (res,the_state) = expr the_state e in
            (the_state,res::args)
        in
        let (the_state,arg_dataunits) = List.fold_left eval_arg (the_state,[]) (List.rev arg_expr_list) in

            let build_binop_boi rawval raw_ty =
              let raw_ltyp = (ltyp_of_typ raw_ty) in
              let binop_boi = L.build_alloca cobj_t "binop_boi" the_state.b in
              let heap_data_p = L.build_malloc raw_ltyp "heap_data_binop_boi" the_state.b in
              ignore(L.build_store rawval heap_data_p the_state.b);
              let heap_data_p = L.build_bitcast heap_data_p char_pt "heap_data_p" the_state.b in
              let dataptr_addr = L.build_struct_gep binop_boi cobj_data_idx "dat" the_state.b in
              let typeptr_addr = L.build_struct_gep binop_boi cobj_type_idx "ty" the_state.b in
              let typeptr_addr = L.build_bitcast typeptr_addr (L.pointer_type ctype_pt) "ty" the_state.b in
              ignore(L.build_store heap_data_p dataptr_addr the_state.b);
              ignore(L.build_store (ctype_of_typ raw_ty) typeptr_addr the_state.b);
              Box(binop_boi)
            in

        let arg_types = List.map (fun (_,ty) -> ty) arg_expr_list in

        let box_if_needed raw_ty = function
            |Box(v) -> Box(v)
            |Raw(v) -> build_binop_boi v raw_ty
        in

        let boxed_args = List.map2 box_if_needed arg_types arg_dataunits in
        let llargs = List.map (fun b -> match b with Box(v) -> v) boxed_args in
        
        let cobj_p_arr_t = L.array_type cobj_pt argc in
        (* allocate stack space for argv *)
        let argv_as_arr = L.build_alloca cobj_p_arr_t "argv_arr" the_state.b in
        (* store llargs values in argv *)

        let store_arg llarg idx =
          let gep_addr = L.build_gep argv_as_arr [|L.const_int int_t 0; L.const_int int_t idx|] "arg" the_state.b in
          ignore(L.build_store llarg gep_addr the_state.b);()
        in

        ignore(List.iter2 store_arg llargs (seq argc));
        let argv = L.build_bitcast argv_as_arr cobj_ppt "argv" the_state.b in

        (* now we have argv! so we just need to get the fn ptr and call it *)
        let (Box(caller_cobj_p),the_state) = expr the_state fexpr in
        let call_ptr = build_getctypefn_cobj ctype_call_idx caller_cobj_p the_state.b in
        let result = L.build_call call_ptr [|caller_cobj_p;argv|] "result" the_state.b in
        (Box(result),the_state)

      |SCall(fexpr, arg_expr_list, SFunc(sfdecl)) -> tstp ("OPTIM SCALL of "^(string_of_int (List.length arg_expr_list))^" args"); List.iter pbind sfdecl.sformals; tstp (string_of_typ sfdecl.styp);tst();
        (*ignore(expr the_state fexpr);*) (* I guess we dont care abt the result of this since we just recompile from the sfdecl anyways *)
        (*let (_,the_state) = expr the_state fexpr in*)
        let arg_types = List.map (fun (_,ty) -> ty) arg_expr_list in
        let arg_lltypes = List.map ltyp_of_typ arg_types in
        let eval_arg aggreg e =
            let (the_state,args) = aggreg in
            let (res,the_state) = expr the_state e in
            (the_state,res::args)
        in
        let (the_state,arg_dataunits) = List.fold_left eval_arg (the_state,[]) (List.rev arg_expr_list) in
        let unwrap_if_raw = function  (* just to cause a crash if any Dyn *)
            |Raw(v) ->v
            |Box(v) ->v
        in
        let arg_vals = List.map unwrap_if_raw arg_dataunits in

        let optim_func = (match (SfdeclMap.find_opt sfdecl the_state.optim_funcs) with
          |Some(optim_func) -> optim_func
          |None ->
            (* now lets build the optimized function *)
            let formal_types = (Array.of_list arg_types) in
            let ftype = L.function_type (ltyp_of_typ sfdecl.styp) (Array.of_list arg_lltypes) in  (* note sformals would work in place of arg_types w some modification *)
            let optim_func = L.define_function sfdecl.sfname ftype the_module in   (* define_function is the core of this. Note that ftype has to be an llvalue created by function_type that includes both return type and formal param types *)

                (* now lets build the body of the optimized function *)
            let fn_builder = L.builder_at_end context (L.entry_block optim_func) in  
            let int_format_str = L.build_global_stringptr "%d\n" "fmt" the_state.b
            and float_format_str = L.build_global_stringptr "%g\n" "fmt" the_state.b in  
            let fn_namespace = build_binding_list (Some(fn_builder)) (sfdecl.sformals @ sfdecl.slocals) in
            let vals_to_store = Array.to_list (L.params optim_func) in
            let addr_of_bind bind = match (lookup fn_namespace bind) with 
                |RawAddr(addr) -> addr
                |BoxAddr(addr,_) -> addr  (* maybe use the flag! *)
            in
            let addrs = List.map addr_of_bind sfdecl.sformals in

            ignore(List.iter2 (fun addr value -> ignore(L.build_store value addr fn_builder)) addrs vals_to_store);
            let fn_state = change_state the_state (S_list([S_names(fn_namespace);S_func(optim_func);S_b(fn_builder);S_generic_func(false)])) in
            let fn_state = stmt fn_state sfdecl.sbody in  
            let fn_state = add_terminal fn_state (match sfdecl.styp with
                Null -> (fun b -> L.build_ret (build_new_cobj_init int_t (L.const_int int_t 0) b) b)
              | Float -> L.build_ret (L.const_float float_t 0.0) 
              | t -> L.build_ret (L.const_int (ltyp_of_typ t) 0)
            ) in optim_func
        ) in
        let result = L.build_call optim_func (Array.of_list arg_vals) "result" the_state.b in
        let the_state = change_state the_state (S_optimfuncs(SfdeclMap.add sfdecl optim_func the_state.optim_funcs)) in
        let res=(match sfdecl.styp with
            |Int|Float|Bool -> Raw(result)
            |_ -> Box(result)
        ) in (res,the_state)
    | SListAccess(e1,e2)  -> expr the_state (SBinop(e1,ListAccess,e2), ty)
    |SUnop(op, e1) ->
      let (_,ty1) = e1 in
      let (e1',the_state) = expr the_state e1 in
      let (res,the_state) = (match e1' with
      |Box(v1) ->
          let fn_idx = match op with
            | Neg         -> ctype_neg_idx
            | Not         -> ctype_not_idx in
          let fn_p = build_getctypefn_cobj fn_idx v1 the_state.b in

          (* exception handling: invalid_op *)
          let bad_op_bb = L.append_block context "bad_op" the_state.func in
          let bad_op_bd = L.builder_at_end context bad_op_bb in

          let proceed_bb = L.append_block context "proceed" the_state.func in

          (* check for op exception *)
          let invalid_op = L.build_is_null fn_p "invalid_op" the_state.b in
            ignore(L.build_cond_br invalid_op bad_op_bb proceed_bb the_state.b);

          (* print message and exit *)
          let err_message =
            let info = "RuntimeError: unsupported operand type for unary " ^ (Utilities.unop_to_string op) in
              L.build_global_string info "error message" bad_op_bd in
          let str_format_str1 = L.build_global_stringptr  "%s\n" "fmt" bad_op_bd in
            ignore(L.build_call printf_func [| str_format_str1 ; err_message |] "printf" bad_op_bd);
            ignore(L.build_call exit_func [| (L.const_int int_t 1) |] "exit" bad_op_bd);

          (* return to normal control flow *)
          let the_state = change_state the_state (S_b(L.builder_at_end context proceed_bb)) in
          ignore(L.build_br proceed_bb bad_op_bd);

          let result = L.build_call fn_p [| v1 |] "uop_result" the_state.b in
          (Box(result), the_state)
        |Raw(v1) ->
                let res  = (match op with
            | Neg when ty1=Float         -> L.build_fneg
            | Neg         -> L.build_neg
            | Not         -> L.build_not
          ) v1 "unop_result" the_state.b in
                (Raw(res),the_state)
        ) in (res,the_state)

    | SList(el, t) ->
            let build_binop_boi rawval raw_ty =
              let raw_ltyp = (ltyp_of_typ raw_ty) in
              let binop_boi = L.build_alloca cobj_t "binop_boi" the_state.b in
              let heap_data_p = L.build_malloc raw_ltyp "heap_data_binop_boi" the_state.b in
              ignore(L.build_store rawval heap_data_p the_state.b);
              let heap_data_p = L.build_bitcast heap_data_p char_pt "heap_data_p" the_state.b in
              let dataptr_addr = L.build_struct_gep binop_boi cobj_data_idx "dat" the_state.b in
              let typeptr_addr = L.build_struct_gep binop_boi cobj_type_idx "ty" the_state.b in
              let typeptr_addr = L.build_bitcast typeptr_addr (L.pointer_type ctype_pt) "ty" the_state.b in
              ignore(L.build_store heap_data_p dataptr_addr the_state.b);
              ignore(L.build_store (ctype_of_typ raw_ty) typeptr_addr the_state.b);
              Box(binop_boi)
            in
        let box_if_needed raw_ty = function
            |Box(v) -> Box(v)
            |Raw(v) -> build_binop_boi v raw_ty
        in

      let (elements, the_state) = List.fold_left (fun (l, the_state) e -> 
        let (element, the_state) = expr the_state e in
          (element::l, the_state)) ([], the_state) (List.rev el) in
      let (objptr, dataptr) = build_new_cobj clist_t the_state.b in
      let raw_ty = (match t with
        |IntArr -> Int
        |FloatArr -> Float
        |BoolArr -> Bool
      ) in
      let elements = List.map (fun elem -> match (box_if_needed raw_ty elem) with Box(v) -> v) elements in
      let _ = build_new_clist dataptr elements the_state.b in
        (Box(objptr), the_state)
        
  and add_terminal the_state instr = 
      (match L.block_terminator (L.insertion_block the_state.b) with  
	    Some _ -> ()   (* do nothing if terminator is there *)
      | None -> ignore (instr the_state.b)); the_state
  and change_state old = function
      | S_names(namespace) -> {namespace=namespace;func=old.func;b=old.b;optim_funcs=old.optim_funcs;generic_func=old.generic_func}
      | S_func(func) -> {namespace=old.namespace;func=func;b=old.b;optim_funcs=old.optim_funcs;generic_func=old.generic_func}
      | S_b(b) -> {namespace=old.namespace;func=old.func;b=b;optim_funcs=old.optim_funcs;generic_func=old.generic_func}
      | S_optimfuncs(optim_funcs) -> {namespace=old.namespace;func=old.func;b=old.b;optim_funcs=optim_funcs;generic_func=old.generic_func}
      | S_generic_func(boolval) -> {namespace=old.namespace;func=old.func;b=old.b;optim_funcs=old.optim_funcs;generic_func=boolval}
    | S_needs_reboxing(name,boolval) -> 
      let BoxAddr(addr,_) = lookup (old.namespace) (Bind(name,Dyn)) in
      let new_namespace = BindMap.add (Bind(name,Dyn)) (BoxAddr(addr,boolval)) old.namespace in
      change_state old (S_names(new_namespace))
    | S_list(updates) -> List.fold_left change_state old updates

  and rip_from_inner_state old inner =
    change_state old (S_list([S_names(inner.namespace);S_optimfuncs(inner.optim_funcs)])) (* grab names/optimfuncs from inner *)

  and stmt the_state s =   (* namespace comes first bc never gets modified unless descending so it works better for fold_left in SBlock *)
      let (namespace,the_function) = (the_state.namespace, the_state.func) in
      match s with
<<<<<<< HEAD
      |SBlock s -> List.fold_left stmt the_state s
      |SExpr e ->  let (_,the_state) = expr the_state e in the_state
      |SAsn (bind_list,e) -> (*L.dump_module the_module;*) 
        let (_, ty) = e in
        let (e',the_state) = expr the_state e in 
        let get_bind = function
          | SLVar (Bind (name, explicit_type)) -> Bind(name, ty)
          | _ -> raise (Failure "CodegenError: this kind of assignment has not been implemented.")

        in let binds = List.map get_bind bind_list in
        let addrs = List.map (lookup namespace) binds in
        let do_store rhs lhs =
            (match rhs with
                |Raw(v) -> (match lhs with
                    |RawAddr(addr) -> ignore(L.build_store v addr the_state.b)
                    |BoxAddr(_,_) -> tstp "ERROR, assinging Raw to BoxAddr" (** shd crash in future **)
                    )
                |Box(v) -> (match lhs with
                    |RawAddr(_) -> tstp "ERROR, assigning Box to RawAddr"
                    |BoxAddr(addr,_) -> ignore(L.build_store v addr the_state.b)
                    )
            )
=======
      | SBlock s -> List.fold_left stmt the_state s
      | SExpr e ->  let (_,the_state) = expr the_state e in the_state
      | SAsn (bind_list, e) -> (*L.dump_module the_module;*)
        let (_, tp_rhs) = e in
        let (e', the_state) = expr the_state e in
        let binds = List.map (fun (Bind(name, explicit_type)) -> (Bind(name, tp_rhs), explicit_type)) bind_list in (* saving explicit type for runtime error checking *)
        let addrs = List.map (fun (bind, explicit_type) -> ((lookup namespace bind), explicit_type)) binds in
        let do_store lhs rhs the_state =
          let (lbind, tp_lhs) = lhs in
          let the_state = (match rhs with
            | Raw(v) -> (match lbind with
               | RawAddr(addr) -> ignore(L.build_store v addr the_state.b); the_state
               | BoxAddr(_,_) -> tstp "ERROR, assinging Raw to BoxAddr"; the_state) (** shd crash in future **)
            | Box(v) -> (match lbind with
               | RawAddr(_) -> tstp "ERROR, assigning Box to RawAddr"; the_state
               | BoxAddr(addr, _) ->
                  let the_state = (match tp_lhs with
                    | Dyn -> the_state
                    | _ ->
                      (* exception handling: invalid assign *)
                      let bad_asn_bb = L.append_block context "bad_asn" the_state.func in
                      let bad_asn_bd = L.builder_at_end context bad_asn_bb in

                      let proceed_bb = L.append_block context "proceed" the_state.func in

                      (* check for asn exception *)
                      let ctp_lhs = ctype_of_ASTtype tp_lhs in (* type of lefthand expression *)
                      let ctp_rhs = build_gettype_cobj v the_state.b in
                      let _ = (match ctp_lhs with
                        | None -> ()
                        | Some ctp_lhs ->

                          let lhs_as_int = L.build_ptrtoint ctp_lhs int_t "lhs_as_int" the_state.b in
                          let rhs_as_int = L.build_ptrtoint ctp_rhs int_t "rhs_ rtp_as_int" the_state.b in
                          let diff = L.build_sub lhs_as_int rhs_as_int "diff" the_state.b in
                          let invalid_asn = L.build_icmp L.Icmp.Ne diff (L.const_int int_t 0) "invalid_asn" the_state.b in
                            ignore(L.build_cond_br invalid_asn bad_asn_bb proceed_bb the_state.b);)
                      in

                      (* print message and exit *)
                      let err_message =
                        let info = "invalid assignment to object of type " ^ (Utilities.type_to_string tp_rhs) in
                          L.build_global_string info "error message" bad_asn_bd in
                      let str_format_str1 = L.build_global_stringptr  "%s\n" "fmt" bad_asn_bd in
                        ignore(L.build_call printf_func [| str_format_str1; err_message |] "printf" bad_asn_bd);
                        ignore(L.build_call exit_func [| (L.const_int int_t 1) |] "exit" bad_asn_bd);

                      (* return to normal control flow *)
                      let the_state = change_state the_state (S_b(L.builder_at_end context proceed_bb)) in
                        ignore(L.build_br proceed_bb bad_asn_bd); the_state)
               in ignore(L.build_store v addr the_state.b); the_state))
          in the_state
>>>>>>> a43e5bc3
        in
       let (the_state, _) = List.fold_left (fun (the_state, rhs) lhs ->
          let the_state = do_store lhs rhs the_state in (the_state, e')) (the_state, e') addrs in
        the_state
      | SNop -> the_state
      | SPrint e -> 
            let (_,t) = e in
            let (res,the_state) = expr the_state e in
            (match res with
                |Raw(v) -> (match t with
                    | Int -> ignore(L.build_call printf_func [| int_format_str ; v |] "printf" the_state.b);  the_state
                    | Float -> ignore(L.build_call printf_func [| float_format_str ; v |] "printf" the_state.b);  the_state
                )
                |Box(v) ->
                    (*let cobjptr = L.build_alloca cobj_t "tmp" b in
                    ignore(L.build_store v cobjptr b);*)
                    (*ignore(L.build_call printf_func [| int_format_str ; (build_getdata_cobj int_t v b) |] "printf" the_state.b); the_state*)
                    let fn_p = build_getctypefn_cobj ctype_print_idx v the_state.b in
                    ignore(L.build_call fn_p [|v|] "print_cob" the_state.b); the_state
            )
              
    
      |SIf (predicate, then_stmt, else_stmt) ->
        let (e,the_state) = expr the_state predicate in 
        let bool_val = (match e with
          |Raw(v) -> v
          |Box(v) -> build_getdata_cobj bool_t v the_state.b
        ) in
        let merge_bb = L.append_block context "merge" the_function in  
        let build_br_merge = L.build_br merge_bb in 
        let then_bb = L.append_block context "then" the_function in
        let then_state = change_state the_state (S_b(L.builder_at_end context then_bb)) in
        let then_state = add_terminal (stmt then_state then_stmt) build_br_merge in
        let the_state = rip_from_inner_state the_state then_state in
        let else_bb = L.append_block context "else" the_function in
        let else_state = change_state the_state (S_b(L.builder_at_end context else_bb)) in
        let else_state = add_terminal (stmt else_state else_stmt) build_br_merge in  (* same deal as with 'then' BB *)
        let the_state = rip_from_inner_state the_state else_state in
        ignore(L.build_cond_br bool_val then_bb else_bb the_state.b);  
        let the_state = change_state the_state (S_b(L.builder_at_end context merge_bb)) in  
        the_state

      | SWhile (predicate, body) ->
        let pred_bb = L.append_block context "while" the_function in
        ignore(L.build_br pred_bb the_state.b);
        let body_bb = L.append_block context "while_body" the_function in
        let body_state = change_state the_state (S_b(L.builder_at_end context body_bb)) in
        let body_state = add_terminal (stmt body_state body) (L.build_br pred_bb) in
        let the_state = rip_from_inner_state the_state body_state in
        let pred_builder = L.builder_at_end context pred_bb in
        (* eval the boolean predicate *)
        let pred_state = change_state the_state (S_b(L.builder_at_end context pred_bb)) in
        let (e,pred_state) = expr pred_state predicate in 
        let the_state = rip_from_inner_state the_state pred_state in
        let bool_val = (match e with
          |Raw(v) -> v
          |Box(v) -> build_getdata_cobj bool_t v pred_state.b
        ) in
        let merge_bb = L.append_block context "merge" the_function in
        ignore(L.build_cond_br bool_val body_bb merge_bb pred_state.b);
        let merge_state = change_state the_state (S_b(L.builder_at_end context merge_bb)) in 
        merge_state
      (*| SFor(var, lst, body) ->
         (* initialize list index variable and list length *)
         let (objptr, new_state) = expr the_state lst in
         let listptr = build_getlist_cobj objptr new_state.b in
         let nptr = L.build_alloca int_t "nptr" new_state.b in
           ignore(L.build_store (L.const_int int_t (0)) nptr new_state.b);
         let n = L.build_load nptr "n" new_state.b in
         let ln = build_getlen_clist listptr new_state.b in

         (* iter block *)
         let iter_bb = L.append_block context "iter" the_function in
           ignore(L.build_br iter_bb new_state.b);

         let iter_builder = L.builder_at_end context iter_bb in
         let n = L.build_load nptr "n" iter_builder in
         let nnext = L.build_add n (L.const_int int_t 1) "nnext" iter_builder in
           ignore(L.build_store nnext nptr iter_builder);

         let iter_complete = (L.build_icmp L.Icmp.Sge) n ln "iter_complete" iter_builder in (* true if n exceeds list length *)

         (* body of for loop *)
         let body_bb = L.append_block context "for_body" the_function in
         let body_builder = L.builder_at_end context body_bb in

         let name = name_of_bind var  in
         let elmptr = build_idx listptr n "binop_result" body_builder in
           ignore(L.build_store elmptr (lookup name namespace) body_builder);
         let new_state = change_builder_state the_state body_builder in
           add_terminal (stmt new_state body) (L.build_br iter_bb);

         let merge_bb = L.append_block context "merge" the_function in
           ignore(L.build_cond_br iter_complete merge_bb body_bb iter_builder);
         let new_state = change_builder_state new_state (L.builder_at_end context merge_bb) in
           new_state
        *)
    | SReturn e -> let (_,ty) = e in
        let (res,the_state) = expr the_state e in
        (match the_state.generic_func with  (* if generic must ret cobject *)
          |false -> (match ty with
            | Null -> L.build_ret (build_new_cobj_init int_t (L.const_int int_t 0) the_state.b) the_state.b
            | _ -> L.build_ret (match res with
                |Raw(v) -> v
                |Box(v) -> v
            ) the_state.b
            )
          |true -> L.build_ret (match res with
            |Box(v) -> v
            |Raw(v) -> 
            let build_binop_boi rawval raw_ty =
              let raw_ltyp = (ltyp_of_typ raw_ty) in
              let binop_boi = L.build_alloca cobj_t "binop_boi" the_state.b in
              let heap_data_p = L.build_malloc raw_ltyp "heap_data_binop_boi" the_state.b in
              ignore(L.build_store rawval heap_data_p the_state.b);
              let heap_data_p = L.build_bitcast heap_data_p char_pt "heap_data_p" the_state.b in
              let dataptr_addr = L.build_struct_gep binop_boi cobj_data_idx "dat" the_state.b in
              let typeptr_addr = L.build_struct_gep binop_boi cobj_type_idx "ty" the_state.b in
              let typeptr_addr = L.build_bitcast typeptr_addr (L.pointer_type ctype_pt) "ty" the_state.b in
              ignore(L.build_store heap_data_p dataptr_addr the_state.b);
              ignore(L.build_store (ctype_of_typ raw_ty) typeptr_addr the_state.b);
              Box(binop_boi)
            in (match (build_binop_boi v ty) with Box(v) -> v)
            ) the_state.b
        );the_state
    | SFunc sfdecl -> tstp "CREATING GENERIC FN"; (* create the generic function object, locals may be typed but all formals are dyn/boxed *)
        (* outer scope work: point binding to new cfuncobj *)
        let fname = sfdecl.sfname in
        let the_function = L.define_function fname userdef_fn_t the_module in

        (* manually design the fn object w proper data & type ptrs and put in bind *)
        let _ = 
          let (fn_obj,datafieldptr,ctypefieldptr) = build_new_cobj_empty the_state.b in
          let dfp_as_fp = L.build_bitcast datafieldptr (L.pointer_type userdef_fn_pt) "dfp_as_fp" the_state.b in
          ignore(L.build_store the_function dfp_as_fp the_state.b);  (* store fnptr *)
          ignore(L.build_store ctype_func ctypefieldptr the_state.b);  (* store ctype ptr *)
          (* store new object in appropriate binding *)
          let BoxAddr(boxaddr,_) = (lookup namespace (Bind(fname,Dyn))) in
          ignore(L.build_store fn_obj boxaddr the_state.b)
        in

        let fn_b = L.builder_at_end context (L.entry_block the_function) in

        (* update the namespace in this big section *)
        let local_names = names_of_bindlist sfdecl.slocals
        and formal_names = names_of_bindlist sfdecl.sformals in
        let argc = List.length formal_names
        and argv = Array.get (L.params the_function) 0 in (* argv is first/only arg *)
        let cobj_p_arr_pt = L.pointer_type (L.array_type cobj_pt argc) in
        let formals_arr_p = L.build_bitcast argv cobj_p_arr_pt "formals_arr_p" fn_b in
        (* now formals_arr_p is a ptr to an array of cobj_ps which are the formals *)
        let formals_arr = L.build_load formals_arr_p "formals_arr" fn_b in
        (* Very important! the actual extraction of the formals from formals_arr *)
        let formal_vals = List.map (fun idx -> L.build_extractvalue formals_arr idx ("arg"^(string_of_int idx)) fn_b) (seq argc)  in
        (* now formal_vals is a list of co_ps *)
        
        let names_to_dynlist names = 
          List.rev (List.fold_left (fun acc n -> (Bind(n,Dyn))::acc) [] names)
        in
        
(* all formals should be dyns! *)
        (*let fn_namespace = build_binding_list (Some(fn_b)) (names_to_dynlist formal_names) in*)
        let add_formal nspace name cobj_p =  (* alloc a formal *)
            L.set_value_name name cobj_p;  (* cosmetic *)
            let alloca = L.build_alloca cobj_pt name fn_b in
            ignore(L.build_store cobj_p alloca fn_b);
            BindMap.add (Bind(name,Dyn)) (BoxAddr(alloca,false)) nspace
        in
        let fn_namespace = build_binding_list (Some(fn_b)) sfdecl.slocals in
        let fn_namespace = List.fold_left2 add_formal fn_namespace formal_names formal_vals in

        let int_format_str = L.build_global_stringptr "%d\n" "fmt" fn_b
        and float_format_str = L.build_global_stringptr "%f\n" "fmt" fn_b
        and str_format_str = L.build_global_stringptr  "%s\n" "fmt" fn_b in

        (* build function body by calling stmt! *)
        let build_return bld = L.build_ret (build_new_cobj_init int_t (L.const_int int_t 0) bld) bld in
        let fn_state = change_state the_state (S_list([S_names(fn_namespace);S_func(the_function);S_b(fn_b);S_generic_func(true)])) in
        let fn_state = add_terminal (stmt fn_state sfdecl.sbody) build_return in
        let the_state = change_state the_state (S_optimfuncs(fn_state.optim_funcs)) in (* grab optimfuncs from inner *)
        the_state  (* SFunc() returns the original builder *)
    | STransform (name,raw_ty,_) ->
        (* get addresses for raw and boxed versions *)
        let BoxAddr(box_addr,_) = lookup namespace (Bind(name,Dyn))
        and RawAddr(raw_addr) = lookup namespace (Bind(name,raw_ty)) in
        (* gep for direct pointers to the type and data fields of box *)
        let cobj_addr = L.build_load box_addr "cobjptr" the_state.b in
        let raw_addr = L.build_bitcast raw_addr char_pt "raw" the_state.b in
        let dataptr_addr = L.build_struct_gep cobj_addr cobj_data_idx "dat" the_state.b in
        let typeptr_addr = L.build_struct_gep cobj_addr cobj_type_idx "ty" the_state.b in
        let typeptr_addr = L.build_bitcast typeptr_addr (L.pointer_type ctype_pt) "ty" the_state.b in
        (* store raw_addr in the box's dataptr field and update the typeptr *)
        ignore(L.build_store raw_addr dataptr_addr the_state.b);
        ignore(L.build_store (ctype_of_typ raw_ty) typeptr_addr the_state.b);
        let the_state = change_state the_state (S_needs_reboxing(name,true)) in
        the_state
  in

  let final_state = stmt init_state (SBlock(fst prgm)) in

  ignore(L.build_ret (L.const_int int_t 0) final_state.b);
    (* prints module *)
    
   (* pm(); *)
  the_module  (* return the resulting llvm module with all code!! *)<|MERGE_RESOLUTION|>--- conflicted
+++ resolved
@@ -1175,36 +1175,17 @@
   and stmt the_state s =   (* namespace comes first bc never gets modified unless descending so it works better for fold_left in SBlock *)
       let (namespace,the_function) = (the_state.namespace, the_state.func) in
       match s with
-<<<<<<< HEAD
-      |SBlock s -> List.fold_left stmt the_state s
-      |SExpr e ->  let (_,the_state) = expr the_state e in the_state
-      |SAsn (bind_list,e) -> (*L.dump_module the_module;*) 
-        let (_, ty) = e in
-        let (e',the_state) = expr the_state e in 
-        let get_bind = function
-          | SLVar (Bind (name, explicit_type)) -> Bind(name, ty)
-          | _ -> raise (Failure "CodegenError: this kind of assignment has not been implemented.")
-
-        in let binds = List.map get_bind bind_list in
-        let addrs = List.map (lookup namespace) binds in
-        let do_store rhs lhs =
-            (match rhs with
-                |Raw(v) -> (match lhs with
-                    |RawAddr(addr) -> ignore(L.build_store v addr the_state.b)
-                    |BoxAddr(_,_) -> tstp "ERROR, assinging Raw to BoxAddr" (** shd crash in future **)
-                    )
-                |Box(v) -> (match lhs with
-                    |RawAddr(_) -> tstp "ERROR, assigning Box to RawAddr"
-                    |BoxAddr(addr,_) -> ignore(L.build_store v addr the_state.b)
-                    )
-            )
-=======
       | SBlock s -> List.fold_left stmt the_state s
       | SExpr e ->  let (_,the_state) = expr the_state e in the_state
       | SAsn (bind_list, e) -> (*L.dump_module the_module;*)
         let (_, tp_rhs) = e in
         let (e', the_state) = expr the_state e in
-        let binds = List.map (fun (Bind(name, explicit_type)) -> (Bind(name, tp_rhs), explicit_type)) bind_list in (* saving explicit type for runtime error checking *)
+        let get_bind = function
+          | SLVar (Bind (name, explicit_type)) -> (Bind(name, tp_rhs), explicit_type)
+          | _ -> raise (Failure "CodegenError: this kind of assignment has not been implemented.")
+
+        in let binds = List.map get_bind bind_list in
+        
         let addrs = List.map (fun (bind, explicit_type) -> ((lookup namespace bind), explicit_type)) binds in
         let do_store lhs rhs the_state =
           let (lbind, tp_lhs) = lhs in
@@ -1251,7 +1232,6 @@
                         ignore(L.build_br proceed_bb bad_asn_bd); the_state)
                in ignore(L.build_store v addr the_state.b); the_state))
           in the_state
->>>>>>> a43e5bc3
         in
        let (the_state, _) = List.fold_left (fun (the_state, rhs) lhs ->
           let the_state = do_store lhs rhs the_state in (the_state, e')) (the_state, e') addrs in
