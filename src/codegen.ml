(* Code generation: translate takes a semantically checked SAST and generates LLVM for it 

See codegenutils.ml for some type definitions used heavily throughout this file.

*)

module L = Llvm
open Ast
open Sast
open Codegenutils

let exceptions = ref true

(* fields for lists, current irrelevant because lists have fixed size *)
let initial_list_size = 0
let list_growth_factor = 2

(* translate : Sast.program -> Llvm.module *)
let translate prgm except =   (* note this whole thing only takes two things: globals= list of (typ,name) (bindings basically). And functions= list of sfunc_decl's (each has styp sfname sformals slocals sbody) *)
  exceptions := except;

  let context = L.global_context () in  (* context keeps track of global vars and stuff i think *)
  
  (* Create the LLVM compilation module boolo which
     we will generate code *)
  let the_module = L.create_module context "Coral" in  (* the_module will hold all functs + global vars. its the highest level thing *)
  let pm() = L.dump_module the_module in

  (* Get types from the context *)
  let int_t      = L.i32_type    context
  and float_t    = L.double_type context
  and bool_t     = L.i1_type     context
  and char_t     = L.i8_type     context in

  (* ptr types *)
  let int_pt = L.pointer_type int_t
  and float_pt = L.pointer_type float_t
  and bool_pt = L.pointer_type bool_t
  and char_pt = L.pointer_type char_t in
  let char_ppt = L.pointer_type char_pt in

  (* define cobj and ctype structs *)
  let cobj_t = L.named_struct_type context "CObj" in (*define a named struct*)
  let cobj_pt = L.pointer_type cobj_t in
  let cobj_ppt = L.pointer_type cobj_pt in

  (* all generic userdef functions follow this type *)
  let userdef_fn_t = L.function_type cobj_pt [| cobj_ppt |] in   (* takes an argv *)
  let userdef_fn_pt = L.pointer_type userdef_fn_t in

  (* define cobj_list and ctype_list structs *)
  let clist_t = L.named_struct_type context "CList" in (*define a named struct*)
  let clist_pt = L.pointer_type clist_t in

  (* define cobj_list and ctype_list structs *)
  let cstring_t = L.named_struct_type context "CString" in (*define a named struct*)
  let cstring_pt = L.pointer_type cstring_t in

  (* define ctype and ctype structs *)
  let ctype_t = L.named_struct_type context "CType" in (*define a named struct*)
  let ctype_pt = L.pointer_type ctype_t in
  let ctype_ppt = L.pointer_type ctype_pt in

  (* cobj idxs *)
  let cobj_data_idx = 0
  and cobj_type_idx = 1 in

  (* clist idxs *)
  let clist_data_idx = 0
  and clist_len_idx = 1
  and clist_cap_idx = 2
  in

  (* ctype idx *)
  let ctype_add_idx = 0
  and ctype_sub_idx = 1
  and ctype_mul_idx = 2
  and ctype_div_idx = 3
  and ctype_exp_idx = 4
  and ctype_eq_idx = 5
  and ctype_neq_idx = 6
  and ctype_lesser_idx = 7
  and ctype_leq_idx = 8
  and ctype_greater_idx = 9
  and ctype_geq_idx = 10
  and ctype_and_idx = 11
  and ctype_or_idx = 12
  and ctype_neg_idx = 13
  and ctype_not_idx = 14
  and ctype_idx_idx = 15
  and ctype_idx_parent_idx = 16
  and ctype_call_idx = 17
  and ctype_heapify_idx = 18
  and ctype_print_idx = 19
  and num_ctype_idxs = 20 in (** must update when adding idxs! (tho not used anywhere yet) **)

  (* type sigs for fns in ctype *)
  let ctype_add_t = L.function_type cobj_pt [| cobj_pt; cobj_pt |]
  and ctype_sub_t = L.function_type cobj_pt [| cobj_pt; cobj_pt |]
  and ctype_mul_t = L.function_type cobj_pt [| cobj_pt; cobj_pt |]
  and ctype_div_t = L.function_type cobj_pt [| cobj_pt; cobj_pt |]
  and ctype_exp_t = L.function_type cobj_pt [| cobj_pt; cobj_pt |]
  and ctype_eq_t = L.function_type cobj_pt [| cobj_pt; cobj_pt |]
  and ctype_neq_t = L.function_type cobj_pt [| cobj_pt; cobj_pt |]
  and ctype_lesser_t = L.function_type cobj_pt [| cobj_pt; cobj_pt |]
  and ctype_leq_t = L.function_type cobj_pt [| cobj_pt; cobj_pt |]
  and ctype_greater_t = L.function_type cobj_pt [| cobj_pt; cobj_pt |]
  and ctype_geq_t = L.function_type cobj_pt [| cobj_pt; cobj_pt |]
  and ctype_and_t = L.function_type cobj_pt [| cobj_pt; cobj_pt |]
  and ctype_or_t = L.function_type cobj_pt [| cobj_pt; cobj_pt |]
  and ctype_neg_t = L.function_type cobj_pt [| cobj_pt |]
  and ctype_not_t = L.function_type cobj_pt [| cobj_pt |]
  and ctype_idx_t = L.function_type cobj_pt [| cobj_pt; cobj_pt |]
  and ctype_idx_parent_t = L.function_type (L.pointer_type cobj_pt) [| cobj_pt; cobj_pt |]
  and ctype_call_t = L.function_type cobj_pt [| cobj_pt ; cobj_ppt |]
  and ctype_heapify_t = L.function_type int_t [| cobj_pt |]
  and ctype_print_t = L.function_type int_t [| cobj_pt |] in

  (* type sigs for ptrs to fns in ctype *)
  let ctype_add_pt = L.pointer_type ctype_add_t
  and ctype_sub_pt = L.pointer_type ctype_sub_t
  and ctype_mul_pt = L.pointer_type ctype_mul_t
  and ctype_div_pt = L.pointer_type ctype_div_t
  and ctype_exp_pt = L.pointer_type ctype_exp_t
  and ctype_eq_pt = L.pointer_type ctype_eq_t
  and ctype_neq_pt = L.pointer_type ctype_neq_t
  and ctype_lesser_pt = L.pointer_type ctype_lesser_t
  and ctype_leq_pt = L.pointer_type ctype_leq_t
  and ctype_greater_pt = L.pointer_type ctype_greater_t
  and ctype_geq_pt = L.pointer_type ctype_geq_t
  and ctype_and_pt = L.pointer_type ctype_and_t
  and ctype_or_pt = L.pointer_type ctype_or_t
  and ctype_neg_pt = L.pointer_type ctype_neg_t
  and ctype_not_pt = L.pointer_type ctype_not_t
  and ctype_idx_pt = L.pointer_type ctype_idx_t
  and ctype_idx_parent_pt = L.pointer_type ctype_idx_parent_t
  and ctype_call_pt = L.pointer_type ctype_call_t 
  and ctype_heapify_pt = L.pointer_type ctype_heapify_t 
  and ctype_print_pt = L.pointer_type ctype_print_t in

  let ctype_t = L.named_struct_type context "CType" in (*define a named struct*)
  let ctype_pt = L.pointer_type ctype_t in

  (* set ctype and cobj struct bodies *)
  ignore(L.struct_set_body cobj_t [| char_pt; ctype_pt |] false);
  ignore(L.struct_set_body clist_t [| char_pt; int_t; int_t |] false);
  ignore(L.struct_set_body cstring_t [| char_pt; int_t; int_t |] false);

  ignore(L.struct_set_body ctype_t [|
  	ctype_add_pt;
  	ctype_sub_pt;
  	ctype_mul_pt;
    ctype_div_pt;
    ctype_exp_pt;
    ctype_eq_pt;
    ctype_neq_pt;
    ctype_lesser_pt;
  	ctype_leq_pt;
  	ctype_greater_pt;
  	ctype_geq_pt;
  	ctype_and_pt;
  	ctype_or_pt;
  	ctype_neg_pt;
    ctype_not_pt;
  	ctype_idx_pt;
    ctype_idx_parent_pt;
    ctype_call_pt;
    ctype_heapify_pt;
  	ctype_print_pt |] false);

   let get_t = function
     | "int" -> int_t
     | "float" -> float_t
     | "bool" -> bool_t
     | "char" -> char_t
     | "list" -> clist_t
     | "string" -> cstring_t
   in

   let build_ctype_fn fname ftype = (* ftype = "ctype_add_t" etc *)
     let the_function = L.define_function fname ftype the_module in
     let builder = L.builder_at_end context (L.entry_block the_function) in
     (the_function, builder)
   in

  (* here's how you go from a cobj to the data value: *)
  let build_getdata_cobj data_type cobj_p b =  (* data_type = int_t etc *)
    (*let x1 = L.build_load (lookup_global_binding "a") "x1" b in*)
    let x2 = L.build_struct_gep cobj_p cobj_data_idx "x2" b in
    let x3 = L.build_load x2 "x3" b in
    let x4 = L.build_bitcast x3 (L.pointer_type data_type) "x4" b in
    let data = L.build_load x4 "data" b in
    data
  in

  (* here's how you go from a cobj to the data value: *)
  let build_gettype_cobj cobj_p b =  (* data_type = int_t etc *)
    let x2 = L.build_struct_gep cobj_p cobj_type_idx "x2" b in
    let x3 = L.build_load x2 "x3" b in
    let x4 = L.build_bitcast x3 (L.pointer_type ctype_t) "x4" b in
    x4
  in

  let build_getlist_cobj cobj_p b =
    let gep_addr = L.build_struct_gep cobj_p cobj_data_idx "__gep_addr" b in
    let objptr = L.build_load gep_addr "__objptr" b in
    L.build_bitcast objptr clist_pt "__clistptr" b
  in

  let build_getlen_clist clist_p b =
    let gep_addr = L.build_struct_gep clist_p clist_len_idx "__gep_addr" b in
    let gep_addr_as_intptr = L.build_bitcast gep_addr int_pt "__gep_addr_as_intptr" b in
    let length = L.build_load gep_addr_as_intptr "__length" b in
    length
  in

  let build_getcap_clist clist_p b =
    let gep_addr = L.build_struct_gep clist_p clist_cap_idx "__gep_addr" b in (* DA PROBLEM *)
    let gep_addr_as_intptr = L.build_bitcast gep_addr int_pt "__gep_addr_as_intptr" b in
    let capacity = L.build_load gep_addr_as_intptr "__capacity" b in
    capacity
  in

  let build_idx self_p other_p name b =
     (* get elememnt *)
     let gep_addr = L.build_struct_gep self_p clist_data_idx "__gep_addr" b in
     let gep_addr_as_cobjptrptrptr = L.build_bitcast gep_addr (L.pointer_type (L.pointer_type cobj_pt)) "__gep_addr_as_cobjptrptrptr" b in
     let gep_addr_as_cobjptrptr = L.build_load gep_addr_as_cobjptrptrptr "__gep_addr_as_cobjptrptr" b in
     let gep_addr_as_cobjptrptr = L.build_gep gep_addr_as_cobjptrptr [| other_p |] "__gep_addr_as_cobjptrptr" b in (* other_p is offset of sought element *)
     let cobjptr = L.build_load gep_addr_as_cobjptrptr "__cobjptr" b in
     cobjptr
  in
 
  let build_idx_parent self_p other_p name b =
   (* get elememnt *)
   let gep_addr = L.build_struct_gep self_p clist_data_idx "__gep_addr" b in
   let gep_addr_as_cobjptrptrptr = L.build_bitcast gep_addr (L.pointer_type (L.pointer_type cobj_pt)) "__gep_addr_as_cobjptrptrptr" b in
   let gep_addr_as_cobjptrptr = L.build_load gep_addr_as_cobjptrptrptr "__gep_addr_as_cobjptrptr" b in
   let parent = L.build_gep gep_addr_as_cobjptrptr [| other_p |] "__gep_addr_as_cobjptrptr" b in (* other_p is offset of sought element *)
   parent

  in

  let built_ops =
  	 let typs = ["int"; "float"; "bool"; "char"; "list"; "string"] in

  	 let ops = [
  	   Oprt("add", Some((L.build_add), int_t), Some((L.build_fadd), float_t), None, None, None, None);
       Oprt("sub", Some((L.build_sub), int_t), Some((L.build_fsub), float_t), None, None, None, None);
       Oprt("mul", Some((L.build_mul), int_t), Some((L.build_fmul), float_t), None, None, None, None);
       Oprt("div", Some((L.build_sdiv), int_t), Some((L.build_fdiv), float_t), None, None, None, None);
       Oprt("exp", None, None, None, None, None, None);
       Oprt("eq", Some((L.build_icmp L.Icmp.Eq), bool_t), Some((L.build_fcmp L.Fcmp.Ueq), bool_t), Some((L.build_icmp L.Icmp.Eq), bool_t), Some((L.build_icmp L.Icmp.Eq), bool_t), None, None);
       Oprt("neq", Some((L.build_icmp L.Icmp.Ne), bool_t), Some((L.build_fcmp L.Fcmp.Une), bool_t), Some((L.build_icmp L.Icmp.Eq), bool_t), Some((L.build_icmp L.Icmp.Eq), bool_t), None, None);
       Oprt("lesser", Some((L.build_icmp L.Icmp.Slt), bool_t), Some((L.build_fcmp L.Fcmp.Ult), bool_t), Some((L.build_icmp L.Icmp.Slt), bool_t), Some((L.build_icmp L.Icmp.Slt), bool_t), None, None);
       Oprt("leq", Some((L.build_icmp L.Icmp.Sle), bool_t), Some((L.build_fcmp L.Fcmp.Ule), bool_t), Some((L.build_icmp L.Icmp.Sle), bool_t), Some((L.build_icmp L.Icmp.Sle), bool_t), None, None);
       Oprt("greater", Some((L.build_icmp L.Icmp.Sgt), bool_t), Some((L.build_fcmp L.Fcmp.Ugt), bool_t), Some((L.build_icmp L.Icmp.Sgt), bool_t), Some((L.build_icmp L.Icmp.Sgt), bool_t), None, None);
       Oprt("geq", Some((L.build_icmp L.Icmp.Sge), bool_t), Some((L.build_fcmp L.Fcmp.Uge), bool_t), Some((L.build_icmp L.Icmp.Sge), bool_t), Some((L.build_icmp L.Icmp.Sge), bool_t), None, None);
       Oprt("and", Some((L.build_and), int_t), None, Some((L.build_and), bool_t), Some((L.build_add), char_t), None, None);
       Oprt("or", Some((L.build_or), int_t), None, Some((L.build_or), bool_t), Some((L.build_or), char_t), None, None);
       Uoprt("neg", Some((L.build_neg), int_t), Some((L.build_fneg), float_t), Some((L.build_neg), bool_t), None, None, None);
       Uoprt("not", Some((L.build_not), int_t), None, Some((L.build_not), bool_t), Some((L.build_not), char_t), None, None);
       Loprt("idx", None, None, None, None, Some((build_idx), int_t), Some((build_idx), int_t));
       Loprt("idx_parent", None, None, None, None, Some((build_idx_parent), int_t), None)
       ] in

  	 List.map (fun t -> let bops = List.map (function
  	    | Oprt(o, i, f, b, c, l, s) ->
          let tfn = match t with
            | "int" -> i
            | "float" -> f
            | "bool" -> b
            | "char" -> c
            | "list" -> l
            | "string" -> s
		      in
		      let bop = match tfn with
			      | Some tfn ->
			        let (fn, bd) = build_ctype_fn (t ^ "_" ^ o) ((function
			          | "add" -> ctype_add_t
                | "sub" -> ctype_sub_t
                | "mul" -> ctype_mul_t
                | "div" -> ctype_div_t
                | "exp" -> ctype_exp_t
                | "eq" -> ctype_eq_t
                | "neq" -> ctype_neq_t
                | "lesser" -> ctype_lesser_t
                | "leq" -> ctype_leq_t
                | "greater" -> ctype_greater_t
                | "geq" -> ctype_geq_t
                | "and" -> ctype_and_t
                | "or" -> ctype_or_t) o)
				      in BOprt(o, Some(((fn, bd), tfn)))
			      | None -> BOprt(o, None)
          in bop
        | Uoprt(o, i, f, b, c, l, s) ->
          let tfn = match t with
            | "int" -> i
            | "float" -> f
            | "bool" -> b
            | "char" -> c
            | "list" -> l
            | "string" -> s
          in
		      let bop = match tfn with
			      | Some tfn ->
			        let (fn, bd) = build_ctype_fn (t ^ "_" ^ o) ((function
                | "neg" -> ctype_neg_t
                | "not" -> ctype_not_t) o)
				      in BUoprt(o, Some(((fn, bd), tfn)))
			      | None -> BUoprt(o, None)
		      in bop
 	      | Loprt(o, i, f, b, c, l, s) ->
          let tfn = match t with
            | "int" -> i
            | "float" -> f
            | "bool" -> b
            | "char" -> c
            | "list" -> l
            | "string" -> s
		      in
		      let bop = match tfn with
			      | Some tfn ->
			        let (fn, bd) = build_ctype_fn (t ^ "_" ^ o) ((function
                | "idx" -> ctype_idx_t
                | "idx_parent" -> ctype_idx_parent_t) o)
				      in BLoprt(o, Some(((fn, bd), tfn)))
			      | None -> BLoprt(o, None)
          in bop) ops
        in (t, bops)) typs
      in

  (* Functions! *)
  let (func_call_fn, func_call_b) = build_ctype_fn "func_call" ctype_call_t in

  let ctype_func = L.define_global "ctype_func" (L.const_named_struct ctype_t [|
        L.const_pointer_null ctype_add_pt; (* ctype_add_pt *)
        L.const_pointer_null ctype_sub_pt; (* ctype_sub_pt *)
        L.const_pointer_null ctype_mul_pt; (* ctype_mul_pt *)
        L.const_pointer_null ctype_div_pt; (* ctype_div_pt *)
        L.const_pointer_null ctype_exp_pt; (* ctype_exp_pt *)
        L.const_pointer_null ctype_eq_pt; (* ctype_eq_pt *)
        L.const_pointer_null ctype_neq_pt; (* ctype_neq_pt *)
        L.const_pointer_null ctype_lesser_pt; (* ctype_lesser_pt *)
        L.const_pointer_null ctype_leq_pt; (* ctype_leq_pt *)
        L.const_pointer_null ctype_greater_pt; (* ctype_greater_pt *)
        L.const_pointer_null ctype_geq_pt; (* ctype_geq_pt *)
        L.const_pointer_null ctype_and_pt; (* ctype_and_pt *)
        L.const_pointer_null ctype_or_pt; (* ctype_or_pt *)
        L.const_pointer_null ctype_neg_pt; (* ctype_neg_pt *)
        L.const_pointer_null ctype_not_pt; (* ctype_not_pt *)
        L.const_pointer_null ctype_idx_pt; (* ctype_not_pt *)
        L.const_pointer_null ctype_idx_parent_pt; (* ctype_not_pt *)
        func_call_fn; (* ctype_call_pt *)
        L.const_pointer_null ctype_heapify_pt; (* ctype_not_pt *)
        L.const_pointer_null ctype_print_pt; (* ctype_not_pt *)
    |]) the_module in


  let build_fnptr_of_cfo cobj_p b = 
    let x2 = L.build_struct_gep cobj_p cobj_data_idx "x2" b in
    let x3 = L.build_load x2 "x3" b in
    let fnptr = L.build_bitcast x3 userdef_fn_pt "fnptr" b in
    fnptr
  in

  let build_special_ctype_fn fn ty_str =
      let (name, fn_ty) = (match fn with
        | FPrint -> ("print", ctype_print_t)
        | FHeapify -> ("heapify", ctype_heapify_t)
        | FCall -> ("call", ctype_call_t)
        | FAdd -> ("add", ctype_add_t)
      ) in
      let (the_fn, the_bld) = build_ctype_fn (ty_str ^ "_" ^ name) fn_ty in
      (the_fn,the_bld)
  in
  
  (*let x = [
      (FPrint,[Int,Bool,Float]);
      (FHeapify,[Int,Bool,Float]);
      (FCall,[FuncType])
  ]
            
  let build_fns spec_ty ty_list = List.map (build_special_ctype_fn spec_ty) ty_list in
  let all = List.map (fun x -> match x with (spec_ty,ty_list) in build_fns spec_ty ty_list) x in

  let get_special_fn spec_ty ty = 
    match *)

  let (list_add_fn, list_add_b) = build_special_ctype_fn FAdd "list" in
  let (string_add_fn, string_add_b) = build_special_ctype_fn FAdd "list" in

  let get_add_fn_lval = function
    | "list" -> list_add_fn
    | "string" -> string_add_fn
    | _ -> L.const_pointer_null ctype_add_pt

  in

  (* Print *)
  let (int_print_fn, int_print_b) = build_special_ctype_fn FPrint "int" in
  let (char_print_fn, char_print_b) = build_special_ctype_fn FPrint "char" in
  let (float_print_fn, float_print_b) = build_special_ctype_fn FPrint "float" in
  let (bool_print_fn, bool_print_b) = build_special_ctype_fn FPrint "bool" in
  let (list_print_fn, list_print_b) = build_special_ctype_fn FPrint "list" in
  let (string_print_fn, string_print_b) = build_special_ctype_fn FPrint "string" in

  let get_print_fn_lval = function
    | "int" -> int_print_fn
    | "float" -> float_print_fn
    | "char" -> char_print_fn
    | "bool" -> bool_print_fn
    | "list" -> list_print_fn
    | "string" -> string_print_fn
    | _ -> L.const_pointer_null ctype_print_pt

  in let get_print_builder = function
    | "int" -> int_print_b
    | "float" -> float_print_b
    | "char" -> char_print_b
    | "bool" -> bool_print_b
    | "list" -> list_print_b
    | "string" -> string_print_b
  in

  (* Heapify *)
  let (int_heapify_fn, int_heapify_b) = build_special_ctype_fn FHeapify "int" in
  let (float_heapify_fn, float_heapify_b) = build_special_ctype_fn FHeapify "float" in
  let (bool_heapify_fn, bool_heapify_b) = build_special_ctype_fn FHeapify "bool" in
  let (func_heapify_fn, func_heapify_b) = build_special_ctype_fn FHeapify "func" in
  let (list_heapify_fn, list_heapify_b) = build_special_ctype_fn FHeapify "list" in
  let (string_heapify_fn, string_heapify_b) = build_special_ctype_fn FHeapify "string" in

  let get_heapify_fn_lval = function
    | "int" -> int_heapify_fn
    | "float" -> float_heapify_fn
    | "bool" -> bool_heapify_fn
    | "func" -> func_heapify_fn
    | "list" -> list_heapify_fn
    | "string" -> string_heapify_fn
    | _ -> L.const_pointer_null ctype_heapify_pt
  in

  (* define the default CTypes *)
  let [ctype_int; ctype_float; ctype_bool; ctype_char; ctype_list; ctype_string] =
  	List.map (fun (t, bops) -> L.define_global ("ctype_" ^ t) (L.const_named_struct ctype_t (Array.of_list ((List.map (function
  	  | BOprt(fn, o) -> (match o with
  	    | Some(((fn, bd), tfn)) -> fn
  	    | None -> (match fn with
          | "add" -> get_add_fn_lval t
          | _ ->  L.const_pointer_null ctype_add_pt))
  	  | BUoprt(fn, o) -> (match o with
  	    | Some(((fn, bd), tfn)) -> fn
  	    | None -> L.const_pointer_null ctype_neg_pt)
  	  | BLoprt(fn, o) -> (match o with
  	    | Some(((fn, bd), tfn)) -> fn
        | None -> (match fn with 
          | "idx" -> L.const_pointer_null ctype_idx_pt 
          | "idx_parent" -> L.const_pointer_null ctype_idx_parent_pt))) bops) 
            @ ([L.const_pointer_null ctype_call_pt; 
                get_heapify_fn_lval t ; 
                get_print_fn_lval t])))) the_module) built_ops
  	    in

  let ctype_of_ASTtype = function
    | Int -> Some ctype_int
    | Float -> Some ctype_float
    | Bool -> Some ctype_bool
    | String -> Some ctype_string
    | Dyn -> None
    | FuncType -> Some ctype_func
    | Arr -> Some ctype_list
    | Null -> None
  in

  let ctype_of_datatype = function
    | dt when dt = int_t -> ctype_int
    | dt when dt = float_t -> ctype_float
    | dt when dt = bool_t -> ctype_bool
    | dt when dt = char_t -> ctype_char
    | dt when dt = clist_t -> ctype_list
    | dt when dt = cstring_t -> ctype_string
  in

  let ctype_of_typ = function  (* only for optimized Raws hence limited matching *)
      | Int -> ctype_int
      | Float -> ctype_float
      | Bool -> ctype_bool
      | Dyn -> tstp "Codegen Error: requesting ctype of Dyn"; ctype_int
  in

  let build_getctypefn_cobj ctype_fn_idx cobj_p b =
    let x2 = L.build_struct_gep cobj_p cobj_type_idx "x2" b in
    let x3 = L.build_load x2 "x3" b in  (* x3: ctype_pt *)
    let x4 = L.build_struct_gep x3 ctype_fn_idx "x4" b in
    let fn_ptr = L.build_load x4 "fn_ptr" b in
    fn_ptr
  in

  (** define helper functions for commonly used code snippets **)
  let build_new_cobj_empty builder =   
    let objptr = L.build_malloc cobj_t "__new_objptr" builder in (* objptr: cobj_pt* *)
    let datafieldptr = L.build_struct_gep objptr cobj_data_idx "datafieldptr" builder in  (* datafieldptr: i8* *)
    let ctypefieldptr = L.build_struct_gep objptr cobj_type_idx "ctypefieldptr" builder in
    (objptr, datafieldptr, ctypefieldptr)
  in

  (* builds a new cobj of a given type and returns a pointer to the cobj and a pointer to its data *)
  let build_new_cobj data_type builder =
    (* malloc the new object and its data *)
    let objptr = L.build_malloc cobj_t "__new_objptr" builder in (* objptr: cobj_pt *)
    let dataptr = L.build_malloc data_type "__new_dataptr" builder in
    let dataptr_as_i8ptr = L.build_bitcast dataptr char_pt "dataptr_as_i8" builder in

    (* store ctypeptr in the struct *)
    let ctypefieldptr = L.build_struct_gep objptr cobj_type_idx "ctypefieldptr" builder in
    ignore(L.build_store (ctype_of_datatype data_type) ctypefieldptr builder);

    (* store dataptr in the struct *)
    let datafieldptr = L.build_struct_gep objptr cobj_data_idx "datafieldptr" builder in  (* datafieldptr: i8* *)
    let datafieldptr_as_i8ptrptr = L.build_bitcast datafieldptr (L.pointer_type char_pt) "datafieldptr_as_i8ptrptr" builder in
    ignore(L.build_store dataptr_as_i8ptr datafieldptr_as_i8ptrptr builder);

    (objptr, dataptr)
  in

  (* builds a new cobj of a given type with specified data stored in it *)
  let build_new_cobj_init data_type value b =
      let (objptr, dataptr) = build_new_cobj data_type b in
      ignore(L.build_store value dataptr b);
      objptr
  in

  (* builds a new clist given the dataptr of a preexisting cobj and an OCaml list of pointers to the elements to be stored *)
  let build_new_clist dataptr_of_cobj elm_pts builder =
    (* len *)
    let length = List.length elm_pts in
    let len = L.const_int int_t length in

    (* cap *)
    let capacity = length in (* max length initial_list_size *)
    let cap = L.const_int int_t capacity in

    (* dataptr: mallocs empty CObj array *)
    let dataptr = L.build_malloc (L.array_type cobj_pt capacity) "__new_dataptr" builder in
    let dataptr_as_i8ptr = L.build_bitcast dataptr char_pt "dataptr_as_i8" builder in

    (* elm_pts must be list of cobj* *)
    let elm_pts_as_cobjptrs = List.map (fun e ->
      let elm_pt_as_cobjptr = L.build_bitcast e cobj_pt "elm_ptr_as_cobjptr" builder
      in elm_pt_as_cobjptr) elm_pts in

    (* null pointers to fill empty capacity *)
    let elms_w_nulls = if List.length elm_pts_as_cobjptrs < capacity
      then elm_pts_as_cobjptrs @ (Array.to_list (Array.make (capacity - List.length elm_pts) (L.const_pointer_null cobj_pt)))
      else elm_pts_as_cobjptrs in

    (* stores the data *)
    let store_elms elm idx =
      let gep_addr = L.build_gep dataptr [|L.const_int int_t 0; L.const_int int_t idx|] "__elem_ptr" builder in
      ignore(L.build_store elm gep_addr builder); ()
    in
    ignore(List.iter2 store_elms elms_w_nulls (seq capacity));

    (* store dataptr the struct *)
    let datafieldptr = L.build_struct_gep dataptr_of_cobj clist_data_idx "datafieldptr" builder in  (* datafieldptr: i8* *)
    let datafieldptr_as_i8ptrptr = L.build_bitcast datafieldptr (L.pointer_type char_pt) "datafieldptr_as_i8ptrptr" builder in
    ignore(L.build_store dataptr_as_i8ptr datafieldptr_as_i8ptrptr builder);

    (* store len in the struct *)
    let lenfieldptr = L.build_struct_gep dataptr_of_cobj clist_len_idx "lenfieldptr" builder in  (* lenfieldptr: i32* *)
    ignore(L.build_store len lenfieldptr builder);

    (* store cap in the struct *)
    let capfieldptr = L.build_struct_gep dataptr_of_cobj clist_cap_idx "capfieldptr" builder in  (* capfieldptr: i32* *)
    ignore(L.build_store cap capfieldptr builder);
  in


  (** manually making the ctype_ functions **)
  (* does alloca, store, then load *)  (* note you should not use this if youre not using the values right away !!!!!! *)
  let boilerplate_till_load remote_cobj_p prettyname b =
    ignore(L.set_value_name ("remote_" ^ prettyname) remote_cobj_p);
    let cobj_pp = L.build_alloca cobj_pt (prettyname ^ "_p") b in
    ignore(L.build_store remote_cobj_p cobj_pp b);
    let cobj_p = L.build_load cobj_pp (prettyname ^ "_p") b in
    cobj_p
  in

  let boilerplate_binop data_type fn b =
    let formals_llvalues = (Array.to_list (L.params fn)) in
    let [ remote_self_p; remote_other_p ] = formals_llvalues in

    (* boilerplate *)
    let self_p = boilerplate_till_load remote_self_p "self_p" b in
    let other_p = boilerplate_till_load remote_other_p "other_p" b in

    (* get data *)
    let self_data = build_getdata_cobj data_type self_p b in
    let other_data = build_getdata_cobj data_type other_p b in
    (self_data, other_data)
  in

  let boilerplate_uop data_type fn b =
    let formals_llvalues = (Array.to_list (L.params fn)) in
    let [ remote_self_p ] = formals_llvalues in


    let _ = build_gettype_cobj remote_self_p b in

    (* boilerplate *)
    let self_p = boilerplate_till_load remote_self_p "self_p" b in

    (* get data *)
    let self_data = build_getdata_cobj data_type self_p b in
    (self_data)
  in

  let boilerplate_lop data_type fn b =
      (* TODO: throw error if array bounds exceeded *)
    let formals_llvalues = Array.to_list (L.params fn) in
    let [ remote_self_p; remote_other_p ] = formals_llvalues in

    (* boilerplate *)
    let self_p = boilerplate_till_load remote_self_p "self_p" b in
    let other_p = boilerplate_till_load remote_other_p "other_p" b in

    (* get data *)
    let self_data = build_getlist_cobj self_p b in
    let other_data = build_getdata_cobj int_t other_p b in
    (self_data, other_data)
  in

  (* creates the ctype functions for all standard (not-special functions *)
  List.iter (fun (t, bops) -> List.iter (function
    | BOprt(_, o) -> (match o with
      | Some(((fn, bd), tfn)) ->
        let (tf, tp) = tfn in
        let (self_data, other_data) = boilerplate_binop (get_t t) fn bd in
        let result_data = tf self_data other_data "result_data" bd in
        let result = build_new_cobj_init tp result_data bd in
        ignore(L.build_ret result bd)
      | None -> ())
    | BUoprt(_, o) -> (match o with
      | Some(((fn, bd), tfn)) ->
        let (tf, tp) = tfn in
        let (self_data) = boilerplate_uop (get_t t) fn bd in
        let result_data = tf self_data "result_data" bd in
        let result = build_new_cobj_init tp result_data bd in
        ignore(L.build_ret result bd)
      | None -> ())
    | BLoprt(_, o) -> (match o with
      | Some(((fn, bd), tfn)) ->
        let (tf, tp) = tfn in
        let (self_data, other_data) = boilerplate_lop (get_t t) fn bd in
        let result_data = tf self_data other_data "result_data" bd in
        let result = result_data in
        ignore(L.build_ret result bd)
      | None -> ())) bops) built_ops;

    (* Functions! *)
    (* building __call__ for ctype_func *)
        let (fn,b) = (func_call_fn,func_call_b) in
          let formals_llvalues = (Array.to_list (L.params fn)) in
          let [ remote_self_p ; remote_argv ] = formals_llvalues in
          let self_p = boilerplate_till_load remote_self_p "self_p" b in

          (* manual boilerplate for argv since it's not a cobj *)
          ignore(L.set_value_name ("remote_argv") remote_argv);
          let argv_p = L.build_alloca cobj_ppt "argv_p" b in
          ignore(L.build_store remote_argv argv_p b);
          let argv = L.build_load argv_p "argv" b in

          let fn_p = build_fnptr_of_cfo self_p b in
          let result = L.build_call fn_p [|argv|] "result" b in
          ignore(L.build_ret result b);
          
        
  (* heapify(self_p) modifies self by copying its data to the heap and pointing to the new heap data *)
  let build_heapify data_type fn b =   (* data_type = int_t etc *)
      let formals_llvalues = (Array.to_list (L.params fn)) in
      let [remote_self_p] = formals_llvalues in
      let box_addr = boilerplate_till_load remote_self_p "self_p" b in
      (* the box dataptr_addr points to the raw data we want to copy *)
      let dataptr_addr_i8pp = L.build_struct_gep box_addr cobj_data_idx "dat" b in
      let dataptr_addr = L.build_bitcast dataptr_addr_i8pp (L.pointer_type (L.pointer_type data_type)) "dat" b in
      let rawdata_addr = L.build_load dataptr_addr "raw_data_addr" b in
      let rawdata = L.build_load rawdata_addr "raw_data" b in
      let heap_data_p = L.build_malloc data_type "heap_data_p" b in
      ignore(L.build_store rawdata heap_data_p b);
      let heap_data_p = L.build_bitcast heap_data_p char_pt "heap_data_p" b in
      ignore(L.build_store heap_data_p dataptr_addr_i8pp b);
      ignore(L.build_ret (L.const_int int_t 0) b);  (* or can ret void? *)
  in

  (* build the heapify functions *)
  let get_heapify_builder_of_t = function
    |"int" -> int_heapify_b
    |"float" -> float_heapify_b
    |"bool" -> bool_heapify_b
  in
  ignore(List.iter (fun t -> build_heapify (get_t t) (get_heapify_fn_lval t) (get_heapify_builder_of_t t)) ["int";"float";"bool"]);

  let _ =
    let (fn, b) = (func_heapify_fn, func_heapify_b) in
    ignore(L.build_ret (L.const_int int_t 0) b);
  in
  
 let _ =
    let (fn, b) = (list_heapify_fn, list_heapify_b) in
    ignore(L.build_ret (L.const_int int_t 0) b);
  in

 let _ =
    let (fn, b) = (string_heapify_fn, string_heapify_b) in
    ignore(L.build_ret (L.const_int int_t 0) b);
  in

  (* define printf *)
  let printf_t : L.lltype =   (* define the type that the printf function should be *)
      L.var_arg_function_type int_t [| char_pt |] in
  let printf_func : L.llvalue =   (* now use that type to declare printf (dont fill out the body just declare it in the context) *)
      L.declare_function "printf" printf_t the_module in

  let build_print_fn data_type fn b =   (* data_type = int_t etc *)
      let formals_llvalues = (Array.to_list (L.params fn)) in
      let [remote_self_p] = formals_llvalues in
      let box_addr = boilerplate_till_load remote_self_p "self_p" b in
      (* the box dataptr_addr points to the raw data we want to copy *)
      let dataptr_addr_i8pp = L.build_struct_gep box_addr cobj_data_idx "dat" b in
      let dataptr_addr = L.build_bitcast dataptr_addr_i8pp (L.pointer_type (L.pointer_type data_type)) "dat" b in
      let rawdata_addr = L.build_load dataptr_addr "raw_data_addr" b in
      let rawdata = L.build_load rawdata_addr "raw_data" b in
      let format_str = (match data_type with
        |t when t = int_t -> L.build_global_stringptr "%d" "fmt" b
        |t when t = float_t -> L.build_global_stringptr "%g" "fmt" b
        |t when t = bool_t -> L.build_global_stringptr "%d" "fmt" b
        |t when t = char_t -> L.build_global_stringptr "%c" "fmt" b
      ) in
      ignore(L.build_call printf_func [| format_str ; rawdata |] "printf" b);
      ignore(L.build_ret (L.const_int int_t 0) b);  (* or can ret void? *)
  in

  (* build the print functions *)
  ignore(List.iter (fun t -> build_print_fn (get_t t) (get_print_fn_lval t) (get_print_builder t)) ["int";"float";"bool";"char"]);

 
 (* builds the print function for lists. basically just iterates over all the objects and calls their print functions *)
  let build_list_print_fn fn b =   (* data_type = int_t etc *)
    let formals_llvalues = (Array.to_list (L.params fn)) in
    let [remote_self_p] = formals_llvalues in
    let objptr = boilerplate_till_load remote_self_p "self_p" b in
    (* the box dataptr_addr points to the raw data we want to copy *)

    let listptr = build_getlist_cobj objptr b in
    let nptr = L.build_alloca int_t "nptr" b in
    ignore(L.build_store (L.const_int int_t (0)) nptr b);
    let n = L.build_load nptr "n" b in
    let ln = build_getlen_clist listptr b in
    let fs1 = L.build_global_stringptr "[" "fmt" b in
    let fs2 = L.build_global_stringptr ", " "fmt" b in
    let fs3 = L.build_global_stringptr "]" "fmt" b in
    ignore(L.build_call printf_func [| fs1 ; L.const_int int_t 0 |] "printf" b);

    (* iter block *)
    let iter_bb = L.append_block context "iter" fn in
    ignore(L.build_br iter_bb b);
    let iter_builder = L.builder_at_end context iter_bb in
    
    let n = L.build_load nptr "n" iter_builder in
    let nnext = L.build_add n (L.const_int int_t 1) "nnext" iter_builder in
    ignore(L.build_store nnext nptr iter_builder);

    let iter_complete = (L.build_icmp L.Icmp.Sge) n ln "iter_complete" iter_builder in (* true if n exceeds list length *)

    (* body of for loop *)
    let body_bb = L.append_block context "list_print_body" fn in
    let body_builder = L.builder_at_end context body_bb in
    let elmptr = build_idx listptr n "list_index_result" body_builder in

    let fn_p = build_getctypefn_cobj ctype_print_idx elmptr body_builder in
    ignore(L.build_call fn_p [|elmptr|] "print_cob" body_builder);
    ignore(L.build_call printf_func [| fs2 ; L.const_int int_t 0 |] "printf" body_builder);

    ignore(L.build_br iter_bb body_builder);

    let merge_bb = L.append_block context "merge" fn in
    ignore(L.build_cond_br iter_complete merge_bb body_bb iter_builder);
    
    let end_builder = L.builder_at_end context merge_bb in
    ignore(L.build_call printf_func [| fs3 ; L.const_int int_t 0 |] "printf" end_builder);

    ignore(L.build_ret (L.const_int int_t 0) end_builder);  (* or can ret void? *)
  in


 let _ =
    let (fn, b) = (list_print_fn, list_print_b) in
    ignore(build_list_print_fn fn b);
  in

(* builds the print function for strings. basically just iterates over all the objects and calls their print functions *)
  let build_string_print_fn fn b =   (* data_type = int_t etc *)
    let formals_llvalues = (Array.to_list (L.params fn)) in
    let [remote_self_p] = formals_llvalues in
    let objptr = boilerplate_till_load remote_self_p "self_p" b in
    (* the box dataptr_addr points to the raw data we want to copy *)

    let listptr = build_getlist_cobj objptr b in
    let nptr = L.build_alloca int_t "nptr" b in
    ignore(L.build_store (L.const_int int_t (0)) nptr b);
    let n = L.build_load nptr "n" b in
    let ln = build_getlen_clist listptr b in

    (* iter block *)
    let iter_bb = L.append_block context "iter" fn in
    ignore(L.build_br iter_bb b);

    let iter_builder = L.builder_at_end context iter_bb in
    let n = L.build_load nptr "n" iter_builder in
    let nnext = L.build_add n (L.const_int int_t 1) "nnext" iter_builder in
    ignore(L.build_store nnext nptr iter_builder);

    let iter_complete = (L.build_icmp L.Icmp.Sge) n ln "iter_complete" iter_builder in (* true if n exceeds list length *)

    (* body of for loop *)
    let body_bb = L.append_block context "list_print_body" fn in
    let body_builder = L.builder_at_end context body_bb in
    let elmptr = build_idx listptr n "list_index_result" body_builder in

    let fn_p = build_getctypefn_cobj ctype_print_idx elmptr body_builder in
    ignore(L.build_call fn_p [|elmptr|] "print_cob" body_builder);

    ignore(L.build_br iter_bb body_builder);

    let merge_bb = L.append_block context "merge" fn in
    ignore(L.build_cond_br iter_complete merge_bb body_bb iter_builder);
    
    let end_builder = L.builder_at_end context merge_bb in

    ignore(L.build_ret (L.const_int int_t 0) end_builder);  (* or can ret void? *)
  in


 let _ =
    let (fn, b) = (string_print_fn, string_print_b) in
    ignore(build_string_print_fn fn b);
  in

(* builds a new clist with a pointer to an existing array of cobj pointers. used for adding lists *)
let build_new_clist_init dataptr_of_cobj listptr_as_i8ptr length builder =
  let len = length in
  let cap = length in

  (* store dataptr the struct *)
  let datafieldptr = L.build_struct_gep dataptr_of_cobj clist_data_idx "datafieldptr" builder in  (* datafieldptr: i8* *)
  let datafieldptr_as_i8ptrptr = L.build_bitcast datafieldptr (L.pointer_type char_pt) "datafieldptr_as_i8ptrptr" builder in
  (* let listptr_as_i8ptrptr = L.build_bitcast listptr_as_i8ptr (L.pointer_type char_pt) "datafieldptr_as_i8ptrptr" builder in *)
  ignore(L.build_store listptr_as_i8ptr datafieldptr_as_i8ptrptr builder);

  (* store len in the struct *)
  let lenfieldptr = L.build_struct_gep dataptr_of_cobj clist_len_idx "lenfieldptr" builder in  (* lenfieldptr: i32* *)
  ignore(L.build_store len lenfieldptr builder);

  (* store cap in the struct *)
  let capfieldptr = L.build_struct_gep dataptr_of_cobj clist_cap_idx "capfieldptr" builder in  (* capfieldptr: i32* *)
  ignore(L.build_store cap capfieldptr builder);
in

let list_binop fn b =
  let formals_llvalues = (Array.to_list (L.params fn)) in
  let [ remote_self_p; remote_other_p ] = formals_llvalues in

  (* boilerplate *)
  let self_p = boilerplate_till_load remote_self_p "self_p" b in
  let other_p = boilerplate_till_load remote_other_p "other_p" b in

  (* get data *)
  let self_data = build_getlist_cobj self_p b in
  let other_data = build_getlist_cobj other_p b in
  (self_data, other_data)
in

let add_lists fn b = 
  let (self_data, other_data) = list_binop fn b in

  let self_ln = build_getlen_clist self_data b in
  let other_ln = build_getlen_clist other_data b in

  let total = L.build_add self_ln other_ln "total_length" b in
  (* let dataptr = L.build_malloc (L.array_type cobj_pt 10) "__new_dataptr1" b in *)

  let dataptr = L.build_array_malloc cobj_pt total "__new_dataptr" b in
  let dataptr_as_i8ptr = L.build_bitcast dataptr char_pt "dataptr_as_i8" b in

  let load_list listptr dataptr fn b =
    let nptr = L.build_alloca int_t "nptr" b in
    ignore(L.build_store (L.const_int int_t 0) nptr b); 

    let iter_bb = L.append_block context "iter" fn in
    ignore(L.build_br iter_bb b);
    let iter_builder = L.builder_at_end context iter_bb in

    let n = L.build_load nptr "n" iter_builder in
    let nnext = L.build_add n (L.const_int int_t 1) "nnext" iter_builder in
    ignore(L.build_store nnext nptr iter_builder);

    let iter_complete = (L.build_icmp L.Icmp.Sge) n total "iter_complete" iter_builder in (* true if n exceeds list length *)

    let body_bb = L.append_block context "list_add_body" fn in
    let body_builder = L.builder_at_end context body_bb in
    let elmptr = build_idx listptr n "list_index_result" body_builder in

    let gep_addr = L.build_gep dataptr [|n|] "__elem_ptr" body_builder in
    ignore(L.build_store elmptr gep_addr body_builder);

    ignore(L.build_br iter_bb body_builder);

    let merge_bb = L.append_block context "merge" fn in
    ignore(L.build_cond_br iter_complete merge_bb body_bb iter_builder);
    
    let end_builder = L.builder_at_end context merge_bb in 
    end_builder

  in

  let builder1 = load_list self_data dataptr fn b in
  let dataptr1 = L.build_gep dataptr [|self_ln|] "__next_dataptr" builder1 in
  let builder2 = load_list other_data dataptr1 fn builder1 in
  (builder2, dataptr_as_i8ptr, total)

  in

  (* builds the addition function for lists *)
  let build_list_add_fn fn b = 
    let (builder, dataptr_as_i8ptr, total) = add_lists fn b in
    let (newobjptr, newdataptr) = build_new_cobj clist_t builder in

    let _ = build_new_clist_init newdataptr dataptr_as_i8ptr total builder in
    ignore(L.build_ret newobjptr builder); 

  in 

  let _ =
    let (fn, b) = (list_add_fn, list_add_b) in
    ignore(build_list_add_fn fn b);
  in

  (* builds the addition function for strings *)
  let build_string_add_fn fn b = 
    let (builder, dataptr_as_i8ptr, total) = add_lists fn b in

    let (newobjptr, newdataptr) = build_new_cobj cstring_t builder in

    let _ = build_new_clist_init newdataptr dataptr_as_i8ptr total builder in
    ignore(L.build_ret newobjptr builder); 
    
  in
  
  let _ =
    let (fn, b) = (string_add_fn, string_add_b) in
    ignore(build_string_add_fn fn b);
  in

  (* define exit *)
  let exit_t : L.lltype =   (* define the type that the printf function should be *)
    L.function_type (int_t) [| int_t |] in
  let exit_func : L.llvalue =   (* now use that type to declare printf (dont fill out the body just declare it in the context) *)
      L.declare_function "exit" exit_t the_module in


  let name_of_bind = function
      |Bind(name,_) -> name
  in
  let type_of_bind = function
      |Bind(_,ty) -> ty
  in
  let ltyp_of_typ = function
      | Int -> int_t
      | Float -> float_t
      | Bool -> bool_t
      | _ -> cobj_pt
      (** todo lists and stuff **)
  in

  let const_of_typ = function
      | Int -> L.const_null int_t
      | Float -> L.const_null float_t
      | Bool -> L.const_null bool_t
      | String -> tstp "const_of_typ called on String"; L.const_null cobj_pt
      | FuncType -> tstp "const_of_typ called on FuncType"; L.const_null cobj_pt
      | Dyn -> tstp "const_of_typ called on Dyn"; L.const_null cobj_pt
<<<<<<< HEAD
      | FuncType -> tstp "const_of_typ called on FuncType"; L.const_null cobj_pt
=======
      | Arr -> tstp "const_of_typ called on Dyn"; L.const_null cobj_pt
>>>>>>> 69b138ae
      | _ -> tstp "unexpected const_of_typ encountered"; raise (Failure "CodegenError: unexpected type encountered in const_of_typ")

  in
  let names_of_bindlist bindlist =
    List.map name_of_bind bindlist
  in

  (** allocate for all the bindings and put them in a map **)

  (* pass in Some(builder) to do local vars alloca() or None to do globals non-alloca *)
  let build_binding_list local_builder_opt binds dynify_all =   (* returns a stringmap Bind -> Addr *) 
  (* strip out all the FuncTypes from binds *)
      (*let binds = List.rev (List.fold_left (fun binds bind -> if ((type_of_bind bind) = FuncType) then binds else (bind::binds)) [] binds) in*)
      (** the commented code adds a Dyn version of every var. i wont use it for pure immutable phase-1 testing tho! **)
      let dynify bind =   (* turns a bind into dynamic. a helper fn *)
         let Bind(name,_) = bind in
           Bind(name,Dyn)
      in
      let dyns_list =   (* redundant list where every bind is dynamic *)
          List.map dynify binds
      in
      let binds = if dynify_all then List.sort_uniq Pervasives.compare (binds @ dyns_list) else binds
      in   (* now binds has a dyn() version of each variable *)
      let prettyname_of_bind bind = (name_of_bind bind) ^ "_" ^ (string_of_typ (type_of_bind bind))
      in
      let get_const bind = match (type_of_bind bind) with 
        | Int -> L.const_null int_t
        | Float -> L.const_null float_t
        | Bool -> L.const_null bool_t
        | _ -> L.define_global ((prettyname_of_bind bind) ^ "_obj") (L.const_named_struct cobj_t [|L.const_pointer_null char_pt; L.const_pointer_null ctype_pt|]) the_module
        (*L.define_global (prettyname_of_bind bind) (the_cobj) the_module*)

        (*|_ -> L.define_global (prettyname_of_bind bind) (L.const_null cobj_t) the_module*)
        (** TODO impl lists and everything! and strings. idk how these will work **)      
      in

      let allocate bind = 
        let alloc_result = 
          (match local_builder_opt with
            | None -> L.define_global (prettyname_of_bind bind) (get_const bind) the_module
            | Some(builder) -> match type_of_bind bind with
              | Dyn -> 
                  let addr = L.build_alloca (ltyp_of_typ (type_of_bind bind)) (prettyname_of_bind bind) builder in 
                  let cobj_addr = L.build_malloc cobj_t "__new_objptr" builder in
                  ignore(L.build_store cobj_addr addr builder);
                  let cobj = L.const_named_struct cobj_t [|L.const_pointer_null char_pt; L.const_pointer_null ctype_pt|] in
                  ignore(L.build_store cobj cobj_addr builder); addr
              | _ -> L.build_alloca (ltyp_of_typ (type_of_bind bind)) (prettyname_of_bind bind) builder
          )
        in
        let (res,newbind) = match (type_of_bind bind) with
          | Int | Float | Bool -> (RawAddr(alloc_result), bind)
          | String -> (BoxAddr(alloc_result, false), Bind((name_of_bind bind), String))
          | _ -> (BoxAddr(alloc_result, false), Bind((name_of_bind bind), Dyn))
        in (res, newbind)
      in
        List.fold_left (fun map bind -> 
            let (res,newbind) = allocate bind in 
          BindMap.add newbind res map) BindMap.empty binds
  in
  

  let globals_map =
      let globals_list = snd prgm  (* snd prgrm is the bind list of globals *) in
        build_binding_list None globals_list true
  in
  let lookup_global_binding bind =   (*pbind bind;*)
    try BindMap.find bind globals_map
    with Not_found -> tstp "Not found in globals:"; pbind bind; BindMap.find bind globals_map (* reraise error *)
  in

  (** setup main() where all the code will go **)
  let main_ftype = L.function_type int_t [||] in   (* ftype is the full llvm function signature *)
  let main_function = L.define_function "main" main_ftype the_module in
  let main_builder = L.builder_at_end context (L.entry_block main_function) in
  let int_format_str = L.build_global_stringptr "%d\n" "fmt" main_builder
  and string_format_str = L.build_global_stringptr "%s\n" "fmt" main_builder
  and float_format_str = L.build_global_stringptr "%g\n" "fmt" main_builder
  and newline_format_str = L.build_global_stringptr "\n" "fmt" main_builder in

  let init_state:state = {ret_typ=Int;namespace=BindMap.empty; func=main_function; b=main_builder;optim_funcs=SfdeclMap.empty;generic_func=false} in


  (* useful utility functions! *)
  (* helper fn: seq 4 == [0;1;2;3] *)
  let seq len =
    let rec aux len acc =
      if len<0 then acc else aux (len-1) (len::acc)
    in aux (len-1) []
  in

  (* lookup: finds the address of allocated variables in memory. searches the locals
  list first and then the globals list *)
  let lookup namespace bind = (*tstp (string_of_sbind bind);*)
      let bind = match bind with
        | Bind(n, Int)| Bind(n, Float)| Bind(n, Bool) | Bind(n, String) -> bind
        | Bind(n, _) -> Bind(n, Dyn)
      in try BindMap.find bind namespace
        with Not_found -> lookup_global_binding bind
  in

  (* build_temp_box: builds a temporary cobj with given type and data. similar to
  build_new_cobj_init *)
  let build_temp_box rawval raw_ty b =
      if raw_ty = Dyn then raise (Failure "CodegenError: attempting to build temp box for dynamic object.")
      else tstp ("Building temp box for " ^ string_of_typ raw_ty);
      let raw_ltyp = (ltyp_of_typ raw_ty) in
      let box_ptr = L.build_malloc cobj_t "box" b in
      let heap_data_p = L.build_malloc raw_ltyp "heap_data_temp_box" b in
      ignore(L.build_store rawval heap_data_p b);
      let heap_data_p = L.build_bitcast heap_data_p char_pt "heap_data_p" b in
      let dataptr_addr = L.build_struct_gep box_ptr cobj_data_idx "dat" b in
      let typeptr_addr = L.build_struct_gep box_ptr cobj_type_idx "ty" b in
      let typeptr_addr = L.build_bitcast typeptr_addr (L.pointer_type ctype_pt) "ty" b in
      ignore(L.build_store heap_data_p dataptr_addr b);
      ignore(L.build_store (ctype_of_typ raw_ty) typeptr_addr b);
      Box(box_ptr)
  in

  (* change_state: utility function which handles modifying the state record in an elegant and 
  self-documenting way *)
  let rec change_state old = function
      | S_rettyp(ret_typ) -> {ret_typ=ret_typ;namespace=old.namespace;func=old.func;b=old.b;optim_funcs=old.optim_funcs;generic_func=old.generic_func}
      | S_names(namespace) -> {ret_typ=old.ret_typ;namespace=namespace;func=old.func;b=old.b;optim_funcs=old.optim_funcs;generic_func=old.generic_func}
      | S_func(func) -> {ret_typ=old.ret_typ;namespace=old.namespace;func=func;b=old.b;optim_funcs=old.optim_funcs;generic_func=old.generic_func}
      | S_b(b) -> {ret_typ=old.ret_typ;namespace=old.namespace;func=old.func;b=b;optim_funcs=old.optim_funcs;generic_func=old.generic_func}
      | S_optimfuncs(optim_funcs) -> {ret_typ=old.ret_typ;namespace=old.namespace;func=old.func;b=old.b;optim_funcs=optim_funcs;generic_func=old.generic_func}
      | S_generic_func(boolval) -> {ret_typ=old.ret_typ;namespace=old.namespace;func=old.func;b=old.b;optim_funcs=old.optim_funcs;generic_func=boolval}
    
    | S_needs_reboxing(name,boolval) -> 
      let BoxAddr(addr,_) = lookup (old.namespace) (Bind(name,Dyn)) in
      let new_namespace = BindMap.add (Bind(name,Dyn)) (BoxAddr(addr,boolval)) old.namespace in
      change_state old (S_names(new_namespace))
    | S_list(updates) -> List.fold_left change_state old updates
  in

  (* rebox_if_needed: used for handling heapify for objects which need to be copied and stored in memory *)
  let rebox_if_needed boxaddr name the_state =
    match boxaddr with 
      | BoxAddr(addr, true) -> tstp ("Boxing " ^ name);
        let cobj_p = L.build_load addr name the_state.b in
        let fn_p = build_getctypefn_cobj ctype_heapify_idx cobj_p the_state.b in
        ignore(L.build_call fn_p [|cobj_p|] "heapify_result" the_state.b);
        change_state the_state (S_needs_reboxing(name, false))

      | BoxAddr(_, false) -> the_state  (* do nothing *)
    in

  (* check if addr cobj had been defined (is data pointer is null) *)
  let check_defined addr message the_state = 
    if not !exceptions then the_state else

    let bad_op_bb = L.append_block context "bad_defined" the_state.func in
    let bad_op_bd = L.builder_at_end context bad_op_bb in

    let proceed_bb = L.append_block context "proceed" the_state.func in

    (* check for undefined box exception *)
    let cobj_addr = L.build_load addr "load_ptr" the_state.b in
    let dataptr_addr = L.build_struct_gep cobj_addr cobj_data_idx "dat_p_p" the_state.b in
    let dataptr = L.build_load dataptr_addr "load_ptr2" the_state.b in
    let invalid_addr = L.build_is_null dataptr "invalid_defined" the_state.b in
      ignore(L.build_cond_br invalid_addr bad_op_bb proceed_bb the_state.b);

    (* print message and exit *)
    let err_message =
      let info = message in
        L.build_global_string info "error message" bad_op_bd in
    let str_format_str1 = L.build_global_stringptr  "%s\n" "fmt" bad_op_bd in
      ignore(L.build_call printf_func [| str_format_str1 ; err_message |] "printf" bad_op_bd);
      ignore(L.build_call exit_func [| (L.const_int int_t 1) |] "exit" bad_op_bd);

    let the_state = change_state the_state (S_b(L.builder_at_end context proceed_bb)) in
          ignore(L.build_br proceed_bb bad_op_bd); the_state

  in

  (* check if pointer is null. used to check for invalid ops *)
  let check_null pointer message the_state =
    if not !exceptions then the_state else

    let bad_op_bb = L.append_block context "bad_null" the_state.func in
    let bad_op_bd = L.builder_at_end context bad_op_bb in

    let proceed_bb = L.append_block context "proceed" the_state.func in

    (* check for op exception *)
    let invalid_op = L.build_is_null pointer "invalid_null" the_state.b in
      ignore(L.build_cond_br invalid_op bad_op_bb proceed_bb the_state.b);

    (* print message and exit *)
    let err_message =
      let info = message in
        L.build_global_string info "error message" bad_op_bd in
    let str_format_str1 = L.build_global_stringptr  "%s\n" "fmt" bad_op_bd in
      ignore(L.build_call printf_func [| str_format_str1 ; err_message |] "printf" bad_op_bd);
      ignore(L.build_call exit_func [| (L.const_int int_t 1) |] "exit" bad_op_bd);

    (* return to normal control flow *)
    let the_state = change_state the_state (S_b(L.builder_at_end context proceed_bb)) in
      ignore(L.build_br proceed_bb bad_op_bd); the_state

  in 

  (* check if cobjs v1 and v2 have the same type. used to check valid binops *)
  let check_same_type v1 v2 message the_state = 
    if not !exceptions then the_state else

    let bad_arg_bb = L.append_block context "bad_type" the_state.func in
    let bad_arg_bd = L.builder_at_end context bad_arg_bb in

    let proceed_bb = L.append_block context "proceed" the_state.func in

    let typ1 = build_gettype_cobj v1 the_state.b in
    let typ2 = build_gettype_cobj v2 the_state.b in
    let typ1_as_int = L.build_ptrtoint typ1 int_t "typ1_as_int" the_state.b in
    let typ2_as_int = L.build_ptrtoint typ2 int_t "typ2_as_int" the_state.b in
    let diff = L.build_sub typ1_as_int typ2_as_int "diff" the_state.b in
    let invalid_arg = L.build_icmp L.Icmp.Ne diff (L.const_int int_t 0) "invalid_type" the_state.b in
      ignore(L.build_cond_br invalid_arg bad_arg_bb proceed_bb the_state.b);

    (* print message and exit *)
    let err_message =
      let info = message in
        L.build_global_string info "error message" bad_arg_bd in
    let str_format_str1 = L.build_global_stringptr  "%s\n" "fmt" bad_arg_bd in
      ignore(L.build_call printf_func [| str_format_str1 ; err_message |] "printf" bad_arg_bd);
      ignore(L.build_call exit_func [| (L.const_int int_t 1) |] "exit" bad_arg_bd);

    (* return to normal control flow *)
    let the_state = change_state the_state (S_b(L.builder_at_end context proceed_bb)) in
      ignore(L.build_br proceed_bb bad_arg_bd); the_state

  in

  (* check if cobj v1 has same type as t1 *)
  let check_explicit_type t1 v1 message the_state = 
    if not !exceptions then the_state else

    let bad_arg_bb = L.append_block context "bad_type" the_state.func in
    let bad_arg_bd = L.builder_at_end context bad_arg_bb in

    let proceed_bb = L.append_block context "proceed" the_state.func in

    let typ1 = (match ctype_of_ASTtype t1 with 
      | None -> tstp "Dyn/Null type in check_explicit_typ"; raise (Failure "CodegenError: unexpected type in runtime error checking") 
      | Some x -> x
    ) in

    let typ2 = build_gettype_cobj v1 the_state.b in
    let typ1_as_int = L.build_ptrtoint typ1 int_t "typ1_as_int" the_state.b in
    let typ2_as_int = L.build_ptrtoint typ2 int_t "typ2_as_int" the_state.b in
    let diff = L.build_sub typ1_as_int typ2_as_int "diff" the_state.b in
    let invalid_arg = L.build_icmp L.Icmp.Ne diff (L.const_int int_t 0) "invalid_type" the_state.b in
      ignore(L.build_cond_br invalid_arg bad_arg_bb proceed_bb the_state.b);

    (* print message and exit *)
    let err_message =
      let info = message in
        L.build_global_string info "error message" bad_arg_bd in
    let str_format_str1 = L.build_global_stringptr  "%s\n" "fmt" bad_arg_bd in
      ignore(L.build_call printf_func [| str_format_str1 ; err_message |] "printf" bad_arg_bd);
      ignore(L.build_call exit_func [| (L.const_int int_t 1) |] "exit" bad_arg_bd);

    (* return to normal control flow *)
    let the_state = change_state the_state (S_b(L.builder_at_end context proceed_bb)) in
      ignore(L.build_br proceed_bb bad_arg_bd); the_state

  in

  (* performs bounds checking on a given list, checking both lower and upper bounds *)
  let check_bounds list_ptr n_ptr message the_state = 
    if not !exceptions then the_state else

    let proceed_bb = L.append_block context "proceed" the_state.func in
    let bad_acc_bb = L.append_block context "bad_acc" the_state.func in
    let bad_acc_bd = L.builder_at_end context bad_acc_bb in

     (* check for out of bounds exception *)
     let idx_arg = build_getdata_cobj int_t n_ptr the_state.b in
     let list_ptr = build_getlist_cobj list_ptr the_state.b in
     let length = build_getlen_clist list_ptr the_state.b in
     let lt_length = L.build_icmp L.Icmp.Sge idx_arg length "lt_length" the_state.b in (* other_p is index being accessed *)
     let gt_zero = L.build_icmp L.Icmp.Slt idx_arg (L.const_int int_t 0) "gt_zero" the_state.b in (* other_p is index being accessed *)
     let outofbounds = L.build_or lt_length gt_zero "inbounds" the_state.b in
       ignore(L.build_cond_br outofbounds bad_acc_bb proceed_bb the_state.b);

     let err_message =
       let info = "RuntimeError: list index out of bounds" in
         L.build_global_string info "error message" bad_acc_bd in
     let str_format_str1 = L.build_global_stringptr  "%s\n" "fmt" bad_acc_bd in
       ignore(L.build_call printf_func [| str_format_str1; err_message |] "printf" bad_acc_bd);
       ignore(L.build_call exit_func [| (L.const_int int_t 1) |] "exit" bad_acc_bd);

     let the_state = change_state the_state (S_b(L.builder_at_end context proceed_bb)) in
       ignore(L.build_br proceed_bb bad_acc_bd); the_state

  in

  (* safe getidx for lists, with type checking *)
  let build_getidx_list list_pointer index_pointer the_state =
    let fn_p = build_getctypefn_cobj ctype_idx_idx list_pointer the_state.b in
    let the_state = check_null fn_p "RuntimeError: unsupported operand type(s) for list access" the_state in
    let the_state = check_explicit_type Int index_pointer "RuntimeError: unsupported operand type(s) for list access" the_state in
    let the_state = check_bounds list_pointer index_pointer "RuntimeError: list index out of bounds" the_state in
    let result = L.build_call fn_p [| list_pointer ; index_pointer |] "binop_result" the_state.b in
    (Box(result), the_state)
  in

  (* safe getidx_parent for lists, with type checking. this is used to get a pointer to
  the pointer to a given idx in a list, which can be used for assignment *)
  let build_getidx_parent_list list_pointer index_pointer the_state =
    let fn_p = build_getctypefn_cobj ctype_idx_parent_idx list_pointer the_state.b in
    let the_state = check_null fn_p "RuntimeError: unsupported operand type(s) for list access" the_state in
    let the_state = check_explicit_type Int index_pointer "RuntimeError: unsupported operand type(s) for list access" the_state in
    let the_state = check_bounds list_pointer index_pointer "RuntimeError: list index out of bounds" the_state in
    let result = L.build_call fn_p [| list_pointer ; index_pointer |] "parent_binop_result" the_state.b in
    (Box(result), the_state)
  
  in

  let raise_failure message the_state = 
    if not !exceptions then the_state else

    let err_message = 
    let info = message in
    L.build_global_string info "error message" the_state.b in
    let str_format_str1 = L.build_global_stringptr  "%s\n" "fmt" the_state.b in
    ignore(L.build_call printf_func [| str_format_str1; err_message |] "printf" the_state.b);
    ignore(L.build_call exit_func [| (L.const_int int_t 1) |] "exit" the_state.b); the_state

  in

  (* expr: main function for evaluating expressions handed to Codegen from semant *)
  let rec expr the_state typed_e = 
      let (namespace,the_function) = (the_state.namespace,the_state.func) in
      let (e, ty) = typed_e in
      match e with
    | SLit lit -> let (res, the_state) = (match lit with
        | IntLit i -> (Raw(L.const_int int_t i), the_state)
        | BoolLit i -> (Raw(L.const_int bool_t (if i then 1 else 0)), the_state)
        | FloatLit i -> (Raw((L.const_float float_t i)), the_state)
        | StringLit i -> let elements = List.rev (Seq.fold_left (fun l ch ->
            let cobj_of_char_ptr = build_new_cobj_init char_t (L.const_int char_t (Char.code ch)) the_state.b in
            cobj_of_char_ptr :: l) [] (String.to_seq i)) in

          let (objptr, dataptr) = build_new_cobj cstring_t the_state.b in 
          let _ = build_new_clist dataptr elements the_state.b in

            (Box(objptr), the_state)
        ) in (res, the_state)

    | SVar name ->
        (match (lookup namespace (Bind(name, ty))) with
          | RawAddr(addr) -> (Raw(L.build_load addr name the_state.b),the_state)
          | BoxAddr(addr, needs_update) ->
            let the_state = check_defined addr ("RuntimeError: name '" ^ name ^ "' is not defined") the_state in (* maybe could be optimized sometimes *)
            let the_state = rebox_if_needed (BoxAddr(addr, needs_update)) name the_state in
            (Box(L.build_load addr name the_state.b),the_state)
        )

    | SBinop(e1, op, e2) ->
      let (_, ty1) = e1
      and (_, ty2) = e2 in
      let (e1',the_state) = expr the_state e1 in
      let (e2',the_state) = expr the_state e2 in

      let generic_binop box1 box2 = 
          let (Box(v1), Box(v2)) = (box1, box2) in

          let fn_idx = (match op with
            | Add      -> ctype_add_idx
            | Sub      -> ctype_sub_idx
            | Mul      -> ctype_mul_idx
            | Div      -> ctype_div_idx
            | Exp      -> ctype_exp_idx
            | Eq       -> ctype_eq_idx
            | Neq      -> ctype_neq_idx
            | Less     -> ctype_lesser_idx
            | Leq      -> ctype_leq_idx
            | Greater  -> ctype_greater_idx
            | Geq      -> ctype_geq_idx
            | And      -> ctype_and_idx
            | Or       -> ctype_or_idx
            | ListAccess -> ctype_idx_idx ) in

        (match op with 
          | ListAccess -> build_getidx_list v1 v2 the_state
          | _ -> 
            let fn_p = build_getctypefn_cobj fn_idx v1 the_state.b in
            let the_state = check_null fn_p ("RuntimeError: unsupported operand type(s) for binary " ^ (Utilities.binop_to_string op)) the_state in
            let the_state = check_same_type v1 v2 ("RuntimeError: unsupported operand type(s) for binary " ^ (Utilities.binop_to_string op)) the_state in
            let result = L.build_call fn_p [| v1 ; v2 |] "binop_result" the_state.b in
            (Box(result), the_state))

      in

      let (res, the_state) = (match (e1', e2') with
          | (Raw(v1), Raw(v2)) ->
              tstp "binop (raw, raw)";
              let binop_instruction = (match ty1 with  
                |Int|Bool -> (match op with
                  | Add     -> L.build_add
                  | Sub     -> L.build_sub
                  | Mul    -> L.build_mul
                  | Div     -> L.build_sdiv
                  | And     -> L.build_and
                  | Or      -> L.build_or
                  | Eq   -> L.build_icmp L.Icmp.Eq
                  | Neq     -> L.build_icmp L.Icmp.Ne
                  | Less    -> L.build_icmp L.Icmp.Slt
                  | Leq     -> L.build_icmp L.Icmp.Sle
                  | Greater -> L.build_icmp L.Icmp.Sgt
                  | Geq     -> L.build_icmp L.Icmp.Sge
                )
                |Float -> (match op with
                  | Add     -> L.build_fadd
                  | Sub     -> L.build_fsub
                  | Mul    -> L.build_fmul
                  | Div     -> L.build_fdiv 
                  | Eq   -> L.build_fcmp L.Fcmp.Oeq
                  | Neq     -> L.build_fcmp L.Fcmp.One
                  | Less    -> L.build_fcmp L.Fcmp.Olt
                  | Leq     -> L.build_fcmp L.Fcmp.Ole
                  | Greater -> L.build_fcmp L.Fcmp.Ogt
                  | Geq     -> L.build_fcmp L.Fcmp.Oge
                  | And | Or ->
                      raise (Failure "CodegenError: internal error: semant should have rejected and/or on float")
                )
            ) in
              (Raw(binop_instruction v1 v2 "binop_result" the_state.b),the_state)

          (* if one of the two is boxed, boxx both of them. this could be optimized in the future *)
          | (Box(boxval),Raw(rawval)) -> 
            tstp "binop (box, raw)"; generic_binop (Box(boxval)) (build_temp_box rawval ty2 the_state.b)
          | (Raw(rawval),Box(boxval)) -> 
            tstp "binop (raw, box)"; generic_binop (build_temp_box rawval ty1 the_state.b) (Box(boxval))
          | (Box(v1), Box(v2)) -> tstp "binop (box, box)"; generic_binop (Box(v1)) (Box(v2))

        ) in (res,the_state)

      | SCall(fexpr, arg_expr_list, SBlock([entry_transforms; exit_transforms])) -> 
        tstp ("GENERIC SCALL of "^(string_of_int (List.length arg_expr_list))^" args");

        let the_state = stmt the_state entry_transforms in
        (* eval the arg exprs *)
        let argc = List.length arg_expr_list in

        let eval_arg aggreg e =
            let (the_state, args) = aggreg in
            let (res, the_state) = expr the_state e in
            (the_state,res::args)
        in
        let (the_state, arg_dataunits) = List.fold_left eval_arg (the_state,[]) (List.rev arg_expr_list) in

        let arg_types = List.map (fun (_,ty) -> ty) arg_expr_list in

        let transform_if_needed raw_ty = function
            | Box(v) -> Box(v)
            | Raw(v) -> build_temp_box v raw_ty the_state.b
        in

        let boxed_args = List.map2 transform_if_needed arg_types arg_dataunits in
        let llargs = List.map (fun b -> match b with Box(v) -> v) boxed_args in
        
        let cobj_p_arr_t = L.array_type cobj_pt argc in
        (* allocate stack space for argv *)
        let argv_as_arr = L.build_alloca cobj_p_arr_t "argv_arr" the_state.b in
        (* store llargs values in argv *)

        let store_arg llarg idx =
          let gep_addr = L.build_gep argv_as_arr [|L.const_int int_t 0; L.const_int int_t idx|] "arg" the_state.b in
          ignore(L.build_store llarg gep_addr the_state.b);()
        in

        ignore(List.iter2 store_arg llargs (seq argc));
        let argv = L.build_bitcast argv_as_arr cobj_ppt "argv" the_state.b in

        (* now we have argv! so we just need to get the fn ptr and call it *)
        let (Box(caller_cobj_p),the_state) = expr the_state fexpr in
        let call_ptr = build_getctypefn_cobj ctype_call_idx caller_cobj_p the_state.b in
        let result = L.build_call call_ptr [|caller_cobj_p;argv|] "result" the_state.b in
        let the_state = stmt the_state exit_transforms in
        (Box(result),the_state)
        

      | SCall(fexpr, arg_expr_list, SFunc(sfdecl)) -> 

        tstp ("OPTIMIZED SCALL of " ^ sfdecl.sfname ^ " with binds:"); List.iter pbind sfdecl.sformals; tstp ("returns:" ^ (string_of_typ sfdecl.styp));tstp "(end of binds)";
        (*ignore(expr the_state fexpr);*) (* I guess we dont care abt the result of this since we just recompile from the sfdecl anyways *)
        (*let (_,the_state) = expr the_state fexpr in*)

        let eval_arg aggreg e =
            let (the_state, args) = aggreg in
            let (res, the_state) = expr the_state e in
            (the_state, res::args)
        in

        let get_binds lhs rhs =
          let Bind (name, explicit_type) = lhs in 
          let (_, tp_rhs) = rhs in 
          match tp_rhs with
              | Dyn -> (Bind(name, explicit_type), explicit_type)
              | _ -> (Bind(name, tp_rhs), explicit_type) (* Dyn = explicit_type in this case *)

        in let binds = List.map2 get_binds sfdecl.sformals arg_expr_list in (* saving explicit type for runtime error checking *)
        let (typed_formals, explicit_types) = List.split binds in (* separate the strongly typed formals from the things that need to be type checked *)
        
        let arg_types = List.map (fun (Bind(_, ty), _) -> ty) binds in
        let arg_lltypes = List.map ltyp_of_typ arg_types in (* arg inferred types *)


        let (the_state, arg_dataunits) = List.fold_left eval_arg (the_state, []) (List.rev arg_expr_list) in
        let unwrap_if_raw (the_state, out) (box, (Bind(name, _), tp_lhs)) = (match (box, tp_lhs) with  (* maybe will crash, who knows. trying to get Dyn to work. *)
            | Raw(v), _ -> (the_state, v :: out)
            | Box(v), Dyn -> (the_state, v :: out)
            | Box(v), _ -> let the_state = check_explicit_type tp_lhs v ("RuntimeError: invalid type assigned to " ^ name) the_state in 
                let data = build_getdata_cobj (ltyp_of_typ tp_lhs) v the_state.b in (the_state, data :: out)
          )

        in let (the_state, arg_vals) = List.fold_left unwrap_if_raw (the_state, []) (List.combine arg_dataunits binds) in
        let arg_vals = List.rev arg_vals in
        let optim_func = (match (SfdeclMap.find_opt sfdecl the_state.optim_funcs) with
          | Some(optim_func) -> tstp ("(optimized version of " ^ sfdecl.sfname ^ " found!)"); optim_func
          | None -> tstp ("(no optimized version of " ^ sfdecl.sfname ^ " found, generating new one)");
            (* now lets build the optimized function *)
            let formal_types = (Array.of_list arg_types) in
            let ftype = L.function_type (ltyp_of_typ sfdecl.styp) (Array.of_list arg_lltypes) in  (* note sformals would work in place of arg_types w some modification *)
            let optim_func = L.define_function sfdecl.sfname ftype the_module in   (* define_function is the core of this. Note that ftype has to be an llvalue created by function_type that includes both return type and formal param types *)

                (* now lets build the body of the optimized function *)
            let fn_builder = L.builder_at_end context (L.entry_block optim_func) in  
            (* let int_format_str = L.build_global_stringptr "%d\n" "fmt" the_state.b
            and string_format_str = L.build_global_stringptr "%d\n" "fmt" the_state.b
            and float_format_str = L.build_global_stringptr "%c\n" "fmt" the_state.b in   *)
            (* List.iter (fun (Bind (n, t)) -> print_endline (n ^ ": " ^ string_of_typ t)) sfdecl.sformals; *)
            let fn_namespace = build_binding_list (Some(fn_builder)) (typed_formals @ sfdecl.slocals) false in
            let vals_to_store = Array.to_list (L.params optim_func) in

            (* let addrs = List.map (fun (bind, explicit_type) -> ((lookup fn_namespace bind), explicit_type)) binds in *)

            let addr_of_bind (bind, _) = match (lookup fn_namespace bind) with 
                |RawAddr(addr) -> addr
                |BoxAddr(addr,_) -> addr  (* maybe use the flag! *)
            in

            let addrs = List.map addr_of_bind binds in

            let fn_state = change_state the_state (S_list([S_names(fn_namespace); S_func(optim_func); S_b(fn_builder); S_rettyp(sfdecl.styp); S_generic_func(false)])) in
          
            ignore(List.iter2 (fun addr value -> ignore(L.build_store value addr fn_state.b)) addrs vals_to_store);

            let fn_state = stmt fn_state sfdecl.sbody in  

            let instr = (match sfdecl.styp with
              | Null -> (fun b -> tstp ("add_terminal invoked on Null for " ^ sfdecl.sfname); L.build_ret (build_new_cobj_init int_t (L.const_int int_t 0) b) b)
              | Dyn -> (fun b -> tstp ("add_terminal invoked on Dyn for " ^ sfdecl.sfname); L.build_ret (build_new_cobj_init int_t (L.const_int int_t 0) b) b)
              | _ -> (fun b -> tstp ("add_terminal invoked on known type for " ^ sfdecl.sfname); L.build_ret (const_of_typ sfdecl.styp) b)
            ) in 

            let fn_state = add_terminal fn_state instr in optim_func
        ) in
        let result = L.build_call optim_func (Array.of_list arg_vals) "result" the_state.b in
        let the_state = change_state the_state (S_optimfuncs(SfdeclMap.add sfdecl optim_func the_state.optim_funcs)) in

        let res = (match sfdecl.styp with
            | Int | Float | Bool -> Raw(result)
            | _ -> Box(result)
        ) in (res, the_state)

    | SListAccess(e1, e2)  -> expr the_state (SBinop(e1, ListAccess, e2), ty) (* hack to convert list access to binop version *)

    | SUnop(op, e1) ->
      let (_,ty1) = e1 in
      let (e1',the_state) = expr the_state e1 in
      let (res,the_state) = (match e1' with
      | Box(v1) ->
          let fn_idx = match op with
            | Neg         -> ctype_neg_idx
            | Not         -> ctype_not_idx in
          let fn_p = build_getctypefn_cobj fn_idx v1 the_state.b in

          (* exception handling: invalid_op *)
          let bad_op_bb = L.append_block context "bad_op" the_state.func in
          let bad_op_bd = L.builder_at_end context bad_op_bb in

          let proceed_bb = L.append_block context "proceed" the_state.func in

          (* check for op exception *)
          let invalid_op = L.build_is_null fn_p "invalid_op" the_state.b in
            ignore(L.build_cond_br invalid_op bad_op_bb proceed_bb the_state.b);

          (* print message and exit *)
          let err_message =
            let info = "RuntimeError: unsupported operand type for unary " ^ (Utilities.unop_to_string op) in
              L.build_global_string info "error message" bad_op_bd in
          let str_format_str1 = L.build_global_stringptr  "%s\n" "fmt" bad_op_bd in
            ignore(L.build_call printf_func [| str_format_str1 ; err_message |] "printf" bad_op_bd);
            ignore(L.build_call exit_func [| (L.const_int int_t 1) |] "exit" bad_op_bd);

          (* return to normal control flow *)
          let the_state = change_state the_state (S_b(L.builder_at_end context proceed_bb)) in
          ignore(L.build_br proceed_bb bad_op_bd);

          let result = L.build_call fn_p [| v1 |] "uop_result" the_state.b in
          (Box(result), the_state)
        |Raw(v1) ->
                let res  = (match op with
            | Neg when ty1=Float         -> L.build_fneg
            | Neg         -> L.build_neg
            | Not         -> L.build_not
          ) v1 "unop_result" the_state.b in
                (Raw(res),the_state)
        ) in (res,the_state)

    | SList(el, t) ->
        let transform_if_needed raw_ty = function
            |Box(v) -> Box(v)
            |Raw(v) -> match raw_ty with 
                | Dyn -> raise (Failure "CodegenError: unexpected type encountered in list passed from semant")
                | _ -> build_temp_box v raw_ty the_state.b
        in

      let (elements, the_state) = List.fold_left (fun (l, the_state) e -> 
        let (element, the_state) = expr the_state e in let (_, typ) = e in 
          ((element, typ) :: l, the_state)) ([], the_state) (List.rev el) in
      let (objptr, dataptr) = build_new_cobj clist_t the_state.b in
       let elements = List.map (fun (elem, t) -> match (transform_if_needed t elem) with Box(v) -> v) elements in
      let _ = build_new_clist dataptr elements the_state.b in
        (Box(objptr), the_state)
        
  and add_terminal the_state instr = 
      (match (L.block_terminator (L.insertion_block the_state.b)) with  
	    | Some _ -> ()   (* do nothing if terminator is there *)
      | None -> ignore (instr the_state.b)
    ); the_state

  and rip_from_inner_state old inner =
    change_state old (S_list([S_names(inner.namespace);S_optimfuncs(inner.optim_funcs)])) (* grab names/optimfuncs from inner *)

  (* stmt: main function used for evaluating statements handed to Codegen from semant *)
  and stmt the_state s =   (* namespace comes first bc never gets modified unless descending so it works better for fold_left in SBlock *)
      let (namespace,the_function) = (the_state.namespace, the_state.func) in
      match s with
      | SBlock s -> List.fold_left stmt the_state s
      | SExpr e ->  let (_,the_state) = expr the_state e in the_state
      | SAsn (lvalue_list, e) -> (*L.dump_module the_module;*)
        let (_, tp_rhs) = e in
        let (e', the_state) = expr the_state e in

        let get_addrs (the_state, out) = function
          | SLVar Bind(name, explicit_t) -> (match tp_rhs with
              | Dyn -> (the_state, (lookup namespace (Bind (name, explicit_t)), name, explicit_t) :: out)
              | _ -> (the_state, (lookup namespace (Bind(name, tp_rhs)), name, explicit_t) :: out)
          )

          | SLListAccess (e, idx) -> 
              let (Box(lpointer), the_state) = expr the_state e in
              let (idx, the_state) = expr the_state idx in

              let idx = (match idx with
                | Raw(rawval) -> let Box(newval) = build_temp_box rawval Int the_state.b in newval
                | Box(boxval) -> boxval
              ) in

              let (Box(result), the_state) = build_getidx_parent_list lpointer idx the_state in
              (the_state, (BoxAddr(result, false), "list_access", Dyn) :: out)

        in let (the_state, addrs) = List.fold_left get_addrs (the_state, []) lvalue_list in (* saving explicit type for runtime error checking *)
        let addrs = List.rev addrs in

        let do_store lhs rhs the_state =
          let (lbind, name, explicit_t) = lhs in
          let the_state = (match rhs with
            | Raw(v) -> (match lbind with
               | RawAddr(addr) -> ignore(L.build_store v addr the_state.b); the_state
               | BoxAddr(addr, _) -> tstp "raw assigned to box (list assignment)";
                    let Box(data) = build_temp_box v tp_rhs the_state.b in 
                    ignore(L.build_store data addr the_state.b); the_state
             )

            | Box(v) ->
                let the_state = (match explicit_t with
                  | Dyn -> the_state
                  | _ ->  check_explicit_type explicit_t v ("RuntimeError: invalid type assigned to " ^ name) the_state
               )

               in (match lbind with
                   | RawAddr(addr) -> 
                      let data = build_getdata_cobj (ltyp_of_typ explicit_t) v the_state.b in 
                      ignore(L.build_store data addr the_state.b); the_state

                   | BoxAddr(addr, _) -> ignore(L.build_store v addr the_state.b); the_state
                  )
          ) in the_state

        in let the_state = List.fold_left (fun the_state lhs ->
          let the_state = do_store lhs e' the_state in the_state) the_state addrs in
        the_state

      | SNop -> the_state

      | SPrint e -> 
            let (_, t) = e in
            let (res, the_state) = expr the_state e in
            (match res with
                | Raw(v) -> tstp "raw print"; (match t with
                    | Int -> ignore(L.build_call printf_func [| int_format_str ; v |] "printf" the_state.b);  the_state
                    | Float -> ignore(L.build_call printf_func [| float_format_str ; v |] "printf" the_state.b);  the_state
                    | Bool -> ignore(L.build_call printf_func [| int_format_str ; v |] "printf" the_state.b);  the_state
                    | _ -> ignore(L.build_call printf_func [| string_format_str ; v |] "printf" the_state.b);  the_state
                )
                | Box(v) -> tstp "box print"; 
                    (* let the_state = check_explicit_type String v ("RuntimeError: invalid char type in print (reset this later)") the_state in *)
                    (*let cobjptr = L.build_alloca cobj_t "tmp" b in
                    ignore(L.build_store v cobjptr b);*)
                    (*ignore(L.build_call printf_func [| int_format_str ; (build_getdata_cobj int_t v b) |] "printf" the_state.b); the_state*)
                    let fn_p = build_getctypefn_cobj ctype_print_idx v the_state.b in
                    ignore(L.build_call fn_p [|v|] "print_cob" the_state.b); 
                    ignore(L.build_call printf_func [| newline_format_str ; L.const_int int_t 0 |] "printf" the_state.b); the_state
            )
              
    
      | SIf (predicate, then_stmt, else_stmt) ->
        let (_, typ) = predicate in
        let (e, the_state) = expr the_state predicate in 
        let (bool_val, the_state) = (match e with
          | Raw(v) -> (v, the_state)
          | Box(v) -> 
              let the_state = 
                if typ = Dyn then check_explicit_type Bool v ("RuntimeError: invalid boolean type in if statement") the_state 
                else the_state 
              in (build_getdata_cobj bool_t v the_state.b, the_state)
        ) in

        let merge_bb = L.append_block context "merge" the_function in  
        let build_br_merge = L.build_br merge_bb in 
        let then_bb = L.append_block context "then" the_function in
        let then_state = change_state the_state (S_b(L.builder_at_end context then_bb)) in
        let then_state = add_terminal (stmt then_state then_stmt) build_br_merge in
        let the_state = rip_from_inner_state the_state then_state in
        let else_bb = L.append_block context "else" the_function in
        let else_state = change_state the_state (S_b(L.builder_at_end context else_bb)) in
        let else_state = add_terminal (stmt else_state else_stmt) build_br_merge in  (* same deal as with 'then' BB *)
        let the_state = rip_from_inner_state the_state else_state in
        ignore(L.build_cond_br bool_val then_bb else_bb the_state.b);  
        let the_state = change_state the_state (S_b(L.builder_at_end context merge_bb)) in 
        the_state
 
      | SWhile (predicate, body) ->
        let pred_bb = L.append_block context "while" the_function in
        ignore(L.build_br pred_bb the_state.b);
        let body_bb = L.append_block context "while_body" the_function in
        let body_state = change_state the_state (S_b(L.builder_at_end context body_bb)) in
        let body_state = add_terminal (stmt body_state body) (L.build_br pred_bb) in
        let the_state = rip_from_inner_state the_state body_state in
        (* let pred_builder = L.builder_at_end context pred_bb in *)
        (* eval the boolean predicate *)
        let pred_state = change_state the_state (S_b(L.builder_at_end context pred_bb)) in
        let (_, t) = predicate in
        let (e, pred_state) = expr pred_state predicate in 
        let (bool_val, pred_state) = (match e with
          |Raw(v) -> (v, pred_state)
          |Box(v) -> let pred_state = check_explicit_type Bool v  ("RuntimeError: invalid boolean type in while statement") pred_state in (build_getdata_cobj bool_t v pred_state.b, pred_state)
        ) in
        let the_state = rip_from_inner_state the_state pred_state in
        let merge_bb = L.append_block context "merge" the_function in
        ignore(L.build_cond_br bool_val body_bb merge_bb pred_state.b);
        let merge_state = change_state the_state (S_b(L.builder_at_end context merge_bb)) in 
        merge_state

      | SFor(var, lst, body) ->
         (* initialize list index variable and list length *)
         let (Box(objptr), the_state) = expr the_state lst in  (* TODO update box if needed *)
         let listptr = build_getlist_cobj objptr the_state.b in
         let nptr = L.build_alloca int_t "nptr" the_state.b in
           ignore(L.build_store (L.const_int int_t (0)) nptr the_state.b);
         let n = L.build_load nptr "n" the_state.b in
         let ln = build_getlen_clist listptr the_state.b in

         (* iter block *)
         let iter_bb = L.append_block context "iter" the_function in
           ignore(L.build_br iter_bb the_state.b);

         let iter_builder = L.builder_at_end context iter_bb in
         let n = L.build_load nptr "n" iter_builder in
         let nnext = L.build_add n (L.const_int int_t 1) "nnext" iter_builder in
           ignore(L.build_store nnext nptr iter_builder);

         let iter_complete = (L.build_icmp L.Icmp.Sge) n ln "iter_complete" iter_builder in (* true if n exceeds list length *)

         (* body of for loop *)
         let body_bb = L.append_block context "for_body" the_function in
         let body_builder = L.builder_at_end context body_bb in

         let elmptr = build_idx listptr n "binop_result" body_builder in
         let the_state = change_state the_state (S_b(body_builder)) in

         let Bind(name, explicit_t) = var in 
         let the_state = (match (lookup namespace var) with (*assignment so ok to throw away the needs_update bool*)
              | BoxAddr(var_addr, _) -> ignore(L.build_store elmptr var_addr the_state.b); the_state
              | RawAddr(var_addr) -> 
                  tstp "storing for loop variable in raw address (rare)";
                  let the_state = check_explicit_type explicit_t elmptr ("RuntimeError: invalid type assigned to " ^ name) the_state in
                  let rawdata = build_getdata_cobj (ltyp_of_typ explicit_t) elmptr the_state.b in
                  ignore(L.build_store rawdata var_addr the_state.b); the_state
          ) in

         ignore(add_terminal (stmt the_state body) (L.build_br iter_bb));
         let merge_bb = L.append_block context "merge" the_function in
           ignore(L.build_cond_br iter_complete merge_bb body_bb iter_builder);
         let the_state = change_state the_state (S_b(L.builder_at_end context merge_bb)) in
           the_state

    | SReturn e -> let (_, ty) = e in
        let (res, the_state) = expr the_state e in
        let the_state = (match the_state.generic_func with  (* if generic must ret cobject *)
          | false -> tstp "optimized function return"; (match ty with
            | Null -> raise (Failure "CodegenError: unexpected empty return type in SReturn") (*  L.build_ret (build_new_cobj_init int_t (L.const_int int_t 0) the_state.b) the_state.b *)
            
            | _ -> let (data, the_state) = (match res with
                | Raw(v) -> (match the_state.ret_typ with
                    | Dyn -> tstp "dynamic return of raw"; (match (build_temp_box v ty the_state.b) with Box(v) -> (v, the_state))
                    | _ -> tstp "explicit return of raw"; 
                      if ty <> the_state.ret_typ then 
                      let the_state = raise_failure ("RuntimeError: invalid return type (expected " ^ (string_of_typ the_state.ret_typ) ^ ")") the_state 
                      in ((const_of_typ the_state.ret_typ), the_state)
                      else (v, the_state)
                )
                | Box(v) -> (match the_state.ret_typ with
                    | Dyn -> tstp "dynamic return of box"; (v, the_state)
                    | _ -> tstp ("explicit return of box for type " ^ (string_of_typ the_state.ret_typ)); 
                      let the_state = check_explicit_type the_state.ret_typ v ("RuntimeError: invalid return type (expected " ^ (string_of_typ the_state.ret_typ) ^ ")") the_state in
                      if the_state.ret_typ = FuncType || the_state.ret_typ = Arr || the_state.ret_typ = String then 
                        let _ = (tstp "returning an explicit cobj type") in (v, the_state) 
                      else let _ = (tstp "extracting data for explicit return type") in
                        let data = build_getdata_cobj (ltyp_of_typ the_state.ret_typ) v the_state.b in (data, the_state)
                )
            ) in ignore(L.build_ret data the_state.b); the_state
          )
          | true -> tstp "generic function return"; 
            let (data, the_state) = (match res with
              | Box(v) -> tstp "box generic return"; (v, the_state)
              | Raw(v) -> tstp "raw generic return"; (match (build_temp_box v ty the_state.b) with Box(v) -> (v, the_state))
            ) in ignore(L.build_ret data the_state.b); the_state
        ) in the_state

    | SFunc sfdecl ->
        tstp ("CREATING GENERIC FN: " ^ sfdecl.sfname); (* create the generic function object, locals may be typed but all formals are dyn/boxed *)
        (* outer scope work: point binding to new cfuncobj *)
        let fname = sfdecl.sfname in
        let the_function = L.define_function fname userdef_fn_t the_module in

        (* manually design the fn object w proper data & type ptrs and put in bind *)
        let _ = 
          let (fn_obj,datafieldptr,ctypefieldptr) = build_new_cobj_empty the_state.b in
          let dfp_as_fp = L.build_bitcast datafieldptr (L.pointer_type userdef_fn_pt) "dfp_as_fp" the_state.b in
          ignore(L.build_store the_function dfp_as_fp the_state.b);  (* store fnptr *)
          ignore(L.build_store ctype_func ctypefieldptr the_state.b);  (* store ctype ptr *)
          (* store new object in appropriate binding *)
          let BoxAddr(boxaddr,_) = (lookup namespace (Bind(fname,Dyn))) in (*ok to throw away need_update bool in assignment! *)
          ignore(L.build_store fn_obj boxaddr the_state.b)
        in

        let fn_b = L.builder_at_end context (L.entry_block the_function) in

        (* update the namespace in this big section *)
        let local_names = names_of_bindlist sfdecl.slocals
        and formal_names = names_of_bindlist sfdecl.sformals in
        let argc = List.length formal_names
        and argv = Array.get (L.params the_function) 0 in (* argv is first/only arg *)
        let cobj_p_arr_pt = L.pointer_type (L.array_type cobj_pt argc) in
        let formals_arr_p = L.build_bitcast argv cobj_p_arr_pt "formals_arr_p" fn_b in
        (* now formals_arr_p is a ptr to an array of cobj_ps which are the formals *)
        let formals_arr = L.build_load formals_arr_p "formals_arr" fn_b in
        (* Very important! the actual extraction of the formals from formals_arr *)
        let formal_vals = List.map (fun idx -> L.build_extractvalue formals_arr idx ("arg"^(string_of_int idx)) fn_b) (seq argc)  in
        (* now formal_vals is a list of co_ps *)
        
        let names_to_dynlist names = 
          List.rev (List.fold_left (fun acc n -> (Bind(n,Dyn))::acc) [] names)
        in
        
(* all formals should be dyns! *)
        (*let fn_namespace = build_binding_list (Some(fn_b)) (names_to_dynlist formal_names) in*)
        let add_formal nspace name cobj_p =  (* alloc a formal *)
            L.set_value_name name cobj_p;  (* cosmetic *)
            let alloca = L.build_alloca cobj_pt name fn_b in
            ignore(L.build_store cobj_p alloca fn_b);
            BindMap.add (Bind(name,Dyn)) (BoxAddr(alloca,false)) nspace
        in
        let fn_namespace = build_binding_list (Some(fn_b)) sfdecl.slocals false in
        let fn_namespace = List.fold_left2 add_formal fn_namespace formal_names formal_vals in

        let int_format_str = L.build_global_stringptr "%d\n" "fmt" fn_b
        and float_format_str = L.build_global_stringptr "%f\n" "fmt" fn_b
        and str_format_str = L.build_global_stringptr  "%s\n" "fmt" fn_b in

        (* build function body by calling stmt! *)
        let build_return bld = L.build_ret (build_new_cobj_init int_t (L.const_int int_t 0) bld) bld in
        let fn_state = change_state the_state (S_list([S_names(fn_namespace);S_func(the_function);S_b(fn_b);S_generic_func(true)])) in
        let fn_state = add_terminal (stmt fn_state sfdecl.sbody) build_return in
        let the_state = change_state the_state (S_optimfuncs(fn_state.optim_funcs)) in (* grab optimfuncs from inner *)
        the_state  (* SFunc() returns the original builder *)

    (* used to handle heapify calls *)
    | STransform (name, from_ty, to_ty) -> 
      tstp ("Transforming " ^ name ^ ": " ^ (string_of_typ from_ty) ^ " -> " ^ (string_of_typ to_ty));
      (match (from_ty, to_ty) with
       | (x, y) when x = y -> the_state

       | (String, Dyn) | (Dyn, String) | (Arr, Dyn) | (Dyn, Arr) | (FuncType, Dyn) | (Dyn, FuncType) -> 
          let BoxAddr(box_addr1, _) = lookup namespace (Bind(name, from_ty)) (* no need to check needs_update flag bc this is assignment *)
          and BoxAddr(box_addr2, _) = lookup namespace (Bind(name, to_ty)) in
          let cobj_addr = L.build_load box_addr1 "load_cobj" the_state.b in
          ignore(L.build_store cobj_addr box_addr2 the_state.b); the_state

       | (Dyn, raw_ty) when raw_ty = Int || raw_ty = Float || raw_ty = Bool ->
         (* get addresses for raw and boxed versions *)
         let unchecked_boxaddr = lookup namespace (Bind(name,Dyn)) in
         let the_state = rebox_if_needed unchecked_boxaddr name the_state in
         let BoxAddr(box_addr,_) = unchecked_boxaddr in
         let RawAddr(raw_addr) = lookup namespace (Bind(name,raw_ty)) in
         let data = build_getdata_cobj (ltyp_of_typ raw_ty) box_addr the_state.b in
         ignore(L.build_store data raw_addr the_state.b);
         the_state
      
       | (raw_ty, Dyn) when raw_ty = Int || raw_ty = Float || raw_ty = Bool ->
         (* get addresses for raw and boxed versions *)
         let BoxAddr(box_addr, _) = lookup namespace (Bind(name, Dyn)) (* no need to check needs_update flag bc this is assignment *)
         and RawAddr(raw_addr) = lookup namespace (Bind(name, raw_ty)) in

        let rawval = L.build_load raw_addr "__load_raw" the_state.b in
         let tempobj = build_new_cobj_init (ltyp_of_typ raw_ty) rawval the_state.b in
(*       
         (* gep for direct pointers to the type and data fields of box *)
         let cobj_addr = L.build_load box_addr "load_cobj" the_state.b in
         (* let cobj_addr = L.build_load box_addr "cobjptr" the_state.b in *)
         let raw_addr = L.build_bitcast raw_addr char_pt "raw" the_state.b in
         let dataptr_addr = L.build_struct_gep cobj_addr cobj_data_idx "dat_p_p" the_state.b in
         let typeptr_addr = L.build_struct_gep cobj_addr cobj_type_idx "ty_p_p" the_state.b in
         let typeptr_addr = L.build_bitcast typeptr_addr (L.pointer_type ctype_pt) "ty" the_state.b in *)
         (* store raw_addr in the box's dataptr field and update the typeptr *)
         (* ignore(L.build_store raw_addr dataptr_addr the_state.b); *)

         ignore(L.build_store tempobj box_addr the_state.b);
         let the_state = change_state the_state (S_needs_reboxing(name, true)) in
         the_state
      )
  in

  let final_state = stmt init_state (SBlock(fst prgm)) in

  ignore(L.build_ret (L.const_int int_t 0) final_state.b);
    (* prints module *)

  the_module  (* return the resulting llvm module with all code!! *)<|MERGE_RESOLUTION|>--- conflicted
+++ resolved
@@ -990,11 +990,7 @@
       | String -> tstp "const_of_typ called on String"; L.const_null cobj_pt
       | FuncType -> tstp "const_of_typ called on FuncType"; L.const_null cobj_pt
       | Dyn -> tstp "const_of_typ called on Dyn"; L.const_null cobj_pt
-<<<<<<< HEAD
-      | FuncType -> tstp "const_of_typ called on FuncType"; L.const_null cobj_pt
-=======
-      | Arr -> tstp "const_of_typ called on Dyn"; L.const_null cobj_pt
->>>>>>> 69b138ae
+      | Arr -> tstp "const_of_typ called on Arr"; L.const_null cobj_pt
       | _ -> tstp "unexpected const_of_typ encountered"; raise (Failure "CodegenError: unexpected type encountered in const_of_typ")
 
   in
