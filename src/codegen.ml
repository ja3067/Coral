(* Code generation: translate takes a semantically checked SAST and generates LLVM for it 

See codegenutils.ml for some type definitions used heavily throughout this file.

*)

module L = Llvm
open Ast
open Sast
open Codegenutils

let exceptions = ref true

(* fields for lists, current irrelevant because lists have fixed size *)
let initial_list_size = 0
let list_growth_factor = 2

(* translate : Sast.program -> Llvm.module *)
let translate prgm except =   (* note this whole thing only takes two things: globals= list of (typ,name) (bindings basically). And functions= list of sfunc_decl's (each has styp sfname sformals slocals sbody) *)
  exceptions := except;

  let context = L.global_context () in  (* context keeps track of global vars and stuff i think *)
  
  (* Create the LLVM compilation module boolo which
     we will generate code *)
  let the_module = L.create_module context "Coral" in  (* the_module will hold all functs + global vars. its the highest level thing *)
  let pm() = L.dump_module the_module in

  (* Get types from the context *)
  let int_t      = L.i32_type    context
  and float_t    = L.double_type context
  and bool_t     = L.i1_type     context
  and char_t     = L.i8_type     context in

  (* ptr types *)
  let int_pt = L.pointer_type int_t
  and float_pt = L.pointer_type float_t
  and bool_pt = L.pointer_type bool_t
  and char_pt = L.pointer_type char_t in
  let char_ppt = L.pointer_type char_pt in

  (* define cobj and ctype structs *)
  let cobj_t = L.named_struct_type context "CObj" in (*define a named struct*)
  let cobj_pt = L.pointer_type cobj_t in
  let cobj_ppt = L.pointer_type cobj_pt in

  (* all generic userdef functions follow this type *)
  let userdef_fn_t = L.function_type cobj_pt [| cobj_ppt |] in   (* takes an argv *)
  let userdef_fn_pt = L.pointer_type userdef_fn_t in

  (* define cobj_list and ctype_list structs *)
  let clist_t = L.named_struct_type context "CList" in (*define a named struct*)
  let clist_pt = L.pointer_type clist_t in

  (* define cobj_list and ctype_list structs *)
  let cstring_t = L.named_struct_type context "CString" in (*define a named struct*)
  let cstring_pt = L.pointer_type cstring_t in

  (* define ctype and ctype structs *)
  let ctype_t = L.named_struct_type context "CType" in (*define a named struct*)
  let ctype_pt = L.pointer_type ctype_t in
  let ctype_ppt = L.pointer_type ctype_pt in

  (* cobj idxs *)
  let cobj_data_idx = 0
  and cobj_type_idx = 1 in

  (* clist idxs *)
  let clist_data_idx = 0
  and clist_len_idx = 1
  and clist_cap_idx = 2
  in

  (* ctype idx *)
  let ctype_add_idx = 0
  and ctype_sub_idx = 1
  and ctype_mul_idx = 2
  and ctype_div_idx = 3
  and ctype_exp_idx = 4
  and ctype_eq_idx = 5
  and ctype_neq_idx = 6
  and ctype_lesser_idx = 7
  and ctype_leq_idx = 8
  and ctype_greater_idx = 9
  and ctype_geq_idx = 10
  and ctype_and_idx = 11
  and ctype_or_idx = 12
  and ctype_idx_idx = 13
  and ctype_idx_parent_idx = 14
  and ctype_neg_idx = 15
  and ctype_not_idx = 16
  and ctype_heapify_idx = 17
  and ctype_print_idx = 18
  and ctype_call_idx = 19
  and num_ctype_idxs = 20 in (** must update when adding idxs! (tho not used anywhere yet) **)

  (* type sigs for fns in ctype *)
  let ctype_add_t = L.function_type cobj_pt [| cobj_pt; cobj_pt |]
  and ctype_sub_t = L.function_type cobj_pt [| cobj_pt; cobj_pt |]
  and ctype_mul_t = L.function_type cobj_pt [| cobj_pt; cobj_pt |]
  and ctype_div_t = L.function_type cobj_pt [| cobj_pt; cobj_pt |]
  and ctype_exp_t = L.function_type cobj_pt [| cobj_pt; cobj_pt |]
  and ctype_eq_t = L.function_type cobj_pt [| cobj_pt; cobj_pt |]
  and ctype_neq_t = L.function_type cobj_pt [| cobj_pt; cobj_pt |]
  and ctype_lesser_t = L.function_type cobj_pt [| cobj_pt; cobj_pt |]
  and ctype_leq_t = L.function_type cobj_pt [| cobj_pt; cobj_pt |]
  and ctype_greater_t = L.function_type cobj_pt [| cobj_pt; cobj_pt |]
  and ctype_geq_t = L.function_type cobj_pt [| cobj_pt; cobj_pt |]
  and ctype_and_t = L.function_type cobj_pt [| cobj_pt; cobj_pt |]
  and ctype_or_t = L.function_type cobj_pt [| cobj_pt; cobj_pt |]
  and ctype_idx_t = L.function_type cobj_pt [| cobj_pt; cobj_pt |]
  and ctype_idx_parent_t = L.function_type (L.pointer_type cobj_pt) [| cobj_pt; cobj_pt |]
  and ctype_neg_t = L.function_type cobj_pt [| cobj_pt |]
  and ctype_not_t = L.function_type cobj_pt [| cobj_pt |]
  and ctype_heapify_t = L.function_type int_t [| cobj_pt |]
  and ctype_print_t = L.function_type int_t [| cobj_pt |]
  and ctype_call_t = L.function_type cobj_pt [| cobj_pt ; cobj_ppt |] in

  (* type sigs for ptrs to fns in ctype *)
  let ctype_add_pt = L.pointer_type ctype_add_t
  and ctype_sub_pt = L.pointer_type ctype_sub_t
  and ctype_mul_pt = L.pointer_type ctype_mul_t
  and ctype_div_pt = L.pointer_type ctype_div_t
  and ctype_exp_pt = L.pointer_type ctype_exp_t
  and ctype_eq_pt = L.pointer_type ctype_eq_t
  and ctype_neq_pt = L.pointer_type ctype_neq_t
  and ctype_lesser_pt = L.pointer_type ctype_lesser_t
  and ctype_leq_pt = L.pointer_type ctype_leq_t
  and ctype_greater_pt = L.pointer_type ctype_greater_t
  and ctype_geq_pt = L.pointer_type ctype_geq_t
  and ctype_and_pt = L.pointer_type ctype_and_t
  and ctype_or_pt = L.pointer_type ctype_or_t
  and ctype_idx_pt = L.pointer_type ctype_idx_t
  and ctype_idx_parent_pt = L.pointer_type ctype_idx_parent_t
  and ctype_neg_pt = L.pointer_type ctype_neg_t
  and ctype_not_pt = L.pointer_type ctype_not_t
  and ctype_heapify_pt = L.pointer_type ctype_heapify_t
  and ctype_print_pt = L.pointer_type ctype_print_t
  and ctype_call_pt = L.pointer_type ctype_call_t in
  let ctype_t = L.named_struct_type context "CType" in (*define a named struct*)
  let ctype_pt = L.pointer_type ctype_t in

  (* set ctype and cobj struct bodies *)
  ignore(L.struct_set_body cobj_t [| char_pt; ctype_pt |] false);
  ignore(L.struct_set_body clist_t [| char_pt; int_t; int_t |] false);
  ignore(L.struct_set_body cstring_t [| char_pt; int_t; int_t |] false);

  ignore(L.struct_set_body ctype_t [|
  	ctype_add_pt;
  	ctype_sub_pt;
  	ctype_mul_pt;
    ctype_div_pt;
    ctype_exp_pt;
    ctype_eq_pt;
    ctype_neq_pt;
    ctype_lesser_pt;
  	ctype_leq_pt;
  	ctype_greater_pt;
  	ctype_geq_pt;
  	ctype_and_pt;
  	ctype_or_pt;
  	ctype_idx_pt;
    ctype_idx_parent_pt;
  	ctype_neg_pt;
    ctype_not_pt;
    ctype_heapify_pt;
    ctype_print_pt;
    ctype_call_pt |] false);

   let get_t = function
     | "int" -> int_t
     | "float" -> float_t
     | "bool" -> bool_t
     | "char" -> char_t
     | "list" -> clist_t
     | "string" -> cstring_t
   in

   (* define printf *)
   let printf_t : L.lltype =   (* define the type that the printf function should be *)
     L.var_arg_function_type int_t [| char_pt |] in
   let printf_func : L.llvalue =   (* now use that type to declare printf (dont fill out the body just declare it in the context) *)
     L.declare_function "printf" printf_t the_module in

   (* define exit *)
   let exit_t : L.lltype =   (* define the type that the printf function should be *)
     L.function_type (int_t) [| int_t |] in
   let exit_func : L.llvalue =   (* now use that type to declare printf (dont fill out the body just declare it in the context) *)
     L.declare_function "exit" exit_t the_module in

   let build_ctype_fn fname ftype = (* ftype = "ctype_add_t" etc *)
     let the_function = L.define_function fname ftype the_module in
     let builder = L.builder_at_end context (L.entry_block the_function) in
     (the_function, builder)
   in

  (* here's how you go from a cobj to the data value: *)
  let build_getdata_cobj data_type cobj_p b =  (* data_type = int_t etc *) (*tstp "hi"; L.dump_value cobj_p;*)
    (*let x1 = L.build_load (lookup_global_binding "a") "x1" b in*)
    let x2 = L.build_struct_gep cobj_p cobj_data_idx "x2" b in (* segfault this line *) 
    let x3 = L.build_load x2 "x3" b in 
    let x4 = L.build_bitcast x3 (L.pointer_type data_type) "x4" b in 
    let data = L.build_load x4 "data" b in 
    data
  in

  (* here's how you go from a cobj to the data value: *)
  let build_gettype_cobj cobj_p b =  (* data_type = int_t etc *)
    let x2 = L.build_struct_gep cobj_p cobj_type_idx "x2" b in
    let x3 = L.build_load x2 "x3" b in
    let x4 = L.build_bitcast x3 (L.pointer_type ctype_t) "x4" b in
    x4
  in

  let build_getlist_cobj cobj_p b =
    let gep_addr = L.build_struct_gep cobj_p cobj_data_idx "__gep_addr" b in
    let objptr = L.build_load gep_addr "__objptr" b in
    L.build_bitcast objptr clist_pt "__clistptr" b
  in

  let build_getlen_clist clist_p b =
    let gep_addr = L.build_struct_gep clist_p clist_len_idx "__gep_addr" b in
    let gep_addr_as_intptr = L.build_bitcast gep_addr int_pt "__gep_addr_as_intptr" b in
    let length = L.build_load gep_addr_as_intptr "__length" b in
    length
  in

  let build_getcap_clist clist_p b =
    let gep_addr = L.build_struct_gep clist_p clist_cap_idx "__gep_addr" b in (* DA PROBLEM *)
    let gep_addr_as_intptr = L.build_bitcast gep_addr int_pt "__gep_addr_as_intptr" b in
    let capacity = L.build_load gep_addr_as_intptr "__capacity" b in
    capacity
  in

  let build_fnptr_of_cfo cobj_p b =
    let x2 = L.build_struct_gep cobj_p cobj_data_idx "x2" b in
    let x3 = L.build_load x2 "x3" b in
    let fnptr = L.build_bitcast x3 userdef_fn_pt "fnptr" b in
    fnptr
  in

  let build_getctypefn_cobj ctype_fn_idx cobj_p b =
    let x2 = L.build_struct_gep cobj_p cobj_type_idx "x2" b in
    let x3 = L.build_load x2 "x3" b in  (* x3: ctype_pt *)
    let x4 = L.build_struct_gep x3 ctype_fn_idx "x4" b in
    let fn_ptr = L.build_load x4 "fn_ptr" b in
    fn_ptr
  in

  (** define helper functions for commonly used code snippets **)
  let build_new_cobj_empty builder =
    let objptr = L.build_malloc cobj_t "__new_objptr" builder in (* objptr: cobj_pt* *)
    let datafieldptr = L.build_struct_gep objptr cobj_data_idx "datafieldptr" builder in  (* datafieldptr: i8* *)
    let ctypefieldptr = L.build_struct_gep objptr cobj_type_idx "ctypefieldptr" builder in
    (objptr, datafieldptr, ctypefieldptr)
  in

  (* builds a new clist given the dataptr of a preexisting cobj and an OCaml list of pointers to the elements to be stored *)
  let build_new_clist dataptr_of_cobj elm_pts builder =
    (* len *)
    let length = List.length elm_pts in
    let len = L.const_int int_t length in

    (* cap *)
    let capacity = length in (* max length initial_list_size *)
    let cap = L.const_int int_t capacity in

    (* dataptr: mallocs empty CObj array *)
    let dataptr = L.build_malloc (L.array_type cobj_pt capacity) "__new_dataptr" builder in
    let dataptr_as_i8ptr = L.build_bitcast dataptr char_pt "dataptr_as_i8" builder in

    (* elm_pts must be list of cobj* *)
    let elm_pts_as_cobjptrs = List.map (fun e ->
      let elm_pt_as_cobjptr = L.build_bitcast e cobj_pt "elm_ptr_as_cobjptr" builder
      in elm_pt_as_cobjptr) elm_pts in

    (* null pointers to fill empty capacity *)
    let elms_w_nulls = if List.length elm_pts_as_cobjptrs < capacity
      then elm_pts_as_cobjptrs @ (Array.to_list (Array.make (capacity - List.length elm_pts) (L.const_pointer_null cobj_pt)))
      else elm_pts_as_cobjptrs in

    (* stores the data *)
    let store_elms elm idx =
      let gep_addr = L.build_gep dataptr [|L.const_int int_t 0; L.const_int int_t idx|] "__elem_ptr" builder in
      ignore(L.build_store elm gep_addr builder); ()
    in
    ignore(List.iter2 store_elms elms_w_nulls (seq capacity));

    (* store dataptr the struct *)
    let datafieldptr = L.build_struct_gep dataptr_of_cobj clist_data_idx "datafieldptr" builder in  (* datafieldptr: i8* *)
    let datafieldptr_as_i8ptrptr = L.build_bitcast datafieldptr (L.pointer_type char_pt) "datafieldptr_as_i8ptrptr" builder in
    ignore(L.build_store dataptr_as_i8ptr datafieldptr_as_i8ptrptr builder);

    (* store len in the struct *)
    let lenfieldptr = L.build_struct_gep dataptr_of_cobj clist_len_idx "lenfieldptr" builder in  (* lenfieldptr: i32* *)
    ignore(L.build_store len lenfieldptr builder);

    (* store cap in the struct *)
    let capfieldptr = L.build_struct_gep dataptr_of_cobj clist_cap_idx "capfieldptr" builder in  (* capfieldptr: i32* *)
    ignore(L.build_store cap capfieldptr builder);
  in

  (* builds a new clist with a pointer to an existing array of cobj pointers. used for adding lists *)
  let build_new_clist_init dataptr_of_cobj listptr_as_i8ptr length builder =
    let len = length in
    let cap = length in

    (* store dataptr the struct *)
    let datafieldptr = L.build_struct_gep dataptr_of_cobj clist_data_idx "datafieldptr" builder in  (* datafieldptr: i8* *)
    let datafieldptr_as_i8ptrptr = L.build_bitcast datafieldptr (L.pointer_type char_pt) "datafieldptr_as_i8ptrptr" builder in
    (* let listptr_as_i8ptrptr = L.build_bitcast listptr_as_i8ptr (L.pointer_type char_pt) "datafieldptr_as_i8ptrptr" builder in *)
    ignore(L.build_store listptr_as_i8ptr datafieldptr_as_i8ptrptr builder);

    (* store len in the struct *)
    let lenfieldptr = L.build_struct_gep dataptr_of_cobj clist_len_idx "lenfieldptr" builder in  (* lenfieldptr: i32* *)
    ignore(L.build_store len lenfieldptr builder);

    (* store cap in the struct *)
    let capfieldptr = L.build_struct_gep dataptr_of_cobj clist_cap_idx "capfieldptr" builder in  (* capfieldptr: i32* *)
    ignore(L.build_store cap capfieldptr builder);
  in

  (** manually making the ctype_ functions **)
  (* does alloca, store, then load *)  (* note you should not use this if youre not using the values right away !!!!!! *)
  let boilerplate_till_load remote_cobj_p prettyname b =
    ignore(L.set_value_name ("remote_" ^ prettyname) remote_cobj_p);
    let cobj_pp = L.build_alloca cobj_pt (prettyname ^ "_p") b in
    ignore(L.build_store remote_cobj_p cobj_pp b);
    let cobj_p = L.build_load cobj_pp (prettyname ^ "_p") b in
    cobj_p
  in

  let boilerplate_binop data_type fn b =
    let formals_llvalues = (Array.to_list (L.params fn)) in
    let [ remote_self_p; remote_other_p ] = formals_llvalues in

    (* boilerplate *)
    let self_p = boilerplate_till_load remote_self_p "self_p" b in
    let other_p = boilerplate_till_load remote_other_p "other_p" b in

    (* get data *)
    let self_data = build_getdata_cobj data_type self_p b in
    let other_data = build_getdata_cobj data_type other_p b in
    (self_data, other_data)
  in

  let boilerplate_uop data_type fn b =
    let formals_llvalues = (Array.to_list (L.params fn)) in
    let [ remote_self_p ] = formals_llvalues in

    (* boilerplate *)
    let self_p = boilerplate_till_load remote_self_p "self_p" b in

    (* get data *)
    let self_data = build_getdata_cobj data_type self_p b in
    (self_data)
  in

  let boilerplate_lop fn b =
    let formals_llvalues = (Array.to_list (L.params fn)) in
    let [ remote_self_p; remote_other_p ] = formals_llvalues in

    (* boilerplate *)
    let self_p = boilerplate_till_load remote_self_p "self_p" b in
    let other_p = boilerplate_till_load remote_other_p "other_p" b in

    (* get data *)
    let self_data = build_getlist_cobj self_p b in
    let other_data = build_getlist_cobj other_p b in
    (self_data, other_data)
  in

  let boilerplate_idxop fn b =
      (* TODO: throw error if array bounds exceeded *)
    let formals_llvalues = Array.to_list (L.params fn) in
    let [ remote_self_p; remote_other_p ] = formals_llvalues in

    (* boilerplate *)
    let self_p = boilerplate_till_load remote_self_p "self_p" b in
    let other_p = boilerplate_till_load remote_other_p "other_p" b in

    (* get data *)
    let self_data = build_getlist_cobj self_p b in
    let other_data = build_getdata_cobj int_t other_p b in
    (self_data, other_data)
  in

  let build_idx self_p other_p name b =
     (* get elememnt *)
     let gep_addr = L.build_struct_gep self_p clist_data_idx "__gep_addr" b in
     let gep_addr_as_cobjptrptrptr = L.build_bitcast gep_addr (L.pointer_type (L.pointer_type cobj_pt)) "__gep_addr_as_cobjptrptrptr" b in
     let gep_addr_as_cobjptrptr = L.build_load gep_addr_as_cobjptrptrptr "__gep_addr_as_cobjptrptr" b in
     let gep_addr_as_cobjptrptr = L.build_gep gep_addr_as_cobjptrptr [| other_p |] "__gep_addr_as_cobjptrptr" b in (* other_p is offset of sought element *)
     let cobjptr = L.build_load gep_addr_as_cobjptrptr "__cobjptr" b in
     cobjptr
  in

  let build_idx_parent self_p other_p name b =
   (* get elememnt *)
   let gep_addr = L.build_struct_gep self_p clist_data_idx "__gep_addr" b in
   let gep_addr_as_cobjptrptrptr = L.build_bitcast gep_addr (L.pointer_type (L.pointer_type cobj_pt)) "__gep_addr_as_cobjptrptrptr" b in
   let gep_addr_as_cobjptrptr = L.build_load gep_addr_as_cobjptrptrptr "__gep_addr_as_cobjptrptr" b in
   let parent = L.build_gep gep_addr_as_cobjptrptr [| other_p |] "__gep_addr_as_cobjptrptr" b in (* other_p is offset of sought element *)
   parent
  in

  (* heapify(self_p) modifies self by copying its data to the heap and pointing to the new heap data: int version *)
  let build_iheapify self_p name b =   (* data_type = int_t etc *)
    (* the box dataptr_addr points to the raw data we want to copy *)
    let dataptr_addr_i8pp = L.build_struct_gep self_p cobj_data_idx "dat" b in
    let dataptr_addr = L.build_bitcast dataptr_addr_i8pp (L.pointer_type (L.pointer_type int_t)) "dat" b in
    let rawdata_addr = L.build_load dataptr_addr "raw_data_addr" b in
    let rawdata = L.build_load rawdata_addr "raw_data" b in
    let heap_data_p = L.build_malloc int_t "heap_data_p" b in
    ignore(L.build_store rawdata heap_data_p b);
    let heap_data_p = L.build_bitcast heap_data_p char_pt "heap_data_p" b in
    ignore(L.build_store heap_data_p dataptr_addr_i8pp b);
    L.build_ret (L.const_int int_t 0) b
  in

  (* heapify(self_p) modifies self by copying its data to the heap and pointing to the new heap data: float version *)
  let build_fheapify self_p name b =   (* data_type = int_t etc *)
    (* the box dataptr_addr points to the raw data we want to copy *)
    let dataptr_addr_i8pp = L.build_struct_gep self_p cobj_data_idx "dat" b in
    let dataptr_addr = L.build_bitcast dataptr_addr_i8pp (L.pointer_type (L.pointer_type float_t)) "dat" b in
    let rawdata_addr = L.build_load dataptr_addr "raw_data_addr" b in
    let rawdata = L.build_load rawdata_addr "raw_data" b in
    let heap_data_p = L.build_malloc float_t "heap_data_p" b in
    ignore(L.build_store rawdata heap_data_p b);
    let heap_data_p = L.build_bitcast heap_data_p char_pt "heap_data_p" b in
    ignore(L.build_store heap_data_p dataptr_addr_i8pp b);
    L.build_ret (L.const_int int_t 0) b
  in

  (* heapify(self_p) modifies self by copying its data to the heap and pointing to the new heap data: bool version *)
  let build_bheapify self_p name b =   (* data_type = int_t etc *)
    (* the box dataptr_addr points to the raw data we want to copy *)
    let dataptr_addr_i8pp = L.build_struct_gep self_p cobj_data_idx "dat" b in
    let dataptr_addr = L.build_bitcast dataptr_addr_i8pp (L.pointer_type (L.pointer_type bool_t)) "dat" b in
    let rawdata_addr = L.build_load dataptr_addr "raw_data_addr" b in
    let rawdata = L.build_load rawdata_addr "raw_data" b in
    let heap_data_p = L.build_malloc bool_t "heap_data_p" b in
    ignore(L.build_store rawdata heap_data_p b);
    let heap_data_p = L.build_bitcast heap_data_p char_pt "heap_data_p" b in
    ignore(L.build_store heap_data_p dataptr_addr_i8pp b);
    L.build_ret (L.const_int int_t 0) b
  in

  (* heapify(self_p) modifies self by copying its data to the heap and pointing to the new heap data: list version *)
  let build_lheapify self_p name b =
    L.build_ret (L.const_int int_t 0) b
  in

  (* heapify(self_p) modifies self by copying its data to the heap and pointing to the new heap data: string version *)
  let build_sheapify self_p name b =
    L.build_ret (L.const_int int_t 0) b
  in

  (* heapify(self_p) modifies self by copying its data to the heap and pointing to the new heap data: function version *)
  let build_fcheapify self_p name b =
    L.build_ret (L.const_int int_t 0) b
  in

  (* builds the print function for ints *)
  let build_iprint self_p name b =   (* data_type = int_t etc *)
      let dataptr_addr_i8pp = L.build_struct_gep self_p cobj_data_idx "dat" b in
      let dataptr_addr = L.build_bitcast dataptr_addr_i8pp (L.pointer_type (L.pointer_type int_t)) "dat" b in
      let rawdata_addr = L.build_load dataptr_addr "raw_data_addr" b in
      let rawdata = L.build_load rawdata_addr "raw_data" b in
      let format_str = L.build_global_stringptr "%d" "fmt" b in
      ignore(L.build_call printf_func [| format_str ; rawdata |] "printf" b);
      L.build_ret (L.const_int int_t 0) b
  in

  (* builds the print function for floats *)
  let build_fprint self_p name b =   (* data_type = int_t etc *)
      let dataptr_addr_i8pp = L.build_struct_gep self_p cobj_data_idx "dat" b in
      let dataptr_addr = L.build_bitcast dataptr_addr_i8pp (L.pointer_type (L.pointer_type float_t)) "dat" b in
      let rawdata_addr = L.build_load dataptr_addr "raw_data_addr" b in
      let rawdata = L.build_load rawdata_addr "raw_data" b in
      let format_str = L.build_global_stringptr "%g" "fmt" b in
      ignore(L.build_call printf_func [| format_str ; rawdata |] "printf" b);
      L.build_ret (L.const_int int_t 0) b
  in

  (* builds the print function for bools *)
  let build_bprint self_p name b =   (* data_type = int_t etc *)
      let dataptr_addr_i8pp = L.build_struct_gep self_p cobj_data_idx "dat" b in
      let dataptr_addr = L.build_bitcast dataptr_addr_i8pp (L.pointer_type (L.pointer_type bool_t)) "dat" b in
      let rawdata_addr = L.build_load dataptr_addr "raw_data_addr" b in
      let rawdata = L.build_load rawdata_addr "raw_data" b in
      let format_str = L.build_global_stringptr "%d" "fmt" b in
      ignore(L.build_call printf_func [| format_str ; rawdata |] "printf" b);
      L.build_ret (L.const_int int_t 0) b
  in

  (* builds the print function for chars *)
  let build_cprint self_p name b =   (* data_type = int_t etc *)
      let dataptr_addr_i8pp = L.build_struct_gep self_p cobj_data_idx "dat" b in
      let dataptr_addr = L.build_bitcast dataptr_addr_i8pp (L.pointer_type (L.pointer_type bool_t)) "dat" b in
      let rawdata_addr = L.build_load dataptr_addr "raw_data_addr" b in
      let rawdata = L.build_load rawdata_addr "raw_data" b in
      let format_str = L.build_global_stringptr "%c" "fmt" b in
      ignore(L.build_call printf_func [| format_str ; rawdata |] "printf" b);
      L.build_ret (L.const_int int_t 0) b
  in

  (* builds the print function for lists. basically just iterates over all the objects and calls their print functions *)
  let build_lprint self_p name b =   (* data_type = int_t etc *)
    let listptr = build_getlist_cobj self_p b in
    let nptr = L.build_alloca int_t "nptr" b in
    ignore(L.build_store (L.const_int int_t (0)) nptr b);
    let n = L.build_load nptr "n" b in
    let ln = build_getlen_clist listptr b in
    let fs1 = L.build_global_stringptr "[" "fmt" b in
    let fs2 = L.build_global_stringptr ", " "fmt" b in
    let fs3 = L.build_global_stringptr "]" "fmt" b in
    ignore(L.build_call printf_func [| fs1 ; L.const_int int_t 0 |] "printf" b);

    (* iter block *)
    let iter_bb = L.append_block context "iter" (L.block_parent (L.insertion_block b)) in
    ignore(L.build_br iter_bb b);
    let iter_builder = L.builder_at_end context iter_bb in

    let n = L.build_load nptr "n" iter_builder in
    let nnext = L.build_add n (L.const_int int_t 1) "nnext" iter_builder in
    ignore(L.build_store nnext nptr iter_builder);

    let iter_complete = (L.build_icmp L.Icmp.Sge) n ln "iter_complete" iter_builder in (* true if n exceeds list length *)

    (* body of for loop *)
    let body_bb = L.append_block context "list_print_body" (L.block_parent (L.insertion_block b))  in
    let body_builder = L.builder_at_end context body_bb in
    let elmptr = build_idx listptr n "list_index_result" body_builder in

    let fn_p = build_getctypefn_cobj ctype_print_idx elmptr body_builder in
    ignore(L.build_call fn_p [|elmptr|] "print_cob" body_builder);
    ignore(L.build_call printf_func [| fs2 ; L.const_int int_t 0 |] "printf" body_builder);

    ignore(L.build_br iter_bb body_builder);

    let merge_bb = L.append_block context "merge" (L.block_parent (L.insertion_block b))  in
    ignore(L.build_cond_br iter_complete merge_bb body_bb iter_builder);

    let end_builder = L.builder_at_end context merge_bb in
    ignore(L.build_call printf_func [| fs3 ; L.const_int int_t 0 |] "printf" end_builder);

    L.build_ret (L.const_int int_t 0) end_builder
  in

  (* builds the print function for strings. basically just iterates over all the objects and calls their print functions *)
  let build_sprint self_p name b =
    let listptr = build_getlist_cobj self_p b in
    let nptr = L.build_alloca int_t "nptr" b in
    ignore(L.build_store (L.const_int int_t (0)) nptr b);
    let n = L.build_load nptr "n" b in
    let ln = build_getlen_clist listptr b in

    (* iter block *)
    let iter_bb = L.append_block context "iter" (L.block_parent (L.insertion_block b)) in
    ignore(L.build_br iter_bb b);

    let iter_builder = L.builder_at_end context iter_bb in
    let n = L.build_load nptr "n" iter_builder in
    let nnext = L.build_add n (L.const_int int_t 1) "nnext" iter_builder in
    ignore(L.build_store nnext nptr iter_builder);

    let iter_complete = (L.build_icmp L.Icmp.Sge) n ln "iter_complete" iter_builder in (* true if n exceeds list length *)

    (* body of for loop *)
    let body_bb = L.append_block context "list_print_body" (L.block_parent (L.insertion_block b)) in
    let body_builder = L.builder_at_end context body_bb in
    let elmptr = build_idx listptr n "list_index_result" body_builder in

    let fn_p = build_getctypefn_cobj ctype_print_idx elmptr body_builder in
    ignore(L.build_call fn_p [|elmptr|] "print_cob" body_builder);

    ignore(L.build_br iter_bb body_builder);

    let merge_bb = L.append_block context "merge" (L.block_parent (L.insertion_block b)) in
    ignore(L.build_cond_br iter_complete merge_bb body_bb iter_builder);

    let end_builder = L.builder_at_end context merge_bb in

    L.build_ret (L.const_int int_t 0) end_builder
  in

  let built_ops =
  	 let typs = ["int"; "float"; "bool"; "char"; "list"; "string"; "func"] in

  	 let ops = [
  	   Oprt("add", Some((L.build_add), int_t), Some((L.build_fadd), float_t), None, None, Some((L.build_add), clist_t), Some((L.build_add), cstring_t), None);
       Oprt("sub", Some((L.build_sub), int_t), Some((L.build_fsub), float_t), None, None, None, None, None);
       Oprt("mul", Some((L.build_mul), int_t), Some((L.build_fmul), float_t), None, None, None, None, None);
       Oprt("div", Some((L.build_sdiv), int_t), Some((L.build_fdiv), float_t), None, None, None, None, None);
       Oprt("exp", None, None, None, None, None, None, None);
       Oprt("eq", Some((L.build_icmp L.Icmp.Eq), bool_t), Some((L.build_fcmp L.Fcmp.Ueq), bool_t), Some((L.build_icmp L.Icmp.Eq), bool_t), Some((L.build_icmp L.Icmp.Eq), bool_t), None, None, None);
       Oprt("neq", Some((L.build_icmp L.Icmp.Ne), bool_t), Some((L.build_fcmp L.Fcmp.Une), bool_t), Some((L.build_icmp L.Icmp.Eq), bool_t), Some((L.build_icmp L.Icmp.Eq), bool_t), None, None, None);
       Oprt("lesser", Some((L.build_icmp L.Icmp.Slt), bool_t), Some((L.build_fcmp L.Fcmp.Ult), bool_t), Some((L.build_icmp L.Icmp.Slt), bool_t), Some((L.build_icmp L.Icmp.Slt), bool_t), None, None, None);
       Oprt("leq", Some((L.build_icmp L.Icmp.Sle), bool_t), Some((L.build_fcmp L.Fcmp.Ule), bool_t), Some((L.build_icmp L.Icmp.Sle), bool_t), Some((L.build_icmp L.Icmp.Sle), bool_t), None, None, None);
       Oprt("greater", Some((L.build_icmp L.Icmp.Sgt), bool_t), Some((L.build_fcmp L.Fcmp.Ugt), bool_t), Some((L.build_icmp L.Icmp.Sgt), bool_t), Some((L.build_icmp L.Icmp.Sgt), bool_t), None, None, None);
       Oprt("geq", Some((L.build_icmp L.Icmp.Sge), bool_t), Some((L.build_fcmp L.Fcmp.Uge), bool_t), Some((L.build_icmp L.Icmp.Sge), bool_t), Some((L.build_icmp L.Icmp.Sge), bool_t), None, None, None);
       Oprt("and", Some((L.build_and), int_t), None, Some((L.build_and), bool_t), Some((L.build_add), char_t), None, None, None);
       Oprt("or", Some((L.build_or), int_t), None, Some((L.build_or), bool_t), Some((L.build_or), char_t), None, None, None);
       Oprt("idx", None, None, None, None, Some((build_idx), int_t), Some((build_idx), int_t), None);
       Oprt("idx_parent", None, None, None, None, Some((build_idx_parent), int_t), None, None);
       Uoprt("neg", Some((L.build_neg), int_t), Some((L.build_fneg), float_t), Some((L.build_neg), bool_t), None, None, None, None);
       Uoprt("not", Some((L.build_not), int_t), None, Some((L.build_not), bool_t), Some((L.build_not), char_t), None, None, None);
       Uoprt("heapify", Some((build_iheapify), int_t), Some((build_fheapify), int_t), Some((build_bheapify), int_t), None, Some((build_lheapify), int_t), Some((build_sheapify), int_t), Some((build_fcheapify), int_t));
       Uoprt("print", Some((build_iprint), int_t), Some((build_fprint), int_t), Some((build_bprint), int_t), Some((build_cprint), int_t), Some((build_lprint), int_t), Some((build_sprint), int_t), None);
       Coprt("call", None, None, None, None, None, None, Some((L.build_call), int_t));
       ] in

  	 List.map (fun t -> let bops = List.map (function
  	    | Oprt(o, i, f, b, c, l, s, fc) ->
          let tfn = match t with
            | "int" -> i
            | "float" -> f
            | "bool" -> b
            | "char" -> c
            | "list" -> l
            | "string" -> s
            | "func" -> fc
		      in
		      let bop = match tfn with
			      | Some tfn ->
			        let (fn, bd) = build_ctype_fn (t ^ "_" ^ o) ((function
			          | "add" -> ctype_add_t
                | "sub" -> ctype_sub_t
                | "mul" -> ctype_mul_t
                | "div" -> ctype_div_t
                | "exp" -> ctype_exp_t
                | "eq" -> ctype_eq_t
                | "neq" -> ctype_neq_t
                | "lesser" -> ctype_lesser_t
                | "leq" -> ctype_leq_t
                | "greater" -> ctype_greater_t
                | "geq" -> ctype_geq_t
                | "and" -> ctype_and_t
                | "or" -> ctype_or_t
                | "idx" -> ctype_idx_t
                | "idx_parent" -> ctype_idx_parent_t) o)
				      in BOprt(o, Some(((fn, bd), tfn)))
			      | None -> BOprt(o, None)
          in bop
        | Uoprt(o, i, f, b, c, l, s, fc) ->
          let tfn = match t with
            | "int" -> i
            | "float" -> f
            | "bool" -> b
            | "char" -> c
            | "list" -> l
            | "string" -> s
            | "func" -> fc
          in
		      let bop = match tfn with
			      | Some tfn ->
			        let (fn, bd) = build_ctype_fn (t ^ "_" ^ o) ((function
                | "neg" -> ctype_neg_t
                | "not" -> ctype_not_t
                | "heapify" -> ctype_heapify_t
                | "print" -> ctype_print_t) o)
				      in BUoprt(o, Some(((fn, bd), tfn)))
			      | None -> BUoprt(o, None)
		      in bop
        | Coprt(o, i, f, b, c, l, s, fc) ->
          let tfn = match t with
            | "int" -> i
            | "float" -> f
            | "bool" -> b
            | "char" -> c
            | "list" -> l
            | "string" -> s
            | "func" -> fc
          in
		      let bop = match tfn with
			      | Some tfn ->
			        let (fn, bd) = build_ctype_fn (t ^ "_" ^ o) ((function
                | "call" -> ctype_call_t) o)
				      in BCoprt(o, Some(((fn, bd), tfn)))
			      | None -> BCoprt(o, None)
		      in bop) ops
        in (t, bops)) typs
      in

  (* define the default CTypes *)
  let [ctype_int; ctype_float; ctype_bool; ctype_char; ctype_list; ctype_string; ctype_func] =
  	List.map (fun (t, bops) -> L.define_global ("ctype_" ^ t) (L.const_named_struct ctype_t (Array.of_list (List.map (function
  	  | BOprt(fn, o) -> (match o with
  	    | Some(((fn, bd), tfn)) -> fn
  	    | None -> (match fn with
          | "idx" -> L.const_pointer_null ctype_idx_pt
          | "idx_parent" -> L.const_pointer_null ctype_idx_parent_pt
          | _ ->  L.const_pointer_null ctype_add_pt))
      | BUoprt(fn, o) -> (match o with
        | Some(((fn, bd), tfn)) -> fn
        | None -> (match fn with
          | "heapify" -> L.const_pointer_null ctype_heapify_pt
          | "print" -> L.const_pointer_null ctype_print_pt
          | _ -> L.const_pointer_null ctype_neg_pt))
  	  | BCoprt(fn, o) -> (match o with
  	    | Some(((fn, bd), tfn)) -> fn
  	    | None -> (match fn with
          | _ -> L.const_pointer_null ctype_call_pt))) bops))) the_module) built_ops in

  let ctype_of_ASTtype = function
    | Int -> Some ctype_int
    | Float -> Some ctype_float
    | Bool -> Some ctype_bool
    | String -> Some ctype_string
    | Dyn -> None
    | FuncType -> Some ctype_func
    | Arr -> Some ctype_list
    | Null -> None
  in

  let ctype_of_datatype = function
    | dt when dt = int_t -> ctype_int
    | dt when dt = float_t -> ctype_float
    | dt when dt = bool_t -> ctype_bool
    | dt when dt = char_t -> ctype_char
    | dt when dt = clist_t -> ctype_list
    | dt when dt = cstring_t -> ctype_string
  in

  let ctype_of_typ = function  (* only for optimized Raws hence limited matching *)
      | Int -> ctype_int
      | Float -> ctype_float
      | Bool -> ctype_bool
      | Dyn -> tstp "Codegen Error: requesting ctype of Dyn"; ctype_int
  in

  (* builds a new cobj of a given type and returns a pointer to the cobj and a pointer to its data *)
  let build_new_cobj data_type builder =
    (* malloc the new object and its data *)
    let objptr = L.build_malloc cobj_t "__new_objptr" builder in (* objptr: cobj_pt *)
    let dataptr = L.build_malloc data_type "__new_dataptr" builder in
    let dataptr_as_i8ptr = L.build_bitcast dataptr char_pt "dataptr_as_i8" builder in

    (* store ctypeptr in the struct *)
    let ctypefieldptr = L.build_struct_gep objptr cobj_type_idx "ctypefieldptr" builder in
    ignore(L.build_store (ctype_of_datatype data_type) ctypefieldptr builder);

    (* store dataptr in the struct *)
    let datafieldptr = L.build_struct_gep objptr cobj_data_idx "datafieldptr" builder in  (* datafieldptr: i8* *)
    let datafieldptr_as_i8ptrptr = L.build_bitcast datafieldptr (L.pointer_type char_pt) "datafieldptr_as_i8ptrptr" builder in
    ignore(L.build_store dataptr_as_i8ptr datafieldptr_as_i8ptrptr builder);

    (objptr, dataptr)
  in

  (* builds a new cobj of a given type with specified data stored in it *)
  let build_new_cobj_init data_type value b =
      let (objptr, dataptr) = build_new_cobj data_type b in
      ignore(L.build_store value dataptr b);
      objptr
  in

<<<<<<< HEAD
  let build_sidx self_p other_p name b =
     (* get elememnt *)
     let gep_addr = L.build_struct_gep self_p clist_data_idx "__gep_addr" b in
     let gep_addr_as_cobjptrptrptr = L.build_bitcast gep_addr (L.pointer_type (L.pointer_type cobj_pt)) "__gep_addr_as_cobjptrptrptr" b in
     let gep_addr_as_cobjptrptr = L.build_load gep_addr_as_cobjptrptrptr "__gep_addr_as_cobjptrptr" b in
     let gep_addr_as_cobjptrptr = L.build_gep gep_addr_as_cobjptrptr [| other_p |] "__gep_addr_as_cobjptrptr" b in (* other_p is offset of sought element *)
     let cobjptr = L.build_load gep_addr_as_cobjptrptr "__cobjptr" b in
=======
  (* builds a new clist given the dataptr of a preexisting cobj and an OCaml list of 
  pointers to the elements to be stored *)

  let build_new_clist dataptr_of_cobj elm_pts builder =
    (* len *)
    let length = List.length elm_pts in
    let len = L.const_int int_t length in

    (* cap *)
    let capacity = length in (* max length initial_list_size *)
    let cap = L.const_int int_t capacity in

    (* dataptr: mallocs empty CObj array *)
    let dataptr = L.build_malloc (L.array_type cobj_pt capacity) "__new_dataptr" builder in
    let dataptr_as_i8ptr = L.build_bitcast dataptr char_pt "dataptr_as_i8" builder in

    (* elm_pts must be list of cobj* *)
    let elm_pts_as_cobjptrs = List.map (fun e ->
      let elm_pt_as_cobjptr = L.build_bitcast e cobj_pt "elm_ptr_as_cobjptr" builder
      in elm_pt_as_cobjptr) elm_pts in

    (* null pointers to fill empty capacity *)
    let elms_w_nulls = if List.length elm_pts_as_cobjptrs < capacity
      then elm_pts_as_cobjptrs @ (Array.to_list (Array.make (capacity - List.length elm_pts) (L.const_pointer_null cobj_pt)))
      else elm_pts_as_cobjptrs in

    (* stores the data *)
    let store_elms elm idx =
      let gep_addr = L.build_gep dataptr [|L.const_int int_t 0; L.const_int int_t idx|] "__elem_ptr" builder in
      ignore(L.build_store elm gep_addr builder); ()
    in
    ignore(List.iter2 store_elms elms_w_nulls (seq capacity));

    (* store dataptr the struct *)
    let datafieldptr = L.build_struct_gep dataptr_of_cobj clist_data_idx "datafieldptr" builder in  (* datafieldptr: i8* *)
    let datafieldptr_as_i8ptrptr = L.build_bitcast datafieldptr (L.pointer_type char_pt) "datafieldptr_as_i8ptrptr" builder in
    ignore(L.build_store dataptr_as_i8ptr datafieldptr_as_i8ptrptr builder);

    (* store len in the struct *)
    let lenfieldptr = L.build_struct_gep dataptr_of_cobj clist_len_idx "lenfieldptr" builder in  (* lenfieldptr: i32* *)
    ignore(L.build_store len lenfieldptr builder);
>>>>>>> 71ddc35d

     let (objptr, dataptr) = build_new_cobj cstring_t b in
     let _ = build_new_clist dataptr [cobjptr] b in
     objptr
  in

  (* body of the add function for lists and strings *)
  let add_lists self_data other_data b =
    let self_ln = build_getlen_clist self_data b in
    let other_ln = build_getlen_clist other_data b in

    let total = L.build_add self_ln other_ln "total_length" b in
    (* let dataptr = L.build_malloc (L.array_type cobj_pt 10) "__new_dataptr1" b in *)

    let dataptr = L.build_array_malloc cobj_pt total "__new_dataptr" b in
    let dataptr_as_i8ptr = L.build_bitcast dataptr char_pt "dataptr_as_i8" b in

    let load_list listptr dataptr fn b =
      let nptr = L.build_alloca int_t "nptr" b in
      ignore(L.build_store (L.const_int int_t 0) nptr b);

      let iter_bb = L.append_block context "iter" fn in
      ignore(L.build_br iter_bb b);
      let iter_builder = L.builder_at_end context iter_bb in

      let n = L.build_load nptr "n" iter_builder in
      let nnext = L.build_add n (L.const_int int_t 1) "nnext" iter_builder in
      ignore(L.build_store nnext nptr iter_builder);

      let iter_complete = (L.build_icmp L.Icmp.Sge) n total "iter_complete" iter_builder in (* true if n exceeds list length *)

      let body_bb = L.append_block context "list_add_body" fn in
      let body_builder = L.builder_at_end context body_bb in
      let elmptr = build_idx listptr n "list_index_result" body_builder in

      let gep_addr = L.build_gep dataptr [|n|] "__elem_ptr" body_builder in
      ignore(L.build_store elmptr gep_addr body_builder);

      ignore(L.build_br iter_bb body_builder);

      let merge_bb = L.append_block context "merge" fn in
      ignore(L.build_cond_br iter_complete merge_bb body_bb iter_builder);

      let end_builder = L.builder_at_end context merge_bb in
      end_builder
    in

    let builder1 = load_list self_data dataptr (L.block_parent (L.insertion_block b)) b in
    let dataptr1 = L.build_gep dataptr [|self_ln|] "__next_dataptr" builder1 in
    let builder2 = load_list other_data dataptr1 (L.block_parent (L.insertion_block b)) builder1 in
    (builder2, dataptr_as_i8ptr, total)
  in

  (* builds the addition function for lists *)
  let build_ladd self_p other_p name b =
    let (builder, dataptr_as_i8ptr, total) = add_lists self_p other_p b in
    let (newobjptr, newdataptr) = build_new_cobj clist_t builder in
    let _ = build_new_clist_init newdataptr dataptr_as_i8ptr total builder in
    (builder, newobjptr)
  in

  (* builds the addition function for strings *)
  let build_sadd self_p other_p name b =
    let (builder, dataptr_as_i8ptr, total) = add_lists self_p other_p b in
    let (newobjptr, newdataptr) = build_new_cobj cstring_t builder in
    let _ = build_new_clist_init newdataptr dataptr_as_i8ptr total builder in
    (builder, newobjptr)
  in

  let build_string_idx self_p other_p name b =
     (* get elememnt *)
     let gep_addr = L.build_struct_gep self_p clist_data_idx "__gep_addr" b in
     let gep_addr_as_cobjptrptrptr = L.build_bitcast gep_addr (L.pointer_type (L.pointer_type cobj_pt)) "__gep_addr_as_cobjptrptrptr" b in
     let gep_addr_as_cobjptrptr = L.build_load gep_addr_as_cobjptrptrptr "__gep_addr_as_cobjptrptr" b in
     let gep_addr_as_cobjptrptr = L.build_gep gep_addr_as_cobjptrptr [| other_p |] "__gep_addr_as_cobjptrptr" b in (* other_p is offset of sought element *)
     let cobjptr = L.build_load gep_addr_as_cobjptrptr "__cobjptr" b in
    
     let (objptr, dataptr) = build_new_cobj cstring_t b in 
     let _ = build_new_clist dataptr [cobjptr] b in
     objptr
  in

  (* creates the ctype functions for all standard (not-special functions *)
  List.iter (fun (t, bops) -> List.iter (function
    | BOprt(fn, o) -> (match fn with
<<<<<<< HEAD
      | "idx" | "idx_parent" -> (match t with
=======
      | "idx" -> (match t with
>>>>>>> 71ddc35d
        | "string" -> (match o with
          | Some(((fn, bd), tfn)) ->
            let (tf, tp) = tfn in
            let (self_data, other_data) = boilerplate_idxop fn bd in
<<<<<<< HEAD
            let result_data = build_sidx self_data other_data "result_data" bd in
=======
            let result_data = build_string_idx self_data other_data "result_data" bd in
>>>>>>> 71ddc35d
            let result = result_data in
            ignore(L.build_ret result bd)
          | None -> ())
        | _ -> (match o with
          | Some(((fn, bd), tfn)) ->
            let (tf, tp) = tfn in
            let (self_data, other_data) = boilerplate_idxop fn bd in
            let result_data = tf self_data other_data "result_data" bd in
            let result = result_data in
            ignore(L.build_ret result bd)
<<<<<<< HEAD
          | None -> ()))
=======
          | None -> ())
        )

      | "idx_parent" -> (match o with
          | Some(((fn, bd), tfn)) ->
            let (tf, tp) = tfn in
            let (self_data, other_data) = boilerplate_idxop fn bd in
            let result_data = tf self_data other_data "result_data" bd in
            let result = result_data in
            ignore(L.build_ret result bd)
          | None -> ())

>>>>>>> 71ddc35d
      | "add" -> (match t with
        | "list" -> (match o with
          | Some(((fn, bd), tfn)) ->
            let (tf, tp) = tfn in
            let (self_data, other_data) = boilerplate_lop fn bd in
            let (newbuilder, result_data) = build_ladd self_data other_data "result_data" bd in
            let result = result_data in
            ignore(L.build_ret result newbuilder)
          | None -> ())
        | "string" -> (match o with
          | Some(((fn, bd), tfn)) ->
            let (tf, tp) = tfn in
            let (self_data, other_data) = boilerplate_lop fn bd in
            let (newbuilder, result_data) = build_sadd self_data other_data "result_data" bd in
            let result = result_data in
            ignore(L.build_ret result newbuilder)
          | None -> ())
        | _ -> (match o with
          | Some(((fn, bd), tfn)) ->
            let (tf, tp) = tfn in
            let (self_data, other_data) = boilerplate_binop (get_t t) fn bd in
            let result_data = tf self_data other_data "result_data" bd in
            let result = build_new_cobj_init tp result_data bd in
            ignore(L.build_ret result bd)
          | None -> ()))
      | _ -> (match o with
        | Some(((fn, bd), tfn)) ->
          let (tf, tp) = tfn in
          let (self_data, other_data) = boilerplate_binop (get_t t) fn bd in
          let result_data = tf self_data other_data "result_data" bd in
          let result = build_new_cobj_init tp result_data bd in
          ignore(L.build_ret result bd)
        | None -> ()))
    | BUoprt(fn, o) -> (match fn with
      | "heapify" | "print" -> (match o with
        | Some(((fn, bd), tfn)) ->
          let (tf, tp) = tfn in
          let formals_llvalues = (Array.to_list (L.params fn)) in
          let [remote_self_p] = formals_llvalues in
          let objptr = boilerplate_till_load remote_self_p "self_p" bd in
          ignore(tf objptr "result_data" bd)
        | None -> ())
      | _ -> (match o with
        | Some(((fn, bd), tfn)) ->
          let (tf, tp) = tfn in
          let (self_data) = boilerplate_uop (get_t t) fn bd in
          let result_data = tf self_data "result_data" bd in
          let result = build_new_cobj_init tp result_data bd in
          ignore(L.build_ret result bd)
        | None -> ()))
    | BCoprt(fn, o) -> (match o with
      | Some(((fn, bd), tfn)) ->
        let (tf, tp) = tfn in
        (* manual boilerplate for argv since it's not a cobj *)
        let formals_llvalues = (Array.to_list (L.params fn)) in
        let [ remote_self_p ; remote_argv ] = formals_llvalues in
        let self_p = boilerplate_till_load remote_self_p "self_p" bd in
        ignore(L.set_value_name ("remote_argv") remote_argv);
        let argv_p = L.build_alloca cobj_ppt "argv_p" bd in
        ignore(L.build_store remote_argv argv_p bd);
        let argv = L.build_load argv_p "argv" bd in
        let fn_p = build_fnptr_of_cfo self_p bd in
        let result = tf fn_p [|argv|] "result" bd in
        ignore(L.build_ret result bd)
      | None -> ())) bops) built_ops;

  let name_of_bind = function
      | Bind(name,_) -> name
  in
  let type_of_bind = function
      | Bind(_,ty) -> ty
  in
  let ltyp_of_typ = function
      | Int -> int_t
      | Float -> float_t
      | Bool -> bool_t
      | _ -> cobj_pt
  in

  let const_of_typ = function
      | Int -> L.const_null int_t
      | Float -> L.const_null float_t
      | Bool -> L.const_null bool_t
      | String -> tstp "const_of_typ called on String"; L.const_null cobj_pt
      | FuncType -> tstp "const_of_typ called on FuncType"; L.const_null cobj_pt
      | Dyn -> tstp "const_of_typ called on Dyn"; L.const_null cobj_pt
      | Arr -> tstp "const_of_typ called on Arr"; L.const_null cobj_pt
      | _ -> tstp "unexpected const_of_typ encountered"; raise (Failure "CodegenError: unexpected type encountered in const_of_typ")

  in
  let names_of_bindlist bindlist =
    List.map name_of_bind bindlist
  in

  (** allocate for all the bindings and put them in a map **)

  (* pass in Some(builder) to do local vars alloca() or None to do globals non-alloca *)
  let build_binding_list local_builder_opt binds dynify_all =   (* returns a stringmap Bind -> Addr *) 
  (* strip out all the FuncTypes from binds *)
      (*let binds = List.rev (List.fold_left (fun binds bind -> if ((type_of_bind bind) = FuncType) then binds else (bind::binds)) [] binds) in*)
      (** the commented code adds a Dyn version of every var. i wont use it for pure immutable phase-1 testing tho! **)
      let dynify bind =   (* turns a bind into dynamic. a helper fn *)
         let Bind(name,_) = bind in
           Bind(name, Dyn)
      in
      let dyns_list =   (* redundant list where every bind is dynamic *)
          List.map dynify binds
      in
      let binds = if dynify_all then let () = tstp "dynifying all vars" in List.sort_uniq Pervasives.compare (binds @ dyns_list) else binds
      in   (* now binds has a dyn() version of each variable *)
      let prettyname_of_bind bind = (name_of_bind bind) ^ "_" ^ (string_of_typ (type_of_bind bind))
      in
      let get_const bind = match (type_of_bind bind) with 
        | Int -> L.const_null int_t
        | Float -> L.const_null float_t
        | Bool -> L.const_null bool_t
        | _ -> L.define_global ((prettyname_of_bind bind) ^ "_obj") (L.const_named_struct cobj_t [|L.const_pointer_null char_pt; L.const_pointer_null ctype_pt|]) the_module
        (*L.define_global (prettyname_of_bind bind) (the_cobj) the_module*)

        (*|_ -> L.define_global (prettyname_of_bind bind) (L.const_null cobj_t) the_module*)
        (** TODO impl lists and everything! and strings. idk how these will work **)      
      in

      let allocate bind = 
        let alloc_result = 
          (match local_builder_opt with
            | None -> L.define_global (prettyname_of_bind bind) (get_const bind) the_module
            | Some(builder) -> match type_of_bind bind with
              | Dyn -> 
                  let addr = L.build_alloca (ltyp_of_typ (type_of_bind bind)) (prettyname_of_bind bind) builder in 
                  let cobj_addr = L.build_malloc cobj_t "__new_objptr" builder in
                  ignore(L.build_store cobj_addr addr builder);
                  let cobj = L.const_named_struct cobj_t [|L.const_pointer_null char_pt; L.const_pointer_null ctype_pt|] in
                  ignore(L.build_store cobj cobj_addr builder); addr
              | _ -> L.build_alloca (ltyp_of_typ (type_of_bind bind)) (prettyname_of_bind bind) builder
          )
        in
        let (res, newbind) = match (type_of_bind bind) with
          | Int | Float | Bool -> (RawAddr(alloc_result), bind)
          | String -> (BoxAddr(alloc_result, false), Bind((name_of_bind bind), String))
          | Arr -> (BoxAddr(alloc_result, false), Bind((name_of_bind bind), Arr))
          | FuncType -> (BoxAddr(alloc_result, false), Bind((name_of_bind bind), FuncType))
          | _ -> (BoxAddr(alloc_result, false), Bind((name_of_bind bind), Dyn))
        in (res, newbind)
      in
        List.fold_left (fun map bind -> 
            let (res,newbind) = allocate bind in 
          BindMap.add newbind res map) BindMap.empty binds
  in
  

  let globals_map =
      let globals_list = snd prgm  (* snd prgrm is the bind list of globals *) in
        build_binding_list None globals_list false
  in
  let lookup_global_binding bind =   (*pbind bind;*)
    try BindMap.find bind globals_map
    with Not_found -> tstp (string_of_bind bind ^ " not found in globals:"); pbind bind; BindMap.find bind globals_map (* reraise error *)
  in

  (** setup main() where all the code will go **)
  let main_ftype = L.function_type int_t [||] in   (* ftype is the full llvm function signature *)
  let main_function = L.define_function "main" main_ftype the_module in
  let main_builder = L.builder_at_end context (L.entry_block main_function) in
  let int_format_str = L.build_global_stringptr "%d\n" "fmt" main_builder
  and string_format_str = L.build_global_stringptr "%s\n" "fmt" main_builder
  and float_format_str = L.build_global_stringptr "%g\n" "fmt" main_builder
  and newline_format_str = L.build_global_stringptr "\n" "fmt" main_builder in

  let init_state:state = {ret_typ=Int;namespace=BindMap.empty; func=main_function; b=main_builder;optim_funcs=SfdeclMap.empty;generic_func=false} in


  (* useful utility functions! *)
  (* helper fn: seq 4 == [0;1;2;3] *)
  let seq len =
    let rec aux len acc =
      if len<0 then acc else aux (len-1) (len::acc)
    in aux (len-1) []
  in

  (* lookup: finds the address of allocated variables in memory. searches the locals
  list first and then the globals list *)
  let lookup namespace bind = (*tstp (string_of_sbind bind);*)
      let bind = match bind with
        | Bind(n, Int)| Bind(n, Float)| Bind(n, Bool) | Bind(n, String) | Bind(n, FuncType) | Bind(n, Arr) -> bind
        | Bind(n, _) -> Bind(n, Dyn)
      in try BindMap.find bind namespace
        with Not_found -> lookup_global_binding bind
  in

  (* build_temp_box: builds a temporary cobj with given type and data. similar to
  build_new_cobj_init *)
  let build_temp_box rawval raw_ty b =
      if raw_ty = Dyn then raise (Failure "CodegenError: attempting to build temp box for dynamic object.")
      else tstp ("Building temp box for " ^ string_of_typ raw_ty);
      let raw_ltyp = (ltyp_of_typ raw_ty) in
      let box_ptr = L.build_malloc cobj_t "box" b in
      let heap_data_p = L.build_malloc raw_ltyp "heap_data_temp_box" b in
      ignore(L.build_store rawval heap_data_p b);
      let heap_data_p = L.build_bitcast heap_data_p char_pt "heap_data_p" b in
      let dataptr_addr = L.build_struct_gep box_ptr cobj_data_idx "dat" b in
      let typeptr_addr = L.build_struct_gep box_ptr cobj_type_idx "ty" b in
      let typeptr_addr = L.build_bitcast typeptr_addr (L.pointer_type ctype_pt) "ty" b in
      ignore(L.build_store heap_data_p dataptr_addr b);
      ignore(L.build_store (ctype_of_typ raw_ty) typeptr_addr b);
      Box(box_ptr)
  in

  (* change_state: utility function which handles modifying the state record in an elegant and 
  self-documenting way *)
  let rec change_state old = function
      | S_rettyp(ret_typ) -> {ret_typ=ret_typ;namespace=old.namespace;func=old.func;b=old.b;optim_funcs=old.optim_funcs;generic_func=old.generic_func}
      | S_names(namespace) -> {ret_typ=old.ret_typ;namespace=namespace;func=old.func;b=old.b;optim_funcs=old.optim_funcs;generic_func=old.generic_func}
      | S_func(func) -> {ret_typ=old.ret_typ;namespace=old.namespace;func=func;b=old.b;optim_funcs=old.optim_funcs;generic_func=old.generic_func}
      | S_b(b) -> {ret_typ=old.ret_typ;namespace=old.namespace;func=old.func;b=b;optim_funcs=old.optim_funcs;generic_func=old.generic_func}
      | S_optimfuncs(optim_funcs) -> {ret_typ=old.ret_typ;namespace=old.namespace;func=old.func;b=old.b;optim_funcs=optim_funcs;generic_func=old.generic_func}
      | S_generic_func(boolval) -> {ret_typ=old.ret_typ;namespace=old.namespace;func=old.func;b=old.b;optim_funcs=old.optim_funcs;generic_func=boolval}
    
    | S_needs_reboxing(name,boolval) -> 
      let BoxAddr(addr,_) = lookup (old.namespace) (Bind(name,Dyn)) in
      let new_namespace = BindMap.add (Bind(name,Dyn)) (BoxAddr(addr,boolval)) old.namespace in
      change_state old (S_names(new_namespace))
    | S_list(updates) -> List.fold_left change_state old updates
  in

  (* rebox_if_needed: used for handling heapify for objects which need to be copied and stored in memory *)
  let rebox_if_needed boxaddr name the_state =
    match boxaddr with 
      | BoxAddr(addr, true) -> tstp ("Boxing " ^ name);
        let cobj_p = L.build_load addr name the_state.b in
        let fn_p = build_getctypefn_cobj ctype_heapify_idx cobj_p the_state.b in
        ignore(L.build_call fn_p [|cobj_p|] "heapify_result" the_state.b);
        change_state the_state (S_needs_reboxing(name, false))

      | BoxAddr(_, false) -> the_state  (* do nothing *)
    in

  (* check if addr cobj had been defined (is data pointer is null) *)
  let check_defined addr message the_state = 
    if not !exceptions then the_state else

    let bad_op_bb = L.append_block context "bad_defined" the_state.func in
    let bad_op_bd = L.builder_at_end context bad_op_bb in

    let proceed_bb = L.append_block context "proceed" the_state.func in

    (* check for undefined box exception *)
    let cobj_addr = L.build_load addr "load_ptr" the_state.b in
    let dataptr_addr = L.build_struct_gep cobj_addr cobj_data_idx "dat_p_p" the_state.b in
    let dataptr = L.build_load dataptr_addr "load_ptr2" the_state.b in
    let invalid_addr = L.build_is_null dataptr "invalid_defined" the_state.b in
      ignore(L.build_cond_br invalid_addr bad_op_bb proceed_bb the_state.b);

    (* print message and exit *)
    let err_message =
      let info = message in
        L.build_global_string info "error message" bad_op_bd in
    let str_format_str1 = L.build_global_stringptr  "%s\n" "fmt" bad_op_bd in
      ignore(L.build_call printf_func [| str_format_str1 ; err_message |] "printf" bad_op_bd);
      ignore(L.build_call exit_func [| (L.const_int int_t 1) |] "exit" bad_op_bd);

    let the_state = change_state the_state (S_b(L.builder_at_end context proceed_bb)) in
          ignore(L.build_br proceed_bb bad_op_bd); the_state

  in

  (* check if pointer is null. used to check for invalid ops *)
  let check_null pointer message the_state =
    if not !exceptions then the_state else

    let bad_op_bb = L.append_block context "bad_null" the_state.func in
    let bad_op_bd = L.builder_at_end context bad_op_bb in

    let proceed_bb = L.append_block context "proceed" the_state.func in

    (* check for op exception *)
    let invalid_op = L.build_is_null pointer "invalid_null" the_state.b in
      ignore(L.build_cond_br invalid_op bad_op_bb proceed_bb the_state.b);

    (* print message and exit *)
    let err_message =
      let info = message in
        L.build_global_string info "error message" bad_op_bd in
    let str_format_str1 = L.build_global_stringptr  "%s\n" "fmt" bad_op_bd in
      ignore(L.build_call printf_func [| str_format_str1 ; err_message |] "printf" bad_op_bd);
      ignore(L.build_call exit_func [| (L.const_int int_t 1) |] "exit" bad_op_bd);

    (* return to normal control flow *)
    let the_state = change_state the_state (S_b(L.builder_at_end context proceed_bb)) in
      ignore(L.build_br proceed_bb bad_op_bd); the_state

  in 

  (* check if cobjs v1 and v2 have the same type. used to check valid binops *)
  let check_same_type v1 v2 message the_state = 
    if not !exceptions then the_state else

    let bad_arg_bb = L.append_block context "bad_type" the_state.func in
    let bad_arg_bd = L.builder_at_end context bad_arg_bb in

    let proceed_bb = L.append_block context "proceed" the_state.func in

    let typ1 = build_gettype_cobj v1 the_state.b in
    let typ2 = build_gettype_cobj v2 the_state.b in
    let typ1_as_int = L.build_ptrtoint typ1 int_t "typ1_as_int" the_state.b in
    let typ2_as_int = L.build_ptrtoint typ2 int_t "typ2_as_int" the_state.b in
    let diff = L.build_sub typ1_as_int typ2_as_int "diff" the_state.b in
    let invalid_arg = L.build_icmp L.Icmp.Ne diff (L.const_int int_t 0) "invalid_type" the_state.b in
      ignore(L.build_cond_br invalid_arg bad_arg_bb proceed_bb the_state.b);

    (* print message and exit *)
    let err_message =
      let info = message in
        L.build_global_string info "error message" bad_arg_bd in
    let str_format_str1 = L.build_global_stringptr  "%s\n" "fmt" bad_arg_bd in
      ignore(L.build_call printf_func [| str_format_str1 ; err_message |] "printf" bad_arg_bd);
      ignore(L.build_call exit_func [| (L.const_int int_t 1) |] "exit" bad_arg_bd);

    (* return to normal control flow *)
    let the_state = change_state the_state (S_b(L.builder_at_end context proceed_bb)) in
      ignore(L.build_br proceed_bb bad_arg_bd); the_state

  in

  (* check if cobj v1 has same type as t1 *)
  let check_explicit_type t1 v1 message the_state = 
    if not !exceptions then the_state else

    let bad_arg_bb = L.append_block context "bad_type" the_state.func in
    let bad_arg_bd = L.builder_at_end context bad_arg_bb in

    let proceed_bb = L.append_block context "proceed" the_state.func in

    let typ1 = (match ctype_of_ASTtype t1 with 
      | None -> tstp "Dyn/Null type in check_explicit_typ"; raise (Failure "CodegenError: unexpected type in runtime error checking") 
      | Some x -> x
    ) in

    let typ2 = build_gettype_cobj v1 the_state.b in
    let typ1_as_int = L.build_ptrtoint typ1 int_t "typ1_as_int" the_state.b in
    let typ2_as_int = L.build_ptrtoint typ2 int_t "typ2_as_int" the_state.b in
    let diff = L.build_sub typ1_as_int typ2_as_int "diff" the_state.b in
    let invalid_arg = L.build_icmp L.Icmp.Ne diff (L.const_int int_t 0) "invalid_type" the_state.b in
      ignore(L.build_cond_br invalid_arg bad_arg_bb proceed_bb the_state.b);

    (* print message and exit *)
    let err_message =
      let info = message in
        L.build_global_string info "error message" bad_arg_bd in
    let str_format_str1 = L.build_global_stringptr  "%s\n" "fmt" bad_arg_bd in
      ignore(L.build_call printf_func [| str_format_str1 ; err_message |] "printf" bad_arg_bd);
      ignore(L.build_call exit_func [| (L.const_int int_t 1) |] "exit" bad_arg_bd);

    (* return to normal control flow *)
    let the_state = change_state the_state (S_b(L.builder_at_end context proceed_bb)) in
      ignore(L.build_br proceed_bb bad_arg_bd); the_state

  in

  (* performs bounds checking on a given list, checking both lower and upper bounds *)
  let check_bounds list_ptr n_ptr message the_state = 
    if not !exceptions then the_state else

    let proceed_bb = L.append_block context "proceed" the_state.func in
    let bad_acc_bb = L.append_block context "bad_acc" the_state.func in
    let bad_acc_bd = L.builder_at_end context bad_acc_bb in

     (* check for out of bounds exception *)
     let idx_arg = build_getdata_cobj int_t n_ptr the_state.b in
     let list_ptr = build_getlist_cobj list_ptr the_state.b in
     let length = build_getlen_clist list_ptr the_state.b in
     let lt_length = L.build_icmp L.Icmp.Sge idx_arg length "lt_length" the_state.b in (* other_p is index being accessed *)
     let gt_zero = L.build_icmp L.Icmp.Slt idx_arg (L.const_int int_t 0) "gt_zero" the_state.b in (* other_p is index being accessed *)
     let outofbounds = L.build_or lt_length gt_zero "inbounds" the_state.b in
       ignore(L.build_cond_br outofbounds bad_acc_bb proceed_bb the_state.b);

     let err_message =
       let info = message in
         L.build_global_string info "error message" bad_acc_bd in
     let str_format_str1 = L.build_global_stringptr  "%s\n" "fmt" bad_acc_bd in
       ignore(L.build_call printf_func [| str_format_str1; err_message |] "printf" bad_acc_bd);
       ignore(L.build_call exit_func [| (L.const_int int_t 1) |] "exit" bad_acc_bd);

     let the_state = change_state the_state (S_b(L.builder_at_end context proceed_bb)) in
       ignore(L.build_br proceed_bb bad_acc_bd); the_state

  in

  (* safe getidx for lists, with type checking *)
  let build_getidx_list list_pointer index_pointer the_state =
    let fn_p = build_getctypefn_cobj ctype_idx_idx list_pointer the_state.b in
    let the_state = check_null fn_p "RuntimeError: unsupported operand type(s) for list access" the_state in
    let the_state = check_explicit_type Int index_pointer "RuntimeError: unsupported operand type(s) for list access" the_state in
    let the_state = check_bounds list_pointer index_pointer "RuntimeError: list index out of bounds" the_state in
    let result = L.build_call fn_p [| list_pointer ; index_pointer |] "binop_result" the_state.b in
    (Box(result), the_state)
  in

  (* safe getidx_parent for lists, with type checking. this is used to get a pointer to
  the pointer to a given idx in a list, which can be used for assignment *)
  let build_getidx_parent_list list_pointer index_pointer the_state =
    let fn_p = build_getctypefn_cobj ctype_idx_parent_idx list_pointer the_state.b in
    let the_state = check_null fn_p "RuntimeError: unsupported operand type(s) for list access" the_state in
    let the_state = check_explicit_type Int index_pointer "RuntimeError: unsupported operand type(s) for list access" the_state in
    let the_state = check_bounds list_pointer index_pointer "RuntimeError: list index out of bounds" the_state in
    let result = L.build_call fn_p [| list_pointer ; index_pointer |] "parent_binop_result" the_state.b in
    (Box(result), the_state)
  
  in

  let raise_failure message the_state = 
    if not !exceptions then the_state else

    let err_message = 
    let info = message in
    L.build_global_string info "error message" the_state.b in
    let str_format_str1 = L.build_global_stringptr  "%s\n" "fmt" the_state.b in
    ignore(L.build_call printf_func [| str_format_str1; err_message |] "printf" the_state.b);
    ignore(L.build_call exit_func [| (L.const_int int_t 1) |] "exit" the_state.b); the_state

  in

  (* expr: main function for evaluating expressions handed to Codegen from semant *)
  let rec expr the_state typed_e = 
      let (namespace,the_function) = (the_state.namespace,the_state.func) in
      let (e, ty) = typed_e in
      (match e with
    | SLit lit -> let (res, the_state) = (match lit with
        | IntLit i -> (Raw(L.const_int int_t i), the_state)
        | BoolLit i -> (Raw(L.const_int bool_t (if i then 1 else 0)), the_state)
        | FloatLit i -> (Raw((L.const_float float_t i)), the_state)
        | StringLit i -> let elements = List.rev (Seq.fold_left (fun l ch ->
            let cobj_of_char_ptr = build_new_cobj_init char_t (L.const_int char_t (Char.code ch)) the_state.b in
            cobj_of_char_ptr :: l) [] (String.to_seq i)) in

          let (objptr, dataptr) = build_new_cobj cstring_t the_state.b in 
          let _ = build_new_clist dataptr elements the_state.b in

            (Box(objptr), the_state)
        ) in (res, the_state)

    | SVar name ->
        (match (lookup namespace (Bind(name, ty))) with
          | RawAddr(addr) -> (Raw(L.build_load addr name the_state.b),the_state)
          | BoxAddr(addr, needs_update) ->
            let the_state = check_defined addr ("RuntimeError: name '" ^ name ^ "' is not defined") the_state in (* maybe could be optimized sometimes *)
            let the_state = rebox_if_needed (BoxAddr(addr, needs_update)) name the_state in
            (Box(L.build_load addr name the_state.b),the_state)
        )

    | SBinop(e1, op, e2) ->
      let (_, ty1) = e1
      and (_, ty2) = e2 in
      let (e1',the_state) = expr the_state e1 in
      let (e2',the_state) = expr the_state e2 in

      let generic_binop box1 box2 = 
          let (Box(v1), Box(v2)) = (box1, box2) in

          let fn_idx = (match op with
            | Add      -> ctype_add_idx
            | Sub      -> ctype_sub_idx
            | Mul      -> ctype_mul_idx
            | Div      -> ctype_div_idx
            | Exp      -> ctype_exp_idx
            | Eq       -> ctype_eq_idx
            | Neq      -> ctype_neq_idx
            | Less     -> ctype_lesser_idx
            | Leq      -> ctype_leq_idx
            | Greater  -> ctype_greater_idx
            | Geq      -> ctype_geq_idx
            | And      -> ctype_and_idx
            | Or       -> ctype_or_idx
            | ListAccess -> ctype_idx_idx ) in

        (match op with 
          | ListAccess -> build_getidx_list v1 v2 the_state
          | _ -> 
            let fn_p = build_getctypefn_cobj fn_idx v1 the_state.b in
            let the_state = check_null fn_p ("RuntimeError: unsupported operand type(s) for binary " ^ (Utilities.binop_to_string op)) the_state in
            let the_state = check_same_type v1 v2 ("RuntimeError: unsupported operand type(s) for binary " ^ (Utilities.binop_to_string op)) the_state in
            let result = L.build_call fn_p [| v1 ; v2 |] "binop_result" the_state.b in
            (Box(result), the_state))

      in

      let (res, the_state) = (match (e1', e2') with
          | (Raw(v1), Raw(v2)) ->
              tstp "binop (raw, raw)";
              let binop_instruction = (match ty1 with  
                |Int|Bool -> (match op with
                  | Add     -> L.build_add
                  | Sub     -> L.build_sub
                  | Mul    -> L.build_mul
                  | Div     -> L.build_sdiv
                  | And     -> L.build_and
                  | Or      -> L.build_or
                  | Eq   -> L.build_icmp L.Icmp.Eq
                  | Neq     -> L.build_icmp L.Icmp.Ne
                  | Less    -> L.build_icmp L.Icmp.Slt
                  | Leq     -> L.build_icmp L.Icmp.Sle
                  | Greater -> L.build_icmp L.Icmp.Sgt
                  | Geq     -> L.build_icmp L.Icmp.Sge
                )
                |Float -> (match op with
                  | Add     -> L.build_fadd
                  | Sub     -> L.build_fsub
                  | Mul    -> L.build_fmul
                  | Div     -> L.build_fdiv 
                  | Eq   -> L.build_fcmp L.Fcmp.Oeq
                  | Neq     -> L.build_fcmp L.Fcmp.One
                  | Less    -> L.build_fcmp L.Fcmp.Olt
                  | Leq     -> L.build_fcmp L.Fcmp.Ole
                  | Greater -> L.build_fcmp L.Fcmp.Ogt
                  | Geq     -> L.build_fcmp L.Fcmp.Oge
                  | And | Or ->
                      raise (Failure "CodegenError: internal error: semant should have rejected and/or on float")
                )
            ) in
              (Raw(binop_instruction v1 v2 "binop_result" the_state.b),the_state)

          (* if one of the two is boxed, boxx both of them. this could be optimized in the future *)
          | (Box(boxval),Raw(rawval)) -> 
            tstp "binop (box, raw)"; generic_binop (Box(boxval)) (build_temp_box rawval ty2 the_state.b)
          | (Raw(rawval),Box(boxval)) -> 
            tstp "binop (raw, box)"; generic_binop (build_temp_box rawval ty1 the_state.b) (Box(boxval))
          | (Box(v1), Box(v2)) -> tstp "binop (box, box)"; generic_binop (Box(v1)) (Box(v2))

        ) in (res,the_state)

      | SCall(fexpr, arg_expr_list, SBlock([entry_transforms; exit_transforms])) -> 
        tstp ("GENERIC SCALL of "^(string_of_int (List.length arg_expr_list))^" args");

        let the_state = stmt the_state entry_transforms in
        (* eval the arg exprs *)
        let argc = List.length arg_expr_list in

        let eval_arg aggreg e =
            let (the_state, args) = aggreg in
            let (res, the_state) = expr the_state e in
            (the_state,res::args)
        in
        let (the_state, arg_dataunits) = List.fold_left eval_arg (the_state,[]) (List.rev arg_expr_list) in
  
        let arg_types = List.map (fun (_,ty) -> ty) arg_expr_list in

        let transform_if_needed raw_ty = function
            | Box(v) -> Box(v)
            | Raw(v) -> build_temp_box v raw_ty the_state.b
        in

        let boxed_args = List.map2 transform_if_needed arg_types arg_dataunits in
        let llargs = List.map (fun b -> match b with Box(v) -> v) boxed_args in
        
        let cobj_p_arr_t = L.array_type cobj_pt argc in
        (* allocate stack space for argv *)
        let argv_as_arr = L.build_alloca cobj_p_arr_t "argv_arr" the_state.b in
        (* store llargs values in argv *)

        let store_arg llarg idx =
          let gep_addr = L.build_gep argv_as_arr [|L.const_int int_t 0; L.const_int int_t idx|] "arg" the_state.b in
          ignore(L.build_store llarg gep_addr the_state.b);()
        in

        ignore(List.iter2 store_arg llargs (seq argc));
        let argv = L.build_bitcast argv_as_arr cobj_ppt "argv" the_state.b in

        (* now we have argv! so we just need to get the fn ptr and call it *)
        let (Box(caller_cobj_p),the_state) = expr the_state fexpr in
        let call_ptr = build_getctypefn_cobj ctype_call_idx caller_cobj_p the_state.b in
        let result = L.build_call call_ptr [|caller_cobj_p;argv|] "result" the_state.b in
        let the_state = stmt the_state exit_transforms in
        (Box(result),the_state)
        
      | SCall(fexpr, arg_expr_list, SFunc(sfdecl)) -> 

        tstp ("OPTIMIZED SCALL of " ^ sfdecl.sfname ^ " with binds:"); List.iter pbind sfdecl.sformals; tstp ("returns:" ^ (string_of_typ sfdecl.styp));tstp "(end of binds)";
        (*ignore(expr the_state fexpr);*) (* I guess we dont care abt the result of this since we just recompile from the sfdecl anyways *)
        (*let (_,the_state) = expr the_state fexpr in*)

        (* let (_, func_typ) = fexpr in  *)
        (* let BoxAddr(addr, _) = lookup the_state.namespace (Bind(sfdecl.sfname, func_typ)) in
        let the_state = check_defined addr ("RuntimeError: function " ^ sfdecl.sfname ^ " is not defined.") the_state in *)

        let eval_arg aggreg e =
            let (the_state, args) = aggreg in
            let (res, the_state) = expr the_state e in
            (the_state, res::args)
        in

        let get_binds lhs rhs =
          let Bind (name, explicit_type) = lhs in 
          let (_, tp_rhs) = rhs in 
          match tp_rhs with
              | Dyn -> (Bind(name, explicit_type), explicit_type)
              | _ -> (Bind(name, tp_rhs), explicit_type) (* Dyn = explicit_type in this case *)

        in let binds = List.map2 get_binds sfdecl.sformals arg_expr_list in (* saving explicit type for runtime error checking *)
        let (typed_formals, explicit_types) = List.split binds in (* separate the strongly typed formals from the things that need to be type checked *)
        
        let arg_types = List.map (fun (Bind(_, ty), _) -> ty) binds in
        let arg_lltypes = List.map ltyp_of_typ arg_types in (* arg inferred types *)

        let (the_state, arg_dataunits) = List.fold_left eval_arg (the_state, []) (List.rev arg_expr_list) in
        let unwrap_if_raw (the_state, out) (box, (Bind(name, _), tp_lhs)) = (match (box, tp_lhs) with  (* maybe will crash, who knows. trying to get Dyn to work. *)
            | Raw(v), _ -> (the_state, v :: out)
            | Box(v), Dyn -> (the_state, v :: out)
            | Box(v), typ -> let the_state = check_explicit_type tp_lhs v ("RuntimeError: invalid type assigned to " ^ name) the_state in 
                (match typ with 
                  | FuncType | Arr | String -> (the_state, v :: out)
                  | _ -> let data = build_getdata_cobj (ltyp_of_typ tp_lhs) v the_state.b in (the_state, data :: out)
                )
          )

        in let (the_state, arg_vals) = List.fold_left unwrap_if_raw (the_state, []) (List.combine arg_dataunits binds) in
        let arg_vals = List.rev arg_vals in
        let optim_func = (match (SfdeclMap.find_opt sfdecl the_state.optim_funcs) with
          | Some(optim_func) -> tstp ("(optimized version of " ^ sfdecl.sfname ^ " found!)"); optim_func
          | None -> tstp ("(no optimized version of " ^ sfdecl.sfname ^ " found, generating new one)");
            (* now lets build the optimized function *)
            let formal_types = (Array.of_list arg_types) in
            let ftype = L.function_type (ltyp_of_typ sfdecl.styp) (Array.of_list arg_lltypes) in  (* note sformals would work in place of arg_types w some modification *)
            let optim_func = L.define_function sfdecl.sfname ftype the_module in   (* define_function is the core of this. Note that ftype has to be an llvalue created by function_type that includes both return type and formal param types *)

                (* now lets build the body of the optimized function *)
            let fn_builder = L.builder_at_end context (L.entry_block optim_func) in  
            (* let int_format_str = L.build_global_stringptr "%d\n" "fmt" the_state.b
            and string_format_str = L.build_global_stringptr "%d\n" "fmt" the_state.b
            and float_format_str = L.build_global_stringptr "%c\n" "fmt" the_state.b in   *)
            (* List.iter (fun (Bind (n, t)) -> print_endline (n ^ ": " ^ string_of_typ t)) sfdecl.sformals; *)
            let fn_namespace = build_binding_list (Some(fn_builder)) (typed_formals @ sfdecl.slocals) false in
            let vals_to_store = Array.to_list (L.params optim_func) in

            (* let addrs = List.map (fun (bind, explicit_type) -> ((lookup fn_namespace bind), explicit_type)) binds in *)

            let addr_of_bind (bind, _) = match (lookup fn_namespace bind) with 
                |RawAddr(addr) -> addr
                |BoxAddr(addr,_) -> addr  (* maybe use the flag! *)
            in

            let addrs = List.map addr_of_bind binds in

            let fn_state = change_state the_state (S_list([S_names(fn_namespace); S_func(optim_func); S_b(fn_builder); S_rettyp(sfdecl.styp); S_generic_func(false)])) in
          
            ignore(List.iter2 (fun addr value -> ignore(L.build_store value addr fn_state.b)) addrs vals_to_store);

            let fn_state = stmt fn_state sfdecl.sbody in  

            let instr = (match sfdecl.styp with
              | Null -> (fun b -> tstp ("add_terminal invoked on Null for " ^ sfdecl.sfname); L.build_ret (build_new_cobj_init int_t (L.const_int int_t 0) b) b)
              | Dyn -> (fun b -> tstp ("add_terminal invoked on Dyn for " ^ sfdecl.sfname); L.build_ret (build_new_cobj_init int_t (L.const_int int_t 0) b) b)
              | _ -> (fun b -> tstp ("add_terminal invoked on known type for " ^ sfdecl.sfname); L.build_ret (const_of_typ sfdecl.styp) b)
            ) in 

            let fn_state = add_terminal fn_state instr in optim_func
        ) in
        let result = L.build_call optim_func (Array.of_list arg_vals) "result" the_state.b in
        let the_state = change_state the_state (S_optimfuncs(SfdeclMap.add sfdecl optim_func the_state.optim_funcs)) in

        let res = (match sfdecl.styp with
            | Int | Float | Bool -> Raw(result)
            | _ -> Box(result)
        ) in (res, the_state)

    | SListAccess(e1, e2)  -> expr the_state (SBinop(e1, ListAccess, e2), ty) (* hack to convert list access to binop version *)

    | SUnop(op, e1) ->
      let (_,ty1) = e1 in
      let (e1',the_state) = expr the_state e1 in
      let (res,the_state) = (match e1' with
      | Box(v1) ->
          let fn_idx = match op with
            | Neg         -> ctype_neg_idx
            | Not         -> ctype_not_idx in
          let fn_p = build_getctypefn_cobj fn_idx v1 the_state.b in

          (* exception handling: invalid_op *)
          let bad_op_bb = L.append_block context "bad_op" the_state.func in
          let bad_op_bd = L.builder_at_end context bad_op_bb in

          let proceed_bb = L.append_block context "proceed" the_state.func in

          (* check for op exception *)
          let invalid_op = L.build_is_null fn_p "invalid_op" the_state.b in
            ignore(L.build_cond_br invalid_op bad_op_bb proceed_bb the_state.b);

          (* print message and exit *)
          let err_message =
            let info = "RuntimeError: unsupported operand type for unary " ^ (Utilities.unop_to_string op) in
              L.build_global_string info "error message" bad_op_bd in
          let str_format_str1 = L.build_global_stringptr  "%s\n" "fmt" bad_op_bd in
            ignore(L.build_call printf_func [| str_format_str1 ; err_message |] "printf" bad_op_bd);
            ignore(L.build_call exit_func [| (L.const_int int_t 1) |] "exit" bad_op_bd);

          (* return to normal control flow *)
          let the_state = change_state the_state (S_b(L.builder_at_end context proceed_bb)) in
          ignore(L.build_br proceed_bb bad_op_bd);

          let result = L.build_call fn_p [| v1 |] "uop_result" the_state.b in
          (Box(result), the_state)
        |Raw(v1) ->
                let res  = (match op with
            | Neg when ty1=Float         -> L.build_fneg
            | Neg         -> L.build_neg
            | Not         -> L.build_not
          ) v1 "unop_result" the_state.b in
                (Raw(res),the_state)
        ) in (res,the_state)

    | SList(el, t) ->
        let transform_if_needed raw_ty = function
            |Box(v) -> Box(v)
            |Raw(v) -> match raw_ty with 
                | Dyn -> raise (Failure "CodegenError: unexpected type encountered in list passed from semant")
                | _ -> build_temp_box v raw_ty the_state.b
        in

      let (elements, the_state) = List.fold_left (fun (l, the_state) e -> 
        let (element, the_state) = expr the_state e in let (_, typ) = e in 
          ((element, typ) :: l, the_state)) ([], the_state) (List.rev el) in
      let (objptr, dataptr) = build_new_cobj clist_t the_state.b in
       let elements = List.map (fun (elem, t) -> match (transform_if_needed t elem) with Box(v) -> v) elements in
      let _ = build_new_clist dataptr elements the_state.b in
        (Box(objptr), the_state))
        
  and add_terminal the_state instr = 
      (match (L.block_terminator (L.insertion_block the_state.b)) with  
	    | Some _ -> ()   (* do nothing if terminator is there *)
      | None -> ignore (instr the_state.b)
    ); the_state

  and rip_from_inner_state old inner =
    change_state old (S_list([S_names(inner.namespace);S_optimfuncs(inner.optim_funcs)])) (* grab names/optimfuncs from inner *)

  (* stmt: main function used for evaluating statements handed to Codegen from semant *)
  and stmt the_state s =   (* namespace comes first bc never gets modified unless descending so it works better for fold_left in SBlock *)
      let (namespace,the_function) = (the_state.namespace, the_state.func) in
      match s with
      | SBlock s -> List.fold_left stmt the_state s
      | SExpr e ->  let (_,the_state) = expr the_state e in the_state
      | SAsn (lvalue_list, e) -> (*L.dump_module the_module;*)
        let (_, tp_rhs) = e in
        let (e', the_state) = expr the_state e in

        let get_addrs (the_state, out) = function
          | SLVar Bind(name, explicit_t) -> (match tp_rhs with
              | Dyn -> (the_state, (lookup namespace (Bind (name, explicit_t)), name, explicit_t) :: out)
              | _ -> (the_state, (lookup namespace (Bind(name, tp_rhs)), name, explicit_t) :: out)
          )

          | SLListAccess (e, idx) -> 
              let (Box(lpointer), the_state) = expr the_state e in
              let (idx, the_state) = expr the_state idx in

              let idx = (match idx with
                | Raw(rawval) -> let Box(newval) = build_temp_box rawval Int the_state.b in newval
                | Box(boxval) -> boxval
              ) in

              let (Box(result), the_state) = build_getidx_parent_list lpointer idx the_state in
              (the_state, (BoxAddr(result, false), "list_access", Dyn) :: out)

        in let (the_state, addrs) = List.fold_left get_addrs (the_state, []) lvalue_list in (* saving explicit type for runtime error checking *)
        let addrs = List.rev addrs in

        let do_store lhs rhs the_state =
          let (lbind, name, explicit_t) = lhs in
          let the_state = (match rhs with
            | Raw(v) -> (match lbind with
               | RawAddr(addr) -> ignore(L.build_store v addr the_state.b); the_state
               | BoxAddr(addr, _) -> tstp "raw assigned to box (list assignment)";
                    let Box(data) = build_temp_box v tp_rhs the_state.b in 
                    ignore(L.build_store data addr the_state.b); the_state
             )

            | Box(v) ->
                let the_state = (match explicit_t with
                  | Dyn -> the_state
                  | _ ->  check_explicit_type explicit_t v ("RuntimeError: invalid type assigned to " ^ name) the_state
               )

               in (match lbind with
                   | RawAddr(addr) -> 
                      let data = build_getdata_cobj (ltyp_of_typ explicit_t) v the_state.b in 
                      ignore(L.build_store data addr the_state.b); the_state

                   | BoxAddr(addr, _) -> ignore(L.build_store v addr the_state.b); the_state
                  )
          ) in the_state

        in let the_state = List.fold_left (fun the_state lhs ->
          let the_state = do_store lhs e' the_state in the_state) the_state addrs in
        the_state

      | SNop -> the_state
      | SType e -> the_state

      | SPrint e ->
            let (_, t) = e in
            let (res, the_state) = expr the_state e in
            (match res with
                | Raw(v) -> tstp "raw print"; (match t with
                    | Int -> ignore(L.build_call printf_func [| int_format_str ; v |] "printf" the_state.b);  the_state
                    | Float -> ignore(L.build_call printf_func [| float_format_str ; v |] "printf" the_state.b);  the_state
                    | Bool -> ignore(L.build_call printf_func [| int_format_str ; v |] "printf" the_state.b);  the_state
                    | _ -> ignore(L.build_call printf_func [| string_format_str ; v |] "printf" the_state.b);  the_state
                )
                | Box(v) -> tstp "box print";
                    (* let the_state = check_explicit_type String v ("RuntimeError: invalid char type in print (reset this later)") the_state in *)
                    (*let cobjptr = L.build_alloca cobj_t "tmp" b in
                    ignore(L.build_store v cobjptr b);*)
                    (*ignore(L.build_call printf_func [| int_format_str ; (build_getdata_cobj int_t v b) |] "printf" the_state.b); the_state*)
                    let fn_p = build_getctypefn_cobj ctype_print_idx v the_state.b in
                    ignore(L.build_call fn_p [|v|] "print_cob" the_state.b); 
                    ignore(L.build_call printf_func [| newline_format_str ; L.const_int int_t 0 |] "printf" the_state.b); the_state
            )
              
    
      | SIf (predicate, then_stmt, else_stmt) ->
        let (_, typ) = predicate in
        let (e, the_state) = expr the_state predicate in 
        let (bool_val, the_state) = (match e with
          | Raw(v) -> (v, the_state)
          | Box(v) -> 
              let the_state = 
                if typ = Dyn then check_explicit_type Bool v ("RuntimeError: invalid boolean type in if statement") the_state 
                else the_state 
              in (build_getdata_cobj bool_t v the_state.b, the_state)
        ) in

        let merge_bb = L.append_block context "merge" the_function in  
        let build_br_merge = L.build_br merge_bb in 
        let then_bb = L.append_block context "then" the_function in
        let then_state = change_state the_state (S_b(L.builder_at_end context then_bb)) in
        let then_state = add_terminal (stmt then_state then_stmt) build_br_merge in
        let the_state = rip_from_inner_state the_state then_state in
        let else_bb = L.append_block context "else" the_function in
        let else_state = change_state the_state (S_b(L.builder_at_end context else_bb)) in
        let else_state = add_terminal (stmt else_state else_stmt) build_br_merge in  (* same deal as with 'then' BB *)
        let the_state = rip_from_inner_state the_state else_state in
        ignore(L.build_cond_br bool_val then_bb else_bb the_state.b);  
        let the_state = change_state the_state (S_b(L.builder_at_end context merge_bb)) in 
        the_state
 
      | SWhile (predicate, body) ->
        let pred_bb = L.append_block context "while" the_function in
        ignore(L.build_br pred_bb the_state.b);
        let body_bb = L.append_block context "while_body" the_function in
        let body_state = change_state the_state (S_b(L.builder_at_end context body_bb)) in
        let body_state = add_terminal (stmt body_state body) (L.build_br pred_bb) in
        let the_state = rip_from_inner_state the_state body_state in
        (* let pred_builder = L.builder_at_end context pred_bb in *)
        (* eval the boolean predicate *)
        let pred_state = change_state the_state (S_b(L.builder_at_end context pred_bb)) in
        let (_, t) = predicate in
        let (e, pred_state) = expr pred_state predicate in 
        let (bool_val, pred_state) = (match e with
          |Raw(v) -> (v, pred_state)
          |Box(v) -> let pred_state = check_explicit_type Bool v  ("RuntimeError: invalid boolean type in while statement") pred_state in (build_getdata_cobj bool_t v pred_state.b, pred_state)
        ) in
        let the_state = rip_from_inner_state the_state pred_state in
        let merge_bb = L.append_block context "merge" the_function in
        ignore(L.build_cond_br bool_val body_bb merge_bb pred_state.b);
        let merge_state = change_state the_state (S_b(L.builder_at_end context merge_bb)) in 
        merge_state

      | SFor(var, lst, body) -> (* initialize list index variable and list length *)
         let (Box(objptr), the_state) = expr the_state lst in  (* TODO update box if needed *)
         let listptr = build_getlist_cobj objptr the_state.b in
         (* let nptr = L.build_alloca int_t "nptr" the_state.b in *)
          (* ignore(L.build_store (L.const_int int_t (0)) nptr the_state.b); *)
         let (idxptr, nptr) = build_new_cobj int_t the_state.b in
         ignore(L.build_store (L.const_int int_t 0) nptr the_state.b);
         (* let n = build_getdata_cobj int_t idxptr the_state.b in *)

         (* ignore(L.build_call printf_func [| int_format_str ; n|] "printf" the_state.b); *)

         (* let nptr = build_new_cobj_init int_t (L.const_int int_t 0) the_state.b in  *)
         (* let n = build_getdata_cobj int_t nptr the_state.b in pm(); *)

         (* let n = L.build_load nptr "n" the_state.b in *)
         let ln = build_getlen_clist listptr the_state.b in
         (* ignore(L.build_call printf_func [| int_format_str ; ln|] "printf" the_state.b); *)

         (* iter block *)
         let iter_bb = L.append_block context "iter" the_function in
           ignore(L.build_br iter_bb the_state.b);

         let iter_builder = L.builder_at_end context iter_bb in
         (* let n = build_getdata_cobj int_t nptr iter_builder in  *)

         let n = L.build_load nptr "n" iter_builder in
         let nnext = L.build_add n (L.const_int int_t 1) "nnext" iter_builder in

         let iter_complete = (L.build_icmp L.Icmp.Sge) n ln "iter_complete" iter_builder in (* true if n exceeds list length *)

         (* body of for loop *)
         let body_bb = L.append_block context "for_body" the_function in
         let body_builder = L.builder_at_end context body_bb in
        
         let fn_p = build_getctypefn_cobj ctype_idx_idx objptr body_builder in
         let elmptr = L.build_call fn_p [|objptr; idxptr|] "idx_cob" body_builder in

         (* let n = build_getdata_cobj int_t idxptr body_builder in  *)
         (* L.dump_value n;  *)
        ignore(L.build_store nnext nptr body_builder);

         (* let elmptr = build_idx listptr n "binop_result" body_builder in *)
         let the_state = change_state the_state (S_b(body_builder)) in

         let Bind(name, explicit_t) = var in 
        
         let the_state = (match (lookup namespace var) with (*assignment so ok to throw away the needs_update bool*)
              | BoxAddr(var_addr, _) -> ignore(L.build_store elmptr var_addr the_state.b); the_state
              | RawAddr(var_addr) -> 
                  tstp "storing for loop variable in raw address (rare)";
                  let the_state = check_explicit_type explicit_t elmptr ("RuntimeError: invalid type assigned to " ^ name) the_state in
                  let rawdata = build_getdata_cobj (ltyp_of_typ explicit_t) elmptr the_state.b in
                  ignore(L.build_store rawdata var_addr the_state.b); the_state
          ) in

         ignore(add_terminal (stmt the_state body) (L.build_br iter_bb));
         let merge_bb = L.append_block context "merge" the_function in
           ignore(L.build_cond_br iter_complete merge_bb body_bb iter_builder);
         let the_state = change_state the_state (S_b(L.builder_at_end context merge_bb)) in
           the_state

    | SReturn e -> let (_, ty) = e in
        let (res, the_state) = expr the_state e in
        let the_state = (match the_state.generic_func with  (* if generic must ret cobject *)
          | false -> tstp "optimized function return"; (match ty with
            | Null -> raise (Failure "CodegenError: unexpected empty return type in SReturn") (*  L.build_ret (build_new_cobj_init int_t (L.const_int int_t 0) the_state.b) the_state.b *)
            
            | _ -> let (data, the_state) = (match res with
                | Raw(v) -> (match the_state.ret_typ with
                    | Dyn -> tstp "dynamic return of raw"; (match (build_temp_box v ty the_state.b) with Box(v) -> (v, the_state))
                    | _ -> tstp "explicit return of raw"; 
                      if ty <> the_state.ret_typ then 
                      let the_state = raise_failure ("RuntimeError: invalid return type (expected " ^ (string_of_typ the_state.ret_typ) ^ ")") the_state 
                      in ((const_of_typ the_state.ret_typ), the_state)
                      else (v, the_state)
                )
                | Box(v) -> (match the_state.ret_typ with
                    | Dyn -> tstp "dynamic return of box"; (v, the_state)
                    | _ -> tstp ("explicit return of box for type " ^ (string_of_typ the_state.ret_typ)); 
                      let the_state = check_explicit_type the_state.ret_typ v ("RuntimeError: invalid return type (expected " ^ (string_of_typ the_state.ret_typ) ^ ")") the_state in
                      if the_state.ret_typ = FuncType || the_state.ret_typ = Arr || the_state.ret_typ = String then 
                        let _ = (tstp "returning an explicit cobj type") in (v, the_state) 
                      else let _ = (tstp "extracting data for explicit return type") in
                        let data = build_getdata_cobj (ltyp_of_typ the_state.ret_typ) v the_state.b in (data, the_state)
                )
            ) in ignore(L.build_ret data the_state.b); the_state
          )
          | true -> tstp "generic function return"; 
            let (data, the_state) = (match res with
              | Box(v) -> tstp "box generic return"; 
                  (match the_state.ret_typ with
                    | Dyn -> (v, the_state)
                    | _ -> let the_state = check_explicit_type the_state.ret_typ v ("RuntimeError: invalid return type (expected " ^ (string_of_typ the_state.ret_typ) ^ ")") the_state in
                        (v, the_state))
              | Raw(v) -> tstp "raw generic return"; 
                  (match the_state.ret_typ with
                    | Dyn -> (match (build_temp_box v ty the_state.b) with Box(v) -> (v, the_state))
                    | _ -> if ty <> the_state.ret_typ then 
                      let the_state = raise_failure ("RuntimeError: invalid return type (expected " ^ (string_of_typ the_state.ret_typ) ^ ")") the_state in (L.const_null cobj_pt, the_state)
                      else (match (build_temp_box v ty the_state.b) with Box(v) -> (v, the_state)))
            ) in ignore(L.build_ret data the_state.b); the_state
        ) in the_state

    | SFunc sfdecl ->
        tstp ("CREATING GENERIC FN: " ^ sfdecl.sfname); (* create the generic function object, locals may be typed but all formals are dyn/boxed *)
        (* outer scope work: point binding to new cfuncobj *)
        let fname = sfdecl.sfname in
        let the_function = L.define_function fname userdef_fn_t the_module in

        (* manually design the fn object w proper data & type ptrs and put in bind *)
        let _ = 
          let (fn_obj,datafieldptr,ctypefieldptr) = build_new_cobj_empty the_state.b in
          let dfp_as_fp = L.build_bitcast datafieldptr (L.pointer_type userdef_fn_pt) "dfp_as_fp" the_state.b in
          ignore(L.build_store the_function dfp_as_fp the_state.b);  (* store fnptr *)
          ignore(L.build_store ctype_func ctypefieldptr the_state.b);  (* store ctype ptr *)
          (* store new object in appropriate binding *)
          let BoxAddr(boxaddr,_) = (lookup namespace (Bind(fname, FuncType))) in (*ok to throw away need_update bool in assignment! *)
          ignore(L.build_store fn_obj boxaddr the_state.b)
        in

        let fn_b = L.builder_at_end context (L.entry_block the_function) in

        (* update the namespace in this big section *)
        let local_names = names_of_bindlist sfdecl.slocals
        and formal_names = names_of_bindlist sfdecl.sformals in
        
        let argc = List.length formal_names
        and argv = Array.get (L.params the_function) 0 in (* argv is first/only arg *)
        let cobj_p_arr_pt = L.pointer_type (L.array_type cobj_pt argc) in
        let formals_arr_p = L.build_bitcast argv cobj_p_arr_pt "formals_arr_p" fn_b in
        (* now formals_arr_p is a ptr to an array of cobj_ps which are the formals *)
        let formals_arr = L.build_load formals_arr_p "formals_arr" fn_b in
        (* Very important! the actual extraction of the formals from formals_arr *)
        let formal_vals = List.map (fun idx -> L.build_extractvalue formals_arr idx ("arg"^(string_of_int idx)) fn_b) (seq argc)  in
        (* now formal_vals is a list of co_ps *)
        
        let names_to_dynlist names = 
          List.rev (List.fold_left (fun acc n -> (Bind(n,Dyn))::acc) [] names)
        in
        
        let fn_state = change_state the_state (S_list([S_b(fn_b); S_func(the_function); S_generic_func(true); S_rettyp(sfdecl.styp)])) in

        (*let fn_namespace = build_binding_list (Some(fn_b)) (names_to_dynlist formal_names) in*)
        let add_formal (nspace, fn_state) bind cobj_p =  (* alloc a formal *)
          let Bind((name, typ)) = bind in
          (match typ with 
            | Dyn | String | Arr | FuncType -> L.set_value_name name cobj_p;  (* cosmetic *)
              let alloca = L.build_alloca cobj_pt name fn_state.b in
              ignore(L.build_store cobj_p alloca fn_state.b);
              (BindMap.add bind (BoxAddr(alloca,false)) nspace, fn_state)
            | _ -> L.set_value_name name cobj_p;  (* cosmetic *)
              let alloca = L.build_alloca (ltyp_of_typ typ) name fn_state.b in
              let fn_state = check_explicit_type typ cobj_p ("RuntimeError: invalid type assigned to " ^ name ^ " (expected " ^ (string_of_typ typ) ^ ")") fn_state in 
              let data = build_getdata_cobj (ltyp_of_typ typ) cobj_p fn_state.b in
              ignore(L.build_store data alloca fn_state.b);
              (BindMap.add bind (RawAddr(alloca)) nspace, fn_state))

        in

        let fn_namespace = build_binding_list (Some(fn_b)) sfdecl.slocals false in
        let (fn_namespace, fn_state) = List.fold_left2 add_formal (fn_namespace, fn_state) sfdecl.sformals formal_vals in

        let int_format_str = L.build_global_stringptr "%d\n" "fmt" fn_state.b
        and float_format_str = L.build_global_stringptr "%f\n" "fmt" fn_state.b
        and str_format_str = L.build_global_stringptr  "%s\n" "fmt" fn_state.b in

        (* build function body by calling stmt! *)
        let build_return bld = L.build_ret (build_new_cobj_init int_t (L.const_int int_t 0) bld) bld in

        let fn_state = change_state fn_state (S_list([S_names(fn_namespace)])) in
        let fn_state = add_terminal (stmt fn_state sfdecl.sbody) build_return in
        let the_state = change_state the_state (S_optimfuncs(fn_state.optim_funcs)) in (* grab optimfuncs from inner *)
        the_state  (* SFunc() returns the original builder *)

    | SStage (entry, body, exit) -> 
      let the_state = stmt the_state entry in 
      let the_state = stmt the_state body in 
      let the_state = stmt the_state exit in the_state

    (* used to handle heapify calls *)
    | STransform (name, from_ty, to_ty) -> 
      tstp ("Transforming " ^ name ^ ": " ^ (string_of_typ from_ty) ^ " -> " ^ (string_of_typ to_ty));
      (match (from_ty, to_ty) with
       | (x, y) when x = y -> the_state

       | (String, Dyn) | (Dyn, String) | (Arr, Dyn) | (Dyn, Arr) | (FuncType, Dyn) | (Dyn, FuncType) -> 
          let BoxAddr(box_addr1, _) = lookup the_state.namespace (Bind(name, from_ty)) (* no need to check needs_update flag bc this is assignment *)
          and BoxAddr(box_addr2, _) = lookup the_state.namespace (Bind(name, to_ty)) in
          let cobj_addr = L.build_load box_addr1 "load_cobj" the_state.b in
          ignore(L.build_store cobj_addr box_addr2 the_state.b); the_state

       | (Dyn, raw_ty) when raw_ty = Int || raw_ty = Float || raw_ty = Bool ->
         (* get addresses for raw and boxed versions *)
         let unchecked_boxaddr = lookup the_state.namespace (Bind(name,Dyn)) in
         let the_state = rebox_if_needed unchecked_boxaddr name the_state in 
         let BoxAddr(box_addr,_) = unchecked_boxaddr in 
         let RawAddr(raw_addr) = lookup the_state.namespace (Bind(name,raw_ty)) in 
         let data_cobj = L.build_load box_addr name the_state.b in
         let data = build_getdata_cobj (ltyp_of_typ raw_ty) data_cobj the_state.b in  
         ignore(L.build_store data raw_addr the_state.b); 
         the_state
      
       | (raw_ty, Dyn) when raw_ty = Int || raw_ty = Float || raw_ty = Bool ->
         (* get addresses for raw and boxed versions *)
         let BoxAddr(box_addr, _) = lookup the_state.namespace (Bind(name, Dyn)) (* no need to check needs_update flag bc this is assignment *)
         and RawAddr(raw_addr) = lookup the_state.namespace (Bind(name, raw_ty)) in

        let rawval = L.build_load raw_addr "__load_raw" the_state.b in
        let tempobj = build_new_cobj_init (ltyp_of_typ raw_ty) rawval the_state.b in
(*       
         (* gep for direct pointers to the type and data fields of box *)
         let cobj_addr = L.build_load box_addr "load_cobj" the_state.b in
         (* let cobj_addr = L.build_load box_addr "cobjptr" the_state.b in *)
         let raw_addr = L.build_bitcast raw_addr char_pt "raw" the_state.b in
         let dataptr_addr = L.build_struct_gep cobj_addr cobj_data_idx "dat_p_p" the_state.b in
         let typeptr_addr = L.build_struct_gep cobj_addr cobj_type_idx "ty_p_p" the_state.b in
         let typeptr_addr = L.build_bitcast typeptr_addr (L.pointer_type ctype_pt) "ty" the_state.b in *)
         (* store raw_addr in the box's dataptr field and update the typeptr *)
         (* ignore(L.build_store raw_addr dataptr_addr the_state.b); *)

         ignore(L.build_store tempobj box_addr the_state.b);
         let the_state = change_state the_state (S_needs_reboxing(name, true)) in
         the_state
      )
  in

  let final_state = stmt init_state (SBlock(fst prgm)) in

  ignore(L.build_ret (L.const_int int_t 0) final_state.b);
    (* prints module *)

  the_module  (* return the resulting llvm module with all code!! *)<|MERGE_RESOLUTION|>--- conflicted
+++ resolved
@@ -756,63 +756,6 @@
       objptr
   in
 
-<<<<<<< HEAD
-  let build_sidx self_p other_p name b =
-     (* get elememnt *)
-     let gep_addr = L.build_struct_gep self_p clist_data_idx "__gep_addr" b in
-     let gep_addr_as_cobjptrptrptr = L.build_bitcast gep_addr (L.pointer_type (L.pointer_type cobj_pt)) "__gep_addr_as_cobjptrptrptr" b in
-     let gep_addr_as_cobjptrptr = L.build_load gep_addr_as_cobjptrptrptr "__gep_addr_as_cobjptrptr" b in
-     let gep_addr_as_cobjptrptr = L.build_gep gep_addr_as_cobjptrptr [| other_p |] "__gep_addr_as_cobjptrptr" b in (* other_p is offset of sought element *)
-     let cobjptr = L.build_load gep_addr_as_cobjptrptr "__cobjptr" b in
-=======
-  (* builds a new clist given the dataptr of a preexisting cobj and an OCaml list of 
-  pointers to the elements to be stored *)
-
-  let build_new_clist dataptr_of_cobj elm_pts builder =
-    (* len *)
-    let length = List.length elm_pts in
-    let len = L.const_int int_t length in
-
-    (* cap *)
-    let capacity = length in (* max length initial_list_size *)
-    let cap = L.const_int int_t capacity in
-
-    (* dataptr: mallocs empty CObj array *)
-    let dataptr = L.build_malloc (L.array_type cobj_pt capacity) "__new_dataptr" builder in
-    let dataptr_as_i8ptr = L.build_bitcast dataptr char_pt "dataptr_as_i8" builder in
-
-    (* elm_pts must be list of cobj* *)
-    let elm_pts_as_cobjptrs = List.map (fun e ->
-      let elm_pt_as_cobjptr = L.build_bitcast e cobj_pt "elm_ptr_as_cobjptr" builder
-      in elm_pt_as_cobjptr) elm_pts in
-
-    (* null pointers to fill empty capacity *)
-    let elms_w_nulls = if List.length elm_pts_as_cobjptrs < capacity
-      then elm_pts_as_cobjptrs @ (Array.to_list (Array.make (capacity - List.length elm_pts) (L.const_pointer_null cobj_pt)))
-      else elm_pts_as_cobjptrs in
-
-    (* stores the data *)
-    let store_elms elm idx =
-      let gep_addr = L.build_gep dataptr [|L.const_int int_t 0; L.const_int int_t idx|] "__elem_ptr" builder in
-      ignore(L.build_store elm gep_addr builder); ()
-    in
-    ignore(List.iter2 store_elms elms_w_nulls (seq capacity));
-
-    (* store dataptr the struct *)
-    let datafieldptr = L.build_struct_gep dataptr_of_cobj clist_data_idx "datafieldptr" builder in  (* datafieldptr: i8* *)
-    let datafieldptr_as_i8ptrptr = L.build_bitcast datafieldptr (L.pointer_type char_pt) "datafieldptr_as_i8ptrptr" builder in
-    ignore(L.build_store dataptr_as_i8ptr datafieldptr_as_i8ptrptr builder);
-
-    (* store len in the struct *)
-    let lenfieldptr = L.build_struct_gep dataptr_of_cobj clist_len_idx "lenfieldptr" builder in  (* lenfieldptr: i32* *)
-    ignore(L.build_store len lenfieldptr builder);
->>>>>>> 71ddc35d
-
-     let (objptr, dataptr) = build_new_cobj cstring_t b in
-     let _ = build_new_clist dataptr [cobjptr] b in
-     objptr
-  in
-
   (* body of the add function for lists and strings *)
   let add_lists self_data other_data b =
     let self_ln = build_getlen_clist self_data b in
@@ -892,20 +835,12 @@
   (* creates the ctype functions for all standard (not-special functions *)
   List.iter (fun (t, bops) -> List.iter (function
     | BOprt(fn, o) -> (match fn with
-<<<<<<< HEAD
-      | "idx" | "idx_parent" -> (match t with
-=======
       | "idx" -> (match t with
->>>>>>> 71ddc35d
         | "string" -> (match o with
           | Some(((fn, bd), tfn)) ->
             let (tf, tp) = tfn in
             let (self_data, other_data) = boilerplate_idxop fn bd in
-<<<<<<< HEAD
-            let result_data = build_sidx self_data other_data "result_data" bd in
-=======
             let result_data = build_string_idx self_data other_data "result_data" bd in
->>>>>>> 71ddc35d
             let result = result_data in
             ignore(L.build_ret result bd)
           | None -> ())
@@ -916,9 +851,6 @@
             let result_data = tf self_data other_data "result_data" bd in
             let result = result_data in
             ignore(L.build_ret result bd)
-<<<<<<< HEAD
-          | None -> ()))
-=======
           | None -> ())
         )
 
@@ -931,7 +863,6 @@
             ignore(L.build_ret result bd)
           | None -> ())
 
->>>>>>> 71ddc35d
       | "add" -> (match t with
         | "list" -> (match o with
           | Some(((fn, bd), tfn)) ->
@@ -1801,27 +1732,17 @@
       | SFor(var, lst, body) -> (* initialize list index variable and list length *)
          let (Box(objptr), the_state) = expr the_state lst in  (* TODO update box if needed *)
          let listptr = build_getlist_cobj objptr the_state.b in
-         (* let nptr = L.build_alloca int_t "nptr" the_state.b in *)
-          (* ignore(L.build_store (L.const_int int_t (0)) nptr the_state.b); *)
+
          let (idxptr, nptr) = build_new_cobj int_t the_state.b in
          ignore(L.build_store (L.const_int int_t 0) nptr the_state.b);
-         (* let n = build_getdata_cobj int_t idxptr the_state.b in *)
-
-         (* ignore(L.build_call printf_func [| int_format_str ; n|] "printf" the_state.b); *)
-
-         (* let nptr = build_new_cobj_init int_t (L.const_int int_t 0) the_state.b in  *)
-         (* let n = build_getdata_cobj int_t nptr the_state.b in pm(); *)
-
-         (* let n = L.build_load nptr "n" the_state.b in *)
+
          let ln = build_getlen_clist listptr the_state.b in
-         (* ignore(L.build_call printf_func [| int_format_str ; ln|] "printf" the_state.b); *)
 
          (* iter block *)
          let iter_bb = L.append_block context "iter" the_function in
            ignore(L.build_br iter_bb the_state.b);
 
          let iter_builder = L.builder_at_end context iter_bb in
-         (* let n = build_getdata_cobj int_t nptr iter_builder in  *)
 
          let n = L.build_load nptr "n" iter_builder in
          let nnext = L.build_add n (L.const_int int_t 1) "nnext" iter_builder in
@@ -1835,11 +1756,8 @@
          let fn_p = build_getctypefn_cobj ctype_idx_idx objptr body_builder in
          let elmptr = L.build_call fn_p [|objptr; idxptr|] "idx_cob" body_builder in
 
-         (* let n = build_getdata_cobj int_t idxptr body_builder in  *)
-         (* L.dump_value n;  *)
         ignore(L.build_store nnext nptr body_builder);
 
-         (* let elmptr = build_idx listptr n "binop_result" body_builder in *)
          let the_state = change_state the_state (S_b(body_builder)) in
 
          let Bind(name, explicit_t) = var in 
