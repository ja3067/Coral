--- conflicted
+++ resolved
@@ -1156,20 +1156,12 @@
       | SAsn (lvalue_list, e) -> (*L.dump_module the_module;*)
         let (_, tp_rhs) = e in
         let (e', the_state) = expr the_state e in
-<<<<<<< HEAD
-        let get_bind = function
-          | SLVar (Bind (name, explicit_type)) -> (Bind(name, tp_rhs), explicit_type)
-          | _ -> raise (Failure "CodegenError: this kind of assignment has not been implemented.")
-
-        in let binds = List.map get_bind bind_list in
-        
-=======
         let get_binds = function
           | SLVar (Bind (name, explicit_type)) ->  (Bind(name, tp_rhs), explicit_type)
           | _ -> raise (Failure "CodegenError: this kind of assignment has not been implemented")
 
         in let binds = List.map get_binds lvalue_list in (* saving explicit type for runtime error checking *)
->>>>>>> 872dea50
+
         let addrs = List.map (fun (bind, explicit_type) -> ((lookup namespace bind), explicit_type)) binds in
 
         let do_store lhs rhs the_state =
