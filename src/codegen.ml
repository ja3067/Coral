(* Code generation: translate takes a semantically checked AST and


LLVM tutorial: Make sure to read the OCaml version of the tutorial

http://llvm.org/docs/tutorial/index.html

Detailed documentation on the OCaml LLVM library:

http://llvm.moe/
http://llvm.moe/ocaml/

*)

module L = Llvm
(*module A = Ast*)
open Ast
open Sast

module StringMap = Map.Make(String)
module BindMap = Map.Make(struct type t = Ast.bind let compare = Pervasives.compare end)
module SfdeclMap = Map.Make(struct type t = Sast.sfunc_decl let compare = Pervasives.compare end)
let pt some_lltype = Printf.eprintf "pt: %s%s\n" "---->" (L.string_of_lltype some_lltype)
let pv some_llvalue = Printf.eprintf "pv: %s%s\n" "---->" (L.string_of_llvalue some_llvalue)
let tst() = Printf.eprintf "!!!!!!!!!!\n";()
let tstp str = Printf.eprintf "%s\n" str;()
let pbind bind = tstp (string_of_sbind bind);()



(*type state = (L.llvalue StringMap.t) * L.llvalue * L.llbuilder*)

(* the fundamental datatype returned by expr() *)
type dataunit =
    |Raw of L.llvalue     (* where llvalue = i32 or other prim *)
    |Box of L.llvalue     (* where llvalue = cobj_t *)
type dataunit_addr = 
    |RawAddr of L.llvalue (* where llvalue = i32_pt, like what alloca returned *)
    |BoxAddr of L.llvalue * bool  (* bool is needs_update: a flag to tell you if the box contents need to be updated by a heapify() call before the next usage *)
type state = {
    namespace: dataunit_addr BindMap.t;
    func: L.llvalue;
    b: L.llbuilder;
    optim_funcs: L.llvalue SfdeclMap.t;
    generic_func: bool;  (* true if in a totally cfunctionobject function (unoptim) *)
}
type state_component = 
    | S_names of dataunit_addr BindMap.t
    | S_func of L.llvalue
    | S_b of L.llbuilder
    | S_optimfuncs of L.llvalue SfdeclMap.t
    | S_needs_reboxing of string * bool
    | S_generic_func of bool
    | S_list of state_component list

let seq len =
  let rec aux len acc =
    if len < 0 then acc else aux (len - 1) (len::acc)
  in aux (len - 1) []

let initial_list_size = 10
let list_growth_factor = 2

type oprt =
  | Oprt of
      string
    * ((L.llvalue -> L.llvalue -> string -> L.llbuilder -> L.llvalue) * L.lltype) option
    * ((L.llvalue -> L.llvalue -> string -> L.llbuilder -> L.llvalue) * L.lltype) option
    * ((L.llvalue -> L.llvalue -> string -> L.llbuilder -> L.llvalue) * L.lltype) option
    * ((L.llvalue -> L.llvalue -> string -> L.llbuilder -> L.llvalue) * L.lltype) option
    * ((L.llvalue -> L.llvalue -> string -> L.llbuilder -> L.llvalue) * L.lltype) option
  | Uoprt of
      string
    * ((L.llvalue -> string -> L.llbuilder -> L.llvalue) * L.lltype) option
    * ((L.llvalue -> string -> L.llbuilder -> L.llvalue) * L.lltype) option
    * ((L.llvalue -> string -> L.llbuilder -> L.llvalue) * L.lltype) option
    * ((L.llvalue -> string -> L.llbuilder -> L.llvalue) * L.lltype) option
    * ((L.llvalue -> string -> L.llbuilder -> L.llvalue) * L.lltype) option
  | Loprt of
      string
    * ((L.llvalue -> L.llvalue -> string -> L.llbuilder -> L.llvalue) * L.lltype) option
    * ((L.llvalue -> L.llvalue -> string -> L.llbuilder -> L.llvalue) * L.lltype) option
    * ((L.llvalue -> L.llvalue -> string -> L.llbuilder -> L.llvalue) * L.lltype) option
    * ((L.llvalue -> L.llvalue -> string -> L.llbuilder -> L.llvalue) * L.lltype) option
    * ((L.llvalue -> L.llvalue -> string -> L.llbuilder -> L.llvalue) * L.lltype) option

type built_oprt =
  | BOprt of ((L.llvalue * L.llbuilder) * ((L.llvalue -> L.llvalue -> string -> L.llbuilder -> L.llvalue) * L.lltype)) option
  | BUoprt of ((L.llvalue * L.llbuilder) * ((L.llvalue -> string -> L.llbuilder -> L.llvalue) * L.lltype)) option
  | BLoprt of ((L.llvalue * L.llbuilder) * ((L.llvalue -> L.llvalue -> string -> L.llbuilder -> L.llvalue) * L.lltype)) option

(* translate : Sast.program -> Llvm.module *)
let translate prgm =   (* note this whole thing only takes two things: globals= list of (typ,name) (bindings basically). And functions= list of sfunc_decl's (each has styp sfname sformals slocals sbody) *)
  let context = L.global_context () in  (* context keeps track of global vars and stuff i think *)
  
  (* Create the LLVM compilation module boolo which
     we will generate code *)
  let the_module = L.create_module context "Coral" in  (* the_module will hold all functs + global vars. its the highest level thing *)
  let pm() = L.dump_module the_module in

  (* Get types from the context *)
  let int_t      = L.i32_type    context
  and float_t    = L.double_type context
  and bool_t     = L.i1_type     context
  and char_t     = L.i8_type     context in

  (* ptr types *)
  let int_pt = L.pointer_type int_t
  and float_pt = L.pointer_type float_t
  and bool_pt = L.pointer_type bool_t
  and char_pt = L.pointer_type char_t in
  let char_ppt = L.pointer_type char_pt in

  (* define cobj and ctype structs *)
  let cobj_t = L.named_struct_type context "CObj" in (*define a named struct*)
  let cobj_pt = L.pointer_type cobj_t in
  let cobj_ppt = L.pointer_type cobj_pt in

  (* all generic userdef functions follow this type *)
  let userdef_fn_t = L.function_type cobj_pt [| cobj_ppt |] in   (* takes an argv *)
  let userdef_fn_pt = L.pointer_type userdef_fn_t in

  (* define cobj_list and ctype_list structs *)
  let clist_t = L.named_struct_type context "CList" in (*define a named struct*)
  let clist_pt = L.pointer_type clist_t in

  (* define ctype and ctype structs *)
  let ctype_t = L.named_struct_type context "CType" in (*define a named struct*)
  let ctype_pt = L.pointer_type ctype_t in
  let ctype_ppt = L.pointer_type ctype_pt in

  (* cobj idxs *)
  let cobj_data_idx = 0
  and cobj_type_idx = 1 in

  (* clist idxs *)
  let clist_data_idx = 0
  and clist_len_idx = 1
  and clist_cap_idx = 2
  in

  (* ctype idx *)
  let ctype_add_idx = 0
  and ctype_sub_idx = 1
  and ctype_mul_idx = 2
  and ctype_div_idx = 3
  and ctype_exp_idx = 4
  and ctype_eq_idx = 5
  and ctype_neq_idx = 6
  and ctype_lesser_idx = 7
  and ctype_leq_idx = 8
  and ctype_greater_idx = 9
  and ctype_geq_idx = 10
  and ctype_and_idx = 11
  and ctype_or_idx = 12
  and ctype_neg_idx = 13
  and ctype_not_idx = 14
  and ctype_idx_idx = 15
  and ctype_call_idx = 16
  and ctype_heapify_idx = 17
  and ctype_print_idx = 18
  and num_ctype_idxs = 19 in (**must update when adding idxs! (tho not used anywhere yet)**)

  (* type sigs for fns in ctype *)
  let ctype_add_t = L.function_type cobj_pt [| cobj_pt; cobj_pt |]
  and ctype_sub_t = L.function_type cobj_pt [| cobj_pt; cobj_pt |]
  and ctype_mul_t = L.function_type cobj_pt [| cobj_pt; cobj_pt |]
  and ctype_div_t = L.function_type cobj_pt [| cobj_pt; cobj_pt |]
  and ctype_exp_t = L.function_type cobj_pt [| cobj_pt; cobj_pt |]
  and ctype_eq_t = L.function_type cobj_pt [| cobj_pt; cobj_pt |]
  and ctype_neq_t = L.function_type cobj_pt [| cobj_pt; cobj_pt |]
  and ctype_lesser_t = L.function_type cobj_pt [| cobj_pt; cobj_pt |]
  and ctype_leq_t = L.function_type cobj_pt [| cobj_pt; cobj_pt |]
  and ctype_greater_t = L.function_type cobj_pt [| cobj_pt; cobj_pt |]
  and ctype_geq_t = L.function_type cobj_pt [| cobj_pt; cobj_pt |]
  and ctype_and_t = L.function_type cobj_pt [| cobj_pt; cobj_pt |]
  and ctype_or_t = L.function_type cobj_pt [| cobj_pt; cobj_pt |]
  and ctype_neg_t = L.function_type cobj_pt [| cobj_pt |]
  and ctype_not_t = L.function_type cobj_pt [| cobj_pt |]
  and ctype_idx_t = L.function_type cobj_pt [| cobj_pt; cobj_pt |]
  and ctype_call_t = L.function_type cobj_pt [| cobj_pt ; cobj_ppt |]
  and ctype_heapify_t = L.function_type int_t [| cobj_pt |]
  and ctype_print_t = L.function_type int_t [| cobj_pt |] in

  (* type sigs for ptrs to fns in ctype *)
  let ctype_add_pt = L.pointer_type ctype_add_t
  and ctype_sub_pt = L.pointer_type ctype_sub_t
  and ctype_mul_pt = L.pointer_type ctype_mul_t
  and ctype_div_pt = L.pointer_type ctype_div_t
  and ctype_exp_pt = L.pointer_type ctype_exp_t
  and ctype_eq_pt = L.pointer_type ctype_eq_t
  and ctype_neq_pt = L.pointer_type ctype_neq_t
  and ctype_lesser_pt = L.pointer_type ctype_lesser_t
  and ctype_leq_pt = L.pointer_type ctype_leq_t
  and ctype_greater_pt = L.pointer_type ctype_greater_t
  and ctype_geq_pt = L.pointer_type ctype_geq_t
  and ctype_and_pt = L.pointer_type ctype_and_t
  and ctype_or_pt = L.pointer_type ctype_or_t
  and ctype_neg_pt = L.pointer_type ctype_neg_t
  and ctype_not_pt = L.pointer_type ctype_not_t
  and ctype_idx_pt = L.pointer_type ctype_idx_t
  and ctype_call_pt = L.pointer_type ctype_call_t 
  and ctype_heapify_pt = L.pointer_type ctype_heapify_t 
  and ctype_print_pt = L.pointer_type ctype_print_t in

  let ctype_t = L.named_struct_type context "CType" in (*define a named struct*)
  let ctype_pt = L.pointer_type ctype_t in

  (* set ctype and cobj struct bodies *)
  ignore(L.struct_set_body cobj_t [| char_pt; ctype_pt |] false);
  ignore(L.struct_set_body clist_t [| char_pt; int_t; int_t |] false);
  ignore(L.struct_set_body ctype_t [|
  	ctype_add_pt;
  	ctype_sub_pt;
  	ctype_mul_pt;
    ctype_div_pt;
    ctype_exp_pt;
    ctype_eq_pt;
    ctype_neq_pt;
    ctype_lesser_pt;
  	ctype_leq_pt;
  	ctype_greater_pt;
  	ctype_geq_pt;
  	ctype_and_pt;
  	ctype_or_pt;
  	ctype_neg_pt;
    ctype_not_pt;
  	ctype_idx_pt;
    ctype_call_pt;
    ctype_heapify_pt;
  	ctype_print_pt |] false);

   let get_t = function
     | "int" -> int_t
     | "float" -> float_t
     | "bool" -> bool_t
     | "char" -> char_t
     | "list" -> clist_t
   in

   let build_ctype_fn fname ftype = (* ftype = "ctype_add_t" etc *)
     let the_function = L.define_function fname ftype the_module in
     let builder = L.builder_at_end context (L.entry_block the_function) in
     (the_function, builder)
   in

  (* here's how you go from a cobj to the data value: *)
  let build_getdata_cobj data_type cobj_p b =  (* data_type = int_t etc *)
    (*let x1 = L.build_load (lookup_global_binding "a") "x1" b in*)
    let x2 = L.build_struct_gep cobj_p cobj_data_idx "x2" b in
    let x3 = L.build_load x2 "x3" b in
    let x4 = L.build_bitcast x3 (L.pointer_type data_type) "x4" b in
    let data = L.build_load x4 "data" b in
    data
  in

  (* here's how you go from a cobj to the data value: *)
  let build_gettype_cobj cobj_p b =  (* data_type = int_t etc *)
    (*let x1 = L.build_load (lookup_global_binding "a") "x1" b in*)
    let x2 = L.build_struct_gep cobj_p cobj_type_idx "x2" b in
    let x3 = L.build_load x2 "x3" b in
    let x4 = L.build_bitcast x3 (L.pointer_type ctype_t) "x4" b in
    (* let data = L.build_load x4 "data" b in *)
    x4
  in

  let build_getlist_cobj cobj_p b =
    let gep_addr = L.build_struct_gep cobj_p cobj_data_idx "__gep_addr" b in
    let objptr = L.build_load gep_addr "__objptr" b in
    L.build_bitcast objptr clist_pt "__clistptr" b
  in

  let build_getlen_clist clist_p b =
    let gep_addr = L.build_struct_gep clist_p clist_len_idx "__gep_addr" b in
    let gep_addr_as_intptr = L.build_bitcast gep_addr int_pt "__gep_addr_as_intptr" b in
    let length = L.build_load gep_addr_as_intptr "__length" b in
    length
  in

  let build_getcap_clist clist_p b =

    let gep_addr = L.build_struct_gep clist_p clist_cap_idx "__gep_addr" b in
    let gep_addr_as_intptr = L.build_bitcast gep_addr int_pt "__gep_addr_as_intptr" b in
    let capacity = L.build_load gep_addr_as_intptr "__capacity" b in
    capacity
  in

  let build_idx self_p other_p name b =

    (* TODO: throw error if array bounds exceeded *)
    let capacity = build_getcap_clist self_p b in
    let inbounds = L.build_icmp L.Icmp.Slt other_p capacity "__inbounds" b in (* other_p is index being accessed *)

    (* get elememnt *)
    let gep_addr = L.build_struct_gep self_p clist_data_idx "__gep_addr" b in
    let gep_addr_as_cobjptrptrptr = L.build_bitcast gep_addr (L.pointer_type (L.pointer_type cobj_pt)) "__gep_addr_as_cobjptrptrptr" b in
    let gep_addr_as_cobjptrptr = L.build_load gep_addr_as_cobjptrptrptr "__gep_addr_as_cobjptrptr" b in
    let gep_addr_as_cobjptrptr = L.build_gep gep_addr_as_cobjptrptr [| other_p |] "__gep_addr_as_cobjptrptr" b in (* other_p is offset of sought element *)
    let cobjptr = L.build_load gep_addr_as_cobjptrptr "__cobjptr" b in
    cobjptr
  in

  let built_ops =
  	 let typs = ["int"; "float"; "bool"; "char"; "list"] in

  	 let ops = [
  	   Oprt("add", Some((L.build_add), int_t), Some((L.build_fadd), float_t), None, None, None);
       Oprt("sub", Some((L.build_sub), int_t), Some((L.build_fsub), float_t), None, None, None);
       Oprt("mul", Some((L.build_mul), int_t), Some((L.build_fmul), float_t), None, None, None);
       Oprt("div", Some((L.build_sdiv), int_t), Some((L.build_fdiv), float_t), None, None, None);
       Oprt("exp", None, None, None, None, None);
       Oprt("eq", Some((L.build_icmp L.Icmp.Eq), bool_t), Some((L.build_fcmp L.Fcmp.Ueq), bool_t), Some((L.build_icmp L.Icmp.Eq), bool_t), Some((L.build_icmp L.Icmp.Eq), bool_t), None);
       Oprt("neq", Some((L.build_icmp L.Icmp.Ne), bool_t), Some((L.build_fcmp L.Fcmp.Une), bool_t), Some((L.build_icmp L.Icmp.Eq), bool_t), Some((L.build_icmp L.Icmp.Eq), bool_t), None);
       Oprt("lesser", Some((L.build_icmp L.Icmp.Slt), bool_t), Some((L.build_fcmp L.Fcmp.Ult), bool_t), Some((L.build_icmp L.Icmp.Slt), bool_t), Some((L.build_icmp L.Icmp.Slt), bool_t), None);
       Oprt("leq", Some((L.build_icmp L.Icmp.Sle), bool_t), Some((L.build_fcmp L.Fcmp.Ule), bool_t), Some((L.build_icmp L.Icmp.Sle), bool_t), Some((L.build_icmp L.Icmp.Sle), bool_t), None);
       Oprt("greater", Some((L.build_icmp L.Icmp.Sgt), bool_t), Some((L.build_fcmp L.Fcmp.Ugt), bool_t), Some((L.build_icmp L.Icmp.Sgt), bool_t), Some((L.build_icmp L.Icmp.Sgt), bool_t), None);
       Oprt("geq", Some((L.build_icmp L.Icmp.Sge), bool_t), Some((L.build_fcmp L.Fcmp.Uge), bool_t), Some((L.build_icmp L.Icmp.Sge), bool_t), Some((L.build_icmp L.Icmp.Sge), bool_t), None);
       Oprt("and", Some((L.build_and), int_t), None, Some((L.build_and), bool_t), Some((L.build_add), char_t), None);
       Oprt("or", Some((L.build_or), int_t), None, Some((L.build_or), bool_t), Some((L.build_or), char_t), None);
       Uoprt("neg", Some((L.build_neg), int_t), Some((L.build_fneg), float_t), Some((L.build_neg), bool_t), None, None);
       Uoprt("not", Some((L.build_not), int_t), None, Some((L.build_not), bool_t), Some((L.build_not), char_t), None);
       Loprt("idx", None, None, None, None, Some((build_idx), int_t))
       ] in

  	 List.map (fun t -> let bops = List.map (function
  	    | Oprt(o, i, f, b, c, l) ->
          let tfn = match t with
            | "int" -> i
            | "float" -> f
            | "bool" -> b
            | "char" -> c
            | "list" -> l
		      in
		      let bop = match tfn with
			      | Some tfn ->
			        let (fn, bd) = build_ctype_fn (t ^ "_" ^ o) ((function
			          | "add" -> ctype_add_t
                | "sub" -> ctype_sub_t
                | "mul" -> ctype_mul_t
                | "div" -> ctype_div_t
                | "exp" -> ctype_exp_t
                | "eq" -> ctype_eq_t
                | "neq" -> ctype_neq_t
                | "lesser" -> ctype_lesser_t
                | "leq" -> ctype_leq_t
                | "greater" -> ctype_greater_t
                | "geq" -> ctype_geq_t
                | "and" -> ctype_and_t
                | "or" -> ctype_or_t) o)
				      in BOprt(Some(((fn, bd), tfn)))
			      | None -> BOprt(None)
          in bop
        | Uoprt(o, i, f, b, c, l) ->
          let tfn = match t with
            | "int" -> i
            | "float" -> f
            | "bool" -> b
            | "char" -> c
            | "list" -> l
          in
		      let bop = match tfn with
			      | Some tfn ->
			        let (fn, bd) = build_ctype_fn (t ^ "_" ^ o) ((function
                | "neg" -> ctype_neg_t
                | "not" -> ctype_not_t) o)
				      in BUoprt(Some(((fn, bd), tfn)))
			      | None -> BUoprt(None)
		      in bop
 	      | Loprt(o, i, f, b, c, l) ->
          let tfn = match t with
            | "int" -> i
            | "float" -> f
            | "bool" -> b
            | "char" -> c
            | "list" -> l
		      in
		      let bop = match tfn with
			      | Some tfn ->
			        let (fn, bd) = build_ctype_fn (t ^ "_" ^ o) ((function
                | "idx" -> ctype_idx_t) o)
				      in BLoprt(Some(((fn, bd), tfn)))
			      | None -> BLoprt(None)
          in bop) ops
        in (t, bops)) typs
      in

  (* Functions! *)
  let (func_call_fn,func_call_b) = build_ctype_fn "func_call" ctype_call_t in

  let ctype_func = L.define_global "ctype_func" (L.const_named_struct ctype_t [|
        L.const_pointer_null ctype_add_pt; (* ctype_add_pt *)
        L.const_pointer_null ctype_sub_pt; (* ctype_sub_pt *)
        L.const_pointer_null ctype_mul_pt; (* ctype_mul_pt *)
        L.const_pointer_null ctype_div_pt; (* ctype_div_pt *)
        L.const_pointer_null ctype_exp_pt; (* ctype_exp_pt *)
        L.const_pointer_null ctype_eq_pt; (* ctype_eq_pt *)
        L.const_pointer_null ctype_neq_pt; (* ctype_neq_pt *)
        L.const_pointer_null ctype_lesser_pt; (* ctype_lesser_pt *)
        L.const_pointer_null ctype_leq_pt; (* ctype_leq_pt *)
        L.const_pointer_null ctype_greater_pt; (* ctype_greater_pt *)
        L.const_pointer_null ctype_geq_pt; (* ctype_geq_pt *)
        L.const_pointer_null ctype_and_pt; (* ctype_and_pt *)
        L.const_pointer_null ctype_or_pt; (* ctype_or_pt *)
        L.const_pointer_null ctype_neg_pt; (* ctype_neg_pt *)
        L.const_pointer_null ctype_not_pt; (* ctype_not_pt *)
        L.const_pointer_null ctype_idx_pt; (* ctype_not_pt *)
        func_call_fn; (* ctype_call_pt *)
        L.const_pointer_null ctype_heapify_pt; (* ctype_not_pt *)
        L.const_pointer_null ctype_print_pt; (* ctype_not_pt *)
    |]) the_module in



  let build_fnptr_of_cfo cobj_p b = 
    let x2 = L.build_struct_gep cobj_p cobj_data_idx "x2" b in
    let x3 = L.build_load x2 "x3" b in
    let fnptr = L.build_bitcast x3 userdef_fn_pt "fnptr" b in
    fnptr
  in


  (* Print *)
  let (int_print_fn,int_print_b) = build_ctype_fn "int_print" ctype_print_t in
  let (float_print_fn,float_print_b) = build_ctype_fn "float_print" ctype_print_t in
  let get_print_fn_lval = function
    |"int" -> int_print_fn
    |"float" -> float_print_fn
    | _ -> L.const_pointer_null ctype_print_pt
  in

  (* Heapify *)
  let (int_heapify_fn,int_heapify_b) = build_ctype_fn "int_heapify" ctype_heapify_t in
  let (float_heapify_fn,float_heapify_b) = build_ctype_fn "float_heapify" ctype_heapify_t in
  let (bool_heapify_fn,bool_heapify_b) = build_ctype_fn "bool_heapify" ctype_heapify_t in
  let get_heapify_fn_lval = function
    |"int" -> int_heapify_fn
    |"float" -> float_heapify_fn
    |"bool" -> bool_heapify_fn
    | _ -> L.const_pointer_null ctype_heapify_pt
  in

  (* define the default CTypes *)
  let [ctype_int; ctype_float; ctype_bool; ctype_char; ctype_list] =
  	List.map (fun (t, bops) -> L.define_global ("ctype_" ^ t) (L.const_named_struct ctype_t (Array.of_list ((List.map(function
  	  | BOprt(o) -> (match o with
  	    | Some(((fn, bd), tfn)) -> fn
  	    | None -> L.const_pointer_null ctype_add_pt)
  	  | BUoprt(o) -> (match o with
  	    | Some(((fn, bd), tfn)) -> fn
  	    | None -> L.const_pointer_null ctype_neg_pt)
  	  | BLoprt(o) -> (match o with
  	    | Some(((fn, bd), tfn)) -> fn
        | None -> L.const_pointer_null ctype_idx_pt)) bops) @ ([L.const_pointer_null ctype_call_pt; get_heapify_fn_lval t ; get_print_fn_lval t])))) the_module) built_ops
  	    in

  let ctype_of_ASTtype = function
    | Int -> Some ctype_int
    | Float -> Some ctype_float
    | Bool -> Some ctype_bool
    | String -> Some ctype_list
    | Dyn -> None
    | IntArr -> Some ctype_list
    | FloatArr -> Some ctype_list
    | BoolArr -> Some ctype_list
    | StringArr -> Some ctype_list
    | FuncType -> Some ctype_func
    | Null -> None
  in

  let ctype_of_datatype = function
    | dt when dt = int_t -> ctype_int
    | dt when dt = float_t -> ctype_float
    | dt when dt = bool_t -> ctype_bool
    | dt when dt = char_t -> ctype_char
    | dt when dt = clist_t -> ctype_list
  in
  let ctype_of_typ = function  (* only for optimized Raws hence limited matching *)
      |Int -> ctype_int
      |Float -> ctype_float
      |Bool -> ctype_bool
  in

  let build_getctypefn_cobj ctype_fn_idx cobj_p b =
    let x2 = L.build_struct_gep cobj_p cobj_type_idx "x2" b in
    let x3 = L.build_load x2 "x3" b in  (* x3: ctype_pt *)
    let x4 = L.build_struct_gep x3 ctype_fn_idx "x4" b in
    let fn_ptr = L.build_load x4 "fn_ptr" b in
    fn_ptr
  in

  (** define helper functions for commonly used code snippets **)
  let build_new_cobj_empty builder =   
    let objptr = L.build_malloc cobj_t "__new_objptr" builder in (* objptr: cobj_pt* *)
    let datafieldptr = L.build_struct_gep objptr cobj_data_idx "datafieldptr" builder in  (* datafieldptr: i8* *)
    let ctypefieldptr = L.build_struct_gep objptr cobj_type_idx "ctypefieldptr" builder in
    (objptr,datafieldptr,ctypefieldptr)
  in
    
  let build_new_cobj data_type builder =
    (* malloc the new object and its data *)
    let objptr = L.build_malloc cobj_t "__new_objptr" builder in (* objptr: cobj_pt *)
    let dataptr = L.build_malloc data_type "__new_dataptr" builder in
    let dataptr_as_i8ptr = L.build_bitcast dataptr char_pt "dataptr_as_i8" builder in

    (* store ctypeptr in the struct *)
    let ctypefieldptr = L.build_struct_gep objptr cobj_type_idx "ctypefieldptr" builder in
    ignore(L.build_store (ctype_of_datatype data_type) ctypefieldptr builder);

    (* store dataptr in the struct *)
    let datafieldptr = L.build_struct_gep objptr cobj_data_idx "datafieldptr" builder in  (* datafieldptr: i8* *)
    let datafieldptr_as_i8ptrptr = L.build_bitcast datafieldptr (L.pointer_type char_pt) "datafieldptr_as_i8ptrptr" builder in
    ignore(L.build_store dataptr_as_i8ptr datafieldptr_as_i8ptrptr builder);

    (objptr, dataptr)
  in

  let build_new_cobj_init data_type value b =
      let (objptr, dataptr) = build_new_cobj data_type b in
      ignore(L.build_store value dataptr b);
      objptr
  in

  let build_new_clist dataptr_of_cobj elm_pts builder =
    (* len *)
    let length = List.length elm_pts in
    let len = L.const_int int_t length in

    (* cap *)
    let capacity = max length initial_list_size in
    let cap = L.const_int int_t capacity in

    (* dataptr: mallocs empty CObj array *)
    let dataptr = L.build_malloc (L.array_type cobj_pt capacity) "__new_dataptr" builder in
    let dataptr_as_i8ptr = L.build_bitcast dataptr char_pt "dataptr_as_i8" builder in

    let elm_pts_as_cobjptrs = List.map (fun e ->
      let elm_pt_as_cobjptr = L.build_bitcast e cobj_pt "elm_ptr_as_cobjptr" builder
      in elm_pt_as_cobjptr) elm_pts in

    (* null pointers to fill empty capacity *)
    let elms_w_nulls = if List.length elm_pts_as_cobjptrs < capacity
      then elm_pts_as_cobjptrs@(Array.to_list (Array.make (capacity - List.length elm_pts) (L.const_pointer_null cobj_pt)))
      else elm_pts_as_cobjptrs in

    (* stores the data *)
    let store_elms elm idx =
      let gep_addr = L.build_gep dataptr [|L.const_int int_t 0; L.const_int int_t idx|] "__elem_ptr" builder in
      ignore(L.build_store elm gep_addr builder); ()
    in
    ignore(List.iter2 store_elms elms_w_nulls (seq capacity));

    (* store dataptr the struct *)
    let datafieldptr = L.build_struct_gep dataptr_of_cobj clist_data_idx "datafieldptr" builder in  (* datafieldptr: i8* *)
    let datafieldptr_as_i8ptrptr = L.build_bitcast datafieldptr (L.pointer_type char_pt) "datafieldptr_as_i8ptrptr" builder in
    ignore(L.build_store dataptr_as_i8ptr datafieldptr_as_i8ptrptr builder);

    (* store len in the struct *)
    let lenfieldptr = L.build_struct_gep dataptr_of_cobj clist_len_idx "lenfieldptr" builder in  (* lenfieldptr: i32* *)
    ignore(L.build_store len lenfieldptr builder);

    (* store cap in the struct *)
    let capfieldptr = L.build_struct_gep dataptr_of_cobj clist_cap_idx "capfieldptr" builder in  (* capfieldptr: i32* *)
    ignore(L.build_store cap capfieldptr builder);
  in

  (** manually making the ctype_ functions **)
  (* does alloca, store, then load *)  (* note you should not use this if youre not using the values right away !!!!!! *)
  let boilerplate_till_load remote_cobj_p prettyname b =
    ignore(L.set_value_name ("remote_"^prettyname) remote_cobj_p);
    let cobj_pp = L.build_alloca cobj_pt (prettyname^"_p") b in
    ignore(L.build_store remote_cobj_p cobj_pp b);
    let cobj_p = L.build_load cobj_pp (prettyname^"_p") b in
    cobj_p
  in

  (*let quick_def_fn fname ret_type formals_types =
    let ftype = L.function_type ret_type formals_types in
    let the_function = L.define_function fname ftype the_module in
    let builder = L.builder_at_end context (L.entry_block the_function) in
    (the_function, ftype, builder)
    *)
  let boilerplate_binop data_type fn b =
    let formals_llvalues = (Array.to_list (L.params fn)) in
    let [ remote_self_p; remote_other_p ] = formals_llvalues in

    (* boilerplate *)
    let self_p = boilerplate_till_load remote_self_p "self_p" b in
    let other_p = boilerplate_till_load remote_other_p "other_p" b in

    (* get data *)
    let self_data = build_getdata_cobj data_type self_p b in
    let other_data = build_getdata_cobj data_type other_p b in
    (self_data, other_data)
  in

  let boilerplate_uop data_type fn b =
    let formals_llvalues = (Array.to_list (L.params fn)) in
    let [ remote_self_p ] = formals_llvalues in


    let _ = build_gettype_cobj remote_self_p b in

    (* boilerplate *)
    let self_p = boilerplate_till_load remote_self_p "self_p" b in

    (* get data *)
    let self_data = build_getdata_cobj data_type self_p b in
    (self_data)
  in

  let boilerplate_lop data_type fn b =
      (* TODO: throw error if array bounds exceeded *)
    let formals_llvalues = Array.to_list (L.params fn) in
    let [ remote_self_p; remote_other_p ] = formals_llvalues in

    (* boilerplate *)
    let self_p = boilerplate_till_load remote_self_p "self_p" b in
    let other_p = boilerplate_till_load remote_other_p "other_p" b in

    (* get data *)
    let self_data = build_getlist_cobj self_p b in
    let other_data = build_getdata_cobj int_t other_p b in
    (self_data, other_data)
  in

  List.iter (fun (t, bops) -> List.iter (function
    | BOprt(o) -> (match o with
      | Some(((fn, bd), tfn)) ->
        let (tf, tp) = tfn in
        let (self_data, other_data) = boilerplate_binop (get_t t) fn bd in
        let result_data = tf self_data other_data "result_data" bd in
        let result = build_new_cobj_init tp result_data bd in
        ignore(L.build_ret result bd)
      | None -> ())
    | BUoprt(o) -> (match o with
      | Some(((fn, bd), tfn)) ->
        let (tf, tp) = tfn in
        let (self_data) = boilerplate_uop (get_t t) fn bd in
        let result_data = tf self_data "result_data" bd in
        let result = build_new_cobj_init tp result_data bd in
        ignore(L.build_ret result bd)
      | None -> ())
    | BLoprt(o) -> (match o with
      | Some(((fn, bd), tfn)) ->
        let (tf, tp) = tfn in
        let (self_data, other_data) = boilerplate_lop (get_t t) fn bd in
        let result_data = tf self_data other_data "result_data" bd in
        let result = result_data in
        ignore(L.build_ret result bd)
      | None -> ())) bops) built_ops;


    (* Functions! *)
    (* building __call__ for ctype_func *)
        let (fn,b) = (func_call_fn,func_call_b) in
          let formals_llvalues = (Array.to_list (L.params fn)) in
          let [ remote_self_p ; remote_argv ] = formals_llvalues in
          let self_p = boilerplate_till_load remote_self_p "self_p" b in

          (* manual boilerplate for argv since it's not a cobj *)
          ignore(L.set_value_name ("remote_argv") remote_argv);
          let argv_p = L.build_alloca cobj_ppt "argv_p" b in
          ignore(L.build_store remote_argv argv_p b);
          let argv = L.build_load argv_p "argv" b in

          let fn_p = build_fnptr_of_cfo self_p b in
          let result = L.build_call fn_p [|argv|] "result" b in
          ignore(L.build_ret result b);
          
        
  (* heapify(self_p) modifies self by copying its data to the heap and pointing to the new heap data *)
  let build_heapify data_type fn b =   (* data_type = int_t etc *)
      let formals_llvalues = (Array.to_list (L.params fn)) in
      let [remote_self_p] = formals_llvalues in
      let box_addr = boilerplate_till_load remote_self_p "self_p" b in
      (* the box dataptr_addr points to the raw data we want to copy *)
      let dataptr_addr_i8pp = L.build_struct_gep box_addr cobj_data_idx "dat" b in
      let dataptr_addr = L.build_bitcast dataptr_addr_i8pp (L.pointer_type (L.pointer_type data_type)) "dat" b in
      let rawdata_addr = L.build_load dataptr_addr "raw_data_addr" b in
      let rawdata = L.build_load rawdata_addr "raw_data" b in
      let heap_data_p = L.build_malloc data_type "heap_data_p" b in
      ignore(L.build_store rawdata heap_data_p b);
      let heap_data_p = L.build_bitcast heap_data_p char_pt "heap_data_p" b in
      ignore(L.build_store heap_data_p dataptr_addr_i8pp b);
      ignore(L.build_ret (L.const_int int_t 0) b);  (* or can ret void? *)
  in

  (* build the heapify functions *)
  let get_heapify_builder_of_t = function
    |"int" -> int_heapify_b
    |"float" -> float_heapify_b
    |"bool" -> bool_heapify_b
  in
  ignore(List.iter (fun t -> build_heapify (get_t t) (get_heapify_fn_lval t) (get_heapify_builder_of_t t)) ["int";"float";"bool"]);
  

  (* define printf *)
  let printf_t : L.lltype =   (* define the type that the printf function should be *)
      L.var_arg_function_type int_t [| char_pt |] in
  let printf_func : L.llvalue =   (* now use that type to declare printf (dont fill out the body just declare it in the context) *)
      L.declare_function "printf" printf_t the_module in

  let build_print_fn data_type fn b =   (* data_type = int_t etc *)
      let formals_llvalues = (Array.to_list (L.params fn)) in
      let [remote_self_p] = formals_llvalues in
      let box_addr = boilerplate_till_load remote_self_p "self_p" b in
      (* the box dataptr_addr points to the raw data we want to copy *)
      let dataptr_addr_i8pp = L.build_struct_gep box_addr cobj_data_idx "dat" b in
      let dataptr_addr = L.build_bitcast dataptr_addr_i8pp (L.pointer_type (L.pointer_type data_type)) "dat" b in
      let rawdata_addr = L.build_load dataptr_addr "raw_data_addr" b in
      let rawdata = L.build_load rawdata_addr "raw_data" b in
      let format_str = (match data_type with
        |t when t = int_t -> L.build_global_stringptr "%d\n" "fmt" b
        |t when t = float_t -> L.build_global_stringptr "%g\n" "fmt" b
      ) in
      ignore(L.build_call printf_func [| format_str ; rawdata |] "printf" b);
      ignore(L.build_ret (L.const_int int_t 0) b);  (* or can ret void? *)
  in
  (* build the print functions *)
  let get_print_builder_of_t = function
    |"int" -> int_print_b
    |"float" -> float_print_b
  in
  ignore(List.iter (fun t -> build_print_fn (get_t t) (get_print_fn_lval t) (get_print_builder_of_t t)) ["int";"float"]);

  (* define exit *)
  let exit_t : L.lltype =   (* define the type that the printf function should be *)
    L.function_type (int_t) [| int_t |] in
  let exit_func : L.llvalue =   (* now use that type to declare printf (dont fill out the body just declare it in the context) *)
      L.declare_function "exit" exit_t the_module in


  let name_of_bind = function
      |Bind(name,_) -> name
  in
  let type_of_bind = function
      |Bind(_,ty) -> ty
  in
  let ltyp_of_typ = function
      |Int -> int_t
      |Float -> float_t
      |Bool -> bool_t
      |_ -> cobj_pt
      (** todo lists and stuff **)
  in

  (** allocate for all the bindings and put them in a map **)

  (* pass in Some(builder) to do local vars alloca() or None to do globals non-alloca *)
  let build_binding_list local_builder_opt binds =   (* returns a stringmap Bind -> Addr *) 
  (* strip out all the FuncTypes from binds *)
      (*let binds = List.rev (List.fold_left (fun binds bind -> if ((type_of_bind bind) = FuncType) then binds else (bind::binds)) [] binds) in*)
      (** the commented code adds a Dyn version of every var. i wont use it for pure immutable phase-1 testing tho! **)
      (**let dynify bind =   (* turns a bind into dynamic. a helper fn *)
         Bind(name,_) = bind in
           Bind(name,Dyn)
      in
      let dyns_list =   (* redundant list where every bind is dynamic *)
          List.map dynify (names_of_bindlist binds)
      in
      binds = List.sort_uniq Pervasives.compare (binds @ dyns_list) 
      in   (* now binds has a dyn() version of each variable *) **)
      let prettyname_of_bind bind = (name_of_bind bind)^"_"^(string_of_typ (type_of_bind bind))
      in
      let get_const bind = match (type_of_bind bind) with 
        |Int -> L.const_null int_t
        |Float -> L.const_null float_t
        |Bool -> L.const_null bool_t
        |_ -> L.define_global ((prettyname_of_bind bind)^"_obj") (L.const_named_struct cobj_t [|L.const_pointer_null char_pt;L.const_pointer_null ctype_pt|]) the_module
        (*L.define_global (prettyname_of_bind bind) (the_cobj) the_module*)

        (*|_ -> L.define_global (prettyname_of_bind bind) (L.const_null cobj_t) the_module*)
        (** TODO impl lists and everything! and strings. idk how these will work **)
      in
      let allocate bind = 
        let alloc_result = 
          (match local_builder_opt with
            |None -> L.define_global (prettyname_of_bind bind) (get_const bind) the_module
            |Some(builder) -> L.build_alloca (ltyp_of_typ (type_of_bind bind)) (prettyname_of_bind bind) builder
          )
        in
        let (res,newbind) = match (type_of_bind bind) with
          |Int|Float|Bool -> (RawAddr(alloc_result),bind)
          |_ -> (BoxAddr(alloc_result,false),Bind((name_of_bind bind),Dyn))
        in (res,newbind)
      in
        List.fold_left (fun map bind -> 
            let (res,newbind) = allocate bind in 
          BindMap.add newbind res map) BindMap.empty binds
  in
  

  let globals_map =
      let globals_list = snd prgm  (* snd prgrm is the bind list of globals *) in
        build_binding_list None globals_list
  in
  let lookup_global_binding bind =   (*pbind bind;*)
    try BindMap.find bind globals_map
    with Not_found -> tstp "AAAA";BindMap.find bind globals_map
  in


  (** setup main() where all the code will go **)
  let main_ftype = L.function_type int_t [||] in   (* ftype is the full llvm function signature *)
  let main_function = L.define_function "main" main_ftype the_module in
  let main_builder = L.builder_at_end context (L.entry_block main_function) in
  let int_format_str = L.build_global_stringptr "%d\n" "fmt" main_builder
  and float_format_str = L.build_global_stringptr "%g\n" "fmt" main_builder in 
  let init_state:state = {namespace=BindMap.empty; func=main_function; b=main_builder;optim_funcs=SfdeclMap.empty;generic_func=false} in


  (* useful utility functions! *)
  let names_of_bindlist bindlist =
    List.map name_of_bind bindlist
  in
(* helper fn: seq 4 == [0;1;2;3] *)
  let seq len =
    let rec aux len acc =
      if len<0 then acc else aux (len-1) (len::acc)
    in aux (len-1) []
  in

  let lookup namespace bind = (*tstp (string_of_sbind bind);*)
      let bind = match bind with
        |Bind(n,Int)|Bind(n,Float)|Bind(n,Bool) -> bind
        |Bind(n,_) -> Bind(n,Dyn)
      in
      try BindMap.find bind namespace
        with Not_found -> lookup_global_binding bind
  in


  let rec expr the_state typed_e = 
      let (namespace,the_function) = (the_state.namespace,the_state.func) in
      let (e,ty) = typed_e in
      match e with
    | SLit lit -> let res = (match lit with
        | IntLit i -> Raw(L.const_int int_t i)
        | BoolLit i -> Raw(L.const_int bool_t (if i then 1 else 0))
        | FloatLit i -> Raw((L.const_float float_t i))
        | StringLit i -> let elements = List.rev (Seq.fold_left (fun l ch ->
            let cobj_of_char_ptr = build_new_cobj_init char_t (L.const_int char_t (Char.code ch)) the_state.b in
            cobj_of_char_ptr::l) [] (String.to_seq i)) in
          let (objptr, dataptr) = build_new_cobj clist_t the_state.b in
          let _ = build_new_clist dataptr elements the_state.b in
            (Box(objptr))
        ) in (res,the_state)

    | SVar name ->
        (match (lookup namespace (Bind(name, ty))) with
          |RawAddr(addr) -> (Raw(L.build_load addr name the_state.b),the_state)
          |BoxAddr(addr,needs_update) -> 
            (*(if needs_update then tstp ("NEEDED:"^name) else tstp ("NOPE:"^name));*)
            let the_state = (match needs_update with
              |true -> 
                let cobj_p = L.build_load addr name the_state.b in
                let fn_p = build_getctypefn_cobj ctype_heapify_idx cobj_p the_state.b in
                ignore(L.build_call fn_p [|cobj_p|] "heapify_result" the_state.b);
                change_state the_state (S_needs_reboxing(name,false))
              |false -> the_state  (* do nothing *)
            ) in
          (Box(L.build_load addr name the_state.b),the_state))
    | SBinop(e1, op, e2) ->
      let (_,ty1) = e1
      and (_,ty2) = e2 in
      let (e1',the_state) = expr the_state e1 in
      let (e2',the_state) = expr the_state e2 in

      let generic_binop box1 box2 = 
          let (Box(v1),Box(v2)) = (box1,box2) in
          let fn_idx = (match op with
            | Add      -> ctype_add_idx
            | Sub      -> ctype_sub_idx
            | Mul      -> ctype_mul_idx
            | Div      -> ctype_div_idx
            | Exp      -> ctype_exp_idx
            | Eq       -> ctype_eq_idx
            | Neq      -> ctype_neq_idx
            | Less     -> ctype_lesser_idx
            | Leq      -> ctype_leq_idx
            | Greater  -> ctype_greater_idx
            | Geq      -> ctype_geq_idx
            | And      -> ctype_and_idx
            | Or       -> ctype_or_idx
            | ListAccess -> ctype_idx_idx ) in
        let fn_p = build_getctypefn_cobj fn_idx v1 the_state.b in


        (* exception handling: invalid_op *)
        let bad_op_bb = L.append_block context "bad_op" the_state.func in
        let bad_op_bd = L.builder_at_end context bad_op_bb in
  
        let proceed_bb = L.append_block context "proceed" the_state.func in
  
        (* check for op exception *)
        let invalid_op = L.build_is_null fn_p "invalid_op" the_state.b in
          ignore(L.build_cond_br invalid_op bad_op_bb proceed_bb the_state.b);
  
        (* print message and exit *)
        let err_message =
          let info = "invalid use of " ^ (Utilities.binop_to_string op) ^ " operator" in
            L.build_global_string info "error message" bad_op_bd in
        let str_format_str1 = L.build_global_stringptr  "%s\n" "fmt" bad_op_bd in
          ignore(L.build_call printf_func [| str_format_str1 ; err_message |] "printf" bad_op_bd);
          ignore(L.build_call exit_func [| (L.const_int int_t 1) |] "exit" bad_op_bd);
  
        (* return to normal control flow *)
        let the_state = change_state the_state (S_b(L.builder_at_end context proceed_bb)) in
          ignore(L.build_br proceed_bb bad_op_bd);
  
        (* exception handling: invalid_arg *)
        let bad_arg_bb = L.append_block context "bad_arg" the_state.func in
        let bad_arg_bd = L.builder_at_end context bad_arg_bb in
  
        let proceed_bb = L.append_block context "proceed" the_state.func in
  
        (* check for arg exception *)
  
        let _ = match op with
          | ListAccess ->
            let typ1 = ctype_int in
            let typ2 = build_gettype_cobj v2 the_state.b in
            let typ1_as_int = L.build_ptrtoint typ1 int_t "typ1_as_int" the_state.b in
            let typ2_as_int = L.build_ptrtoint typ2 int_t "typ2_as_int" the_state.b in
            let diff = L.build_sub typ1_as_int typ2_as_int "diff" the_state.b in
            let invalid_arg = L.build_icmp L.Icmp.Ne diff (L.const_int int_t 0) "invalid_arg" the_state.b in
              ignore(L.build_cond_br invalid_arg bad_arg_bb proceed_bb the_state.b);
          | _ ->
            let typ1 = build_gettype_cobj v1 the_state.b in
            let typ2 = build_gettype_cobj v2 the_state.b in
            let typ1_as_int = L.build_ptrtoint typ1 int_t "typ1_as_int" the_state.b in
            let typ2_as_int = L.build_ptrtoint typ2 int_t "typ2_as_int" the_state.b in
            let diff = L.build_sub typ1_as_int typ2_as_int "diff" the_state.b in
            let invalid_arg = L.build_icmp L.Icmp.Ne diff (L.const_int int_t 0) "invalid_arg" the_state.b in
              ignore(L.build_cond_br invalid_arg bad_arg_bb proceed_bb the_state.b);
        in
  
        (* print message and exit *)
        let err_message =
          let info = "RuntimeError: unsupported operand type(s) for binary " ^ (Utilities.binop_to_string op) in
            L.build_global_string info "error message" bad_arg_bd in
        let str_format_str1 = L.build_global_stringptr  "%s\n" "fmt" bad_arg_bd in
          ignore(L.build_call printf_func [| str_format_str1 ; err_message |] "printf" bad_arg_bd);
          ignore(L.build_call exit_func [| (L.const_int int_t 1) |] "exit" bad_arg_bd);
  
        (* return to normal control flow *)
        let the_state = change_state the_state (S_b(L.builder_at_end context proceed_bb)) in
          ignore(L.build_br proceed_bb bad_arg_bd);



        let result = L.build_call fn_p [| v1 ; v2 |] "binop_result" the_state.b in
        (Box(result),the_state)
      in
      (* setup binop boi *)
      let build_binop_boi rawval raw_ty =
          let raw_ltyp = (ltyp_of_typ raw_ty) in
          let binop_boi = L.build_alloca cobj_t "binop_boi" the_state.b in
          let heap_data_p = L.build_malloc raw_ltyp "heap_data_binop_boi" the_state.b in
          ignore(L.build_store rawval heap_data_p the_state.b);
          let heap_data_p = L.build_bitcast heap_data_p char_pt "heap_data_p" the_state.b in
          let dataptr_addr = L.build_struct_gep binop_boi cobj_data_idx "dat" the_state.b in
          let typeptr_addr = L.build_struct_gep binop_boi cobj_type_idx "ty" the_state.b in
          let typeptr_addr = L.build_bitcast typeptr_addr (L.pointer_type ctype_pt) "ty" the_state.b in
          ignore(L.build_store heap_data_p dataptr_addr the_state.b);
          ignore(L.build_store (ctype_of_typ raw_ty) typeptr_addr the_state.b);
          Box(binop_boi)
      in

      let (res,the_state) = (match (e1',e2') with
          |(Raw(v1),Raw(v2)) -> 
              let binop_instruction = (match ty1 with  
                |Int|Bool -> (match op with
                  | Add     -> L.build_add
                  | Sub     -> L.build_sub
                  | Mul    -> L.build_mul
                  | Div     -> L.build_sdiv
                  | And     -> L.build_and
                  | Or      -> L.build_or
                  | Eq   -> L.build_icmp L.Icmp.Eq
                  | Neq     -> L.build_icmp L.Icmp.Ne
                  | Less    -> L.build_icmp L.Icmp.Slt
                  | Leq     -> L.build_icmp L.Icmp.Sle
                  | Greater -> L.build_icmp L.Icmp.Sgt
                  | Geq     -> L.build_icmp L.Icmp.Sge
                )
                |Float -> (match op with
                  | Add     -> L.build_fadd
                  | Sub     -> L.build_fsub
                  | Mul    -> L.build_fmul
                  | Div     -> L.build_fdiv 
                  | Eq   -> L.build_fcmp L.Fcmp.Oeq
                  | Neq     -> L.build_fcmp L.Fcmp.One
                  | Less    -> L.build_fcmp L.Fcmp.Olt
                  | Leq     -> L.build_fcmp L.Fcmp.Ole
                  | Greater -> L.build_fcmp L.Fcmp.Ogt
                  | Geq     -> L.build_fcmp L.Fcmp.Oge
                  | And | Or ->
                      raise (Failure "internal error: semant should have rejected and/or on float")
                )
            ) in
              (Raw(binop_instruction v1 v2 "binop_result" the_state.b),the_state)
          |(Box(boxval),Raw(rawval)) -> 
            generic_binop (Box(boxval)) (build_binop_boi rawval ty2)
          |(Raw(rawval),Box(boxval)) -> 
            generic_binop (build_binop_boi rawval ty1) (Box(boxval))
          |(Box(v1),Box(v2)) -> generic_binop (Box(v1)) (Box(v2))
        ) in (res,the_state)
      |SCall(fexpr, arg_expr_list, SNop) -> tstp ("GENERIC SCALL of "^(string_of_int (List.length arg_expr_list))^" args");
        (* eval the arg exprs *)
        let argc = List.length arg_expr_list in

        let eval_arg aggreg e =
            let (the_state,args) = aggreg in
            let (res,the_state) = expr the_state e in
            (the_state,res::args)
        in
        let (the_state,arg_dataunits) = List.fold_left eval_arg (the_state,[]) (List.rev arg_expr_list) in

            let build_binop_boi rawval raw_ty =
              let raw_ltyp = (ltyp_of_typ raw_ty) in
              let binop_boi = L.build_alloca cobj_t "binop_boi" the_state.b in
              let heap_data_p = L.build_malloc raw_ltyp "heap_data_binop_boi" the_state.b in
              ignore(L.build_store rawval heap_data_p the_state.b);
              let heap_data_p = L.build_bitcast heap_data_p char_pt "heap_data_p" the_state.b in
              let dataptr_addr = L.build_struct_gep binop_boi cobj_data_idx "dat" the_state.b in
              let typeptr_addr = L.build_struct_gep binop_boi cobj_type_idx "ty" the_state.b in
              let typeptr_addr = L.build_bitcast typeptr_addr (L.pointer_type ctype_pt) "ty" the_state.b in
              ignore(L.build_store heap_data_p dataptr_addr the_state.b);
              ignore(L.build_store (ctype_of_typ raw_ty) typeptr_addr the_state.b);
              Box(binop_boi)
            in

        let arg_types = List.map (fun (_,ty) -> ty) arg_expr_list in

        let box_if_needed raw_ty = function
            |Box(v) -> Box(v)
            |Raw(v) -> build_binop_boi v raw_ty
        in

        let boxed_args = List.map2 box_if_needed arg_types arg_dataunits in
        let llargs = List.map (fun b -> match b with Box(v) -> v) boxed_args in
        
        let cobj_p_arr_t = L.array_type cobj_pt argc in
        (* allocate stack space for argv *)
        let argv_as_arr = L.build_alloca cobj_p_arr_t "argv_arr" the_state.b in
        (* store llargs values in argv *)

        let store_arg llarg idx =
          let gep_addr = L.build_gep argv_as_arr [|L.const_int int_t 0; L.const_int int_t idx|] "arg" the_state.b in
          ignore(L.build_store llarg gep_addr the_state.b);()
        in

        ignore(List.iter2 store_arg llargs (seq argc));
        let argv = L.build_bitcast argv_as_arr cobj_ppt "argv" the_state.b in

        (* now we have argv! so we just need to get the fn ptr and call it *)
        let (Box(caller_cobj_p),the_state) = expr the_state fexpr in
        let call_ptr = build_getctypefn_cobj ctype_call_idx caller_cobj_p the_state.b in
        let result = L.build_call call_ptr [|caller_cobj_p;argv|] "result" the_state.b in
        (Box(result),the_state)

      |SCall(fexpr, arg_expr_list, SFunc(sfdecl)) -> tstp ("OPTIM SCALL of "^(string_of_int (List.length arg_expr_list))^" args"); List.iter pbind sfdecl.sformals; tstp (string_of_typ sfdecl.styp);tst();
        (*ignore(expr the_state fexpr);*) (* I guess we dont care abt the result of this since we just recompile from the sfdecl anyways *)
        (*let (_,the_state) = expr the_state fexpr in*)
        let arg_types = List.map (fun (_,ty) -> ty) arg_expr_list in
        let arg_lltypes = List.map ltyp_of_typ arg_types in
        let eval_arg aggreg e =
            let (the_state,args) = aggreg in
            let (res,the_state) = expr the_state e in
            (the_state,res::args)
        in
        let (the_state,arg_dataunits) = List.fold_left eval_arg (the_state,[]) (List.rev arg_expr_list) in
        let unwrap_if_raw = function  (* just to cause a crash if any Dyn *)
            |Raw(v) ->v
            |Box(v) ->v
        in
        let arg_vals = List.map unwrap_if_raw arg_dataunits in

        let optim_func = (match (SfdeclMap.find_opt sfdecl the_state.optim_funcs) with
          |Some(optim_func) -> optim_func
          |None ->
            (* now lets build the optimized function *)
            let formal_types = (Array.of_list arg_types) in
            let ftype = L.function_type (ltyp_of_typ sfdecl.styp) (Array.of_list arg_lltypes) in  (* note sformals would work in place of arg_types w some modification *)
            let optim_func = L.define_function sfdecl.sfname ftype the_module in   (* define_function is the core of this. Note that ftype has to be an llvalue created by function_type that includes both return type and formal param types *)

                (* now lets build the body of the optimized function *)
            let fn_builder = L.builder_at_end context (L.entry_block optim_func) in  
            let int_format_str = L.build_global_stringptr "%d\n" "fmt" the_state.b
            and float_format_str = L.build_global_stringptr "%g\n" "fmt" the_state.b in  
            let fn_namespace = build_binding_list (Some(fn_builder)) (sfdecl.sformals @ sfdecl.slocals) in
            let vals_to_store = Array.to_list (L.params optim_func) in
            let addr_of_bind bind = match (lookup fn_namespace bind) with 
                |RawAddr(addr) -> addr
                |BoxAddr(addr,_) -> addr  (* maybe use the flag! *)
            in
            let addrs = List.map addr_of_bind sfdecl.sformals in

            ignore(List.iter2 (fun addr value -> ignore(L.build_store value addr fn_builder)) addrs vals_to_store);
            let fn_state = change_state the_state (S_list([S_names(fn_namespace);S_func(optim_func);S_b(fn_builder);S_generic_func(false)])) in
            let fn_state = stmt fn_state sfdecl.sbody in  
            let fn_state = add_terminal fn_state (match sfdecl.styp with
                Null -> (fun b -> L.build_ret (build_new_cobj_init int_t (L.const_int int_t 0) b) b)
              | Float -> L.build_ret (L.const_float float_t 0.0) 
              | t -> L.build_ret (L.const_int (ltyp_of_typ t) 0)
            ) in optim_func
        ) in
        let result = L.build_call optim_func (Array.of_list arg_vals) "result" the_state.b in
        let the_state = change_state the_state (S_optimfuncs(SfdeclMap.add sfdecl optim_func the_state.optim_funcs)) in
        let res=(match sfdecl.styp with
            |Int|Float|Bool -> Raw(result)
            |_ -> Box(result)
        ) in (res,the_state)
    | SListAccess(e1,e2)  -> expr the_state (SBinop(e1,ListAccess,e2), ty)
    |SUnop(op, e1) ->
      let (_,ty1) = e1 in
      let (e1',the_state) = expr the_state e1 in
      let (res,the_state) = (match e1' with
      |Box(v1) ->
          let fn_idx = match op with
            | Neg         -> ctype_neg_idx
            | Not         -> ctype_not_idx in
          let fn_p = build_getctypefn_cobj fn_idx v1 the_state.b in

          (* exception handling: invalid_op *)
          let bad_op_bb = L.append_block context "bad_op" the_state.func in
          let bad_op_bd = L.builder_at_end context bad_op_bb in

          let proceed_bb = L.append_block context "proceed" the_state.func in

          (* check for op exception *)
          let invalid_op = L.build_is_null fn_p "invalid_op" the_state.b in
            ignore(L.build_cond_br invalid_op bad_op_bb proceed_bb the_state.b);

          (* print message and exit *)
          let err_message =
            let info = "RuntimeError: unsupported operand type for unary " ^ (Utilities.unop_to_string op) in
              L.build_global_string info "error message" bad_op_bd in
          let str_format_str1 = L.build_global_stringptr  "%s\n" "fmt" bad_op_bd in
            ignore(L.build_call printf_func [| str_format_str1 ; err_message |] "printf" bad_op_bd);
            ignore(L.build_call exit_func [| (L.const_int int_t 1) |] "exit" bad_op_bd);

          (* return to normal control flow *)
          let the_state = change_state the_state (S_b(L.builder_at_end context proceed_bb)) in
          ignore(L.build_br proceed_bb bad_op_bd);

          let result = L.build_call fn_p [| v1 |] "uop_result" the_state.b in
          (Box(result), the_state)
        |Raw(v1) ->
                let res  = (match op with
            | Neg when ty1=Float         -> L.build_fneg
            | Neg         -> L.build_neg
            | Not         -> L.build_not
          ) v1 "unop_result" the_state.b in
                (Raw(res),the_state)
        ) in (res,the_state)

    | SList(el, t) ->
            let build_binop_boi rawval raw_ty =
              let raw_ltyp = (ltyp_of_typ raw_ty) in
              let binop_boi = L.build_alloca cobj_t "binop_boi" the_state.b in
              let heap_data_p = L.build_malloc raw_ltyp "heap_data_binop_boi" the_state.b in
              ignore(L.build_store rawval heap_data_p the_state.b);
              let heap_data_p = L.build_bitcast heap_data_p char_pt "heap_data_p" the_state.b in
              let dataptr_addr = L.build_struct_gep binop_boi cobj_data_idx "dat" the_state.b in
              let typeptr_addr = L.build_struct_gep binop_boi cobj_type_idx "ty" the_state.b in
              let typeptr_addr = L.build_bitcast typeptr_addr (L.pointer_type ctype_pt) "ty" the_state.b in
              ignore(L.build_store heap_data_p dataptr_addr the_state.b);
              ignore(L.build_store (ctype_of_typ raw_ty) typeptr_addr the_state.b);
              Box(binop_boi)
            in
        let box_if_needed raw_ty = function
            |Box(v) -> Box(v)
            |Raw(v) -> build_binop_boi v raw_ty
        in

      let (elements, the_state) = List.fold_left (fun (l, the_state) e -> 
        let (element, the_state) = expr the_state e in
          (element::l, the_state)) ([], the_state) (List.rev el) in
      let (objptr, dataptr) = build_new_cobj clist_t the_state.b in
      let raw_ty = (match t with
        |IntArr -> Int
        |FloatArr -> Float
        |BoolArr -> Bool
      ) in
      let elements = List.map (fun elem -> match (box_if_needed raw_ty elem) with Box(v) -> v) elements in
      let _ = build_new_clist dataptr elements the_state.b in
        (Box(objptr), the_state)
        
  and add_terminal the_state instr = 
      (match L.block_terminator (L.insertion_block the_state.b) with  
	    Some _ -> ()   (* do nothing if terminator is there *)
<<<<<<< HEAD
      | None -> ignore (instr the_state.b)); the_state
  and change_state old = function
      | S_names(namespace) -> {namespace=namespace;func=old.func;b=old.b;optim_funcs=old.optim_funcs;generic_func=old.generic_func}
      | S_func(func) -> {namespace=old.namespace;func=func;b=old.b;optim_funcs=old.optim_funcs;generic_func=old.generic_func}
      | S_b(b) -> {namespace=old.namespace;func=old.func;b=b;optim_funcs=old.optim_funcs;generic_func=old.generic_func}
      | S_optimfuncs(optim_funcs) -> {namespace=old.namespace;func=old.func;b=old.b;optim_funcs=optim_funcs;generic_func=old.generic_func}
      | S_generic_func(boolval) -> {namespace=old.namespace;func=old.func;b=old.b;optim_funcs=old.optim_funcs;generic_func=boolval}
    | S_needs_reboxing(name,boolval) -> 
      let BoxAddr(addr,_) = lookup (old.namespace) (Bind(name,Dyn)) in
      let new_namespace = BindMap.add (Bind(name,Dyn)) (BoxAddr(addr,boolval)) old.namespace in
      change_state old (S_names(new_namespace))
    | S_list(updates) -> List.fold_left change_state old updates

  and rip_from_inner_state old inner =
    change_state old (S_list([S_names(inner.namespace);S_optimfuncs(inner.optim_funcs)])) (* grab names/optimfuncs from inner *)

  and stmt the_state s =   (* namespace comes first bc never gets modified unless descending so it works better for fold_left in SBlock *)
      let (namespace,the_function) = (the_state.namespace,the_state.func) in
      match s with
      |SBlock s -> List.fold_left stmt the_state s
      |SExpr e ->  let (_,the_state) = expr the_state e in the_state
      |SAsn (bind_list,e) -> (*L.dump_module the_module;*) 
        let (_, ty) = e in
        let (e',the_state) = expr the_state e in 
        let binds = List.map (fun (Bind(name, explicit_type)) -> Bind(name, ty)) bind_list in
        let addrs = List.map (lookup namespace) binds in
        let do_store rhs lhs =
            (match rhs with
                |Raw(v) -> (match lhs with
                    |RawAddr(addr) -> ignore(L.build_store v addr the_state.b)
                    |BoxAddr(_,_) -> tstp "ERROR, assinging Raw to BoxAddr" (** shd crash in future **)
                    )
                |Box(v) -> (match lhs with
                    |RawAddr(_) -> tstp "ERROR, assigning Box to RawAddr"
                    |BoxAddr(addr,_) -> ignore(L.build_store v addr the_state.b)
                    )
            )
        in
        List.iter (do_store e') addrs; the_state
=======
      | None -> ignore (instr the_state.b)
    in

  let rec stmt the_state s = (* namespace comes first bc never gets modified unless descending so it works better for fold_left in SBlock *)
      let (namespace,the_function,b) = (the_state.namespace,the_state.func,the_state.b) in
      match s with
      |SBlock s -> List.fold_left stmt the_state s
      |SExpr e ->  let (_, the_state) = expr the_state e in the_state
      |SAsn (bind_list, e) ->
        let (e', the_state) = expr the_state e in

        let tps = List.map (function | Bind(_, tp) -> tp) bind_list in

        let needs_runtime_checks = List.fold_left (fun b t -> b || (t != Dyn)) false tps in
        let rtp = (if needs_runtime_checks then build_gettype_cobj e' the_state.b else ctype_char) in (* type of righthand expression *)

        let validate_asn the_state tp = match tp with
          | _ when tp == Dyn -> the_state
          | _ ->
            (* exception handling: invalid assign *)
            let bad_asn_bb = L.append_block context "bad_asn" the_state.func in
            let bad_asn_bd = L.builder_at_end context bad_asn_bb in

            let proceed_bb = L.append_block context "proceed" the_state.func in

            (* check for asn exception *)
            let ltp = ctype_of_ASTtype tp in (* type of lefthand expression *)
            let _ = match ltp with
              | None -> ()
              | Some ltp ->
                let ltp_as_int = L.build_ptrtoint ltp int_t "ltp_as_int" the_state.b in
                let rtp_as_int = L.build_ptrtoint rtp int_t "rtp_as_int" the_state.b in
                let diff = L.build_sub ltp_as_int rtp_as_int "diff" the_state.b in
                let invalid_asn = L.build_icmp L.Icmp.Ne diff (L.const_int int_t 0) "invalid_asn" the_state.b in
                  ignore(L.build_cond_br invalid_asn bad_asn_bb proceed_bb the_state.b);
            in

          (* print message and exit *)
          let err_message =
            let info = "invalid assignment to object of type " ^ (Utilities.type_to_string tp) in
              L.build_global_string info "error message" bad_asn_bd in
          let str_format_str1 = L.build_global_stringptr  "%s\n" "fmt" bad_asn_bd in
            ignore(L.build_call printf_func [| str_format_str1 ; err_message |] "printf" bad_asn_bd);
            ignore(L.build_call exit_func [| (L.const_int int_t 1) |] "exit" bad_asn_bd);

          (* return to normal control flow *)
          let the_state = change_builder_state the_state (L.builder_at_end context proceed_bb) in
            ignore(L.build_br proceed_bb bad_asn_bd);
            the_state
        in

        let the_state = List.fold_left validate_asn the_state tps in
        let get_name = (fun (Bind(name, explicit_t)) -> name) in
        let names = List.map get_name bind_list in
          List.iter (fun name -> ignore (L.build_store e' (lookup name namespace) the_state.b)) names;
          the_state

>>>>>>> e85e65e5
      |SNop -> the_state
      | SPrint e -> 
            let (_,t) = e in
            let (res,the_state) = expr the_state e in
            (match res with
                |Raw(v) -> (match t with
                    | Int -> ignore(L.build_call printf_func [| int_format_str ; v |] "printf" the_state.b);  the_state
                    | Float -> ignore(L.build_call printf_func [| float_format_str ; v |] "printf" the_state.b);  the_state
                )
                |Box(v) ->
                    (*let cobjptr = L.build_alloca cobj_t "tmp" b in
                    ignore(L.build_store v cobjptr b);*)
                    (*ignore(L.build_call printf_func [| int_format_str ; (build_getdata_cobj int_t v b) |] "printf" the_state.b); the_state*)
                    let fn_p = build_getctypefn_cobj ctype_print_idx v the_state.b in
                    ignore(L.build_call fn_p [|v|] "print_cob" the_state.b); the_state
            )
              
    
      |SIf (predicate, then_stmt, else_stmt) ->
        let (e,the_state) = expr the_state predicate in 
        let bool_val = (match e with
          |Raw(v) -> v
          |Box(v) -> build_getdata_cobj bool_t v the_state.b
        ) in
        let merge_bb = L.append_block context "merge" the_function in  
        let build_br_merge = L.build_br merge_bb in 
        let then_bb = L.append_block context "then" the_function in
        let then_state = change_state the_state (S_b(L.builder_at_end context then_bb)) in
        let then_state = add_terminal (stmt then_state then_stmt) build_br_merge in
        let the_state = rip_from_inner_state the_state then_state in
        let else_bb = L.append_block context "else" the_function in
        let else_state = change_state the_state (S_b(L.builder_at_end context else_bb)) in
        let else_state = add_terminal (stmt else_state else_stmt) build_br_merge in  (* same deal as with 'then' BB *)
        let the_state = rip_from_inner_state the_state else_state in
        ignore(L.build_cond_br bool_val then_bb else_bb the_state.b);  
        let the_state = change_state the_state (S_b(L.builder_at_end context merge_bb)) in  
        the_state
                   
                   
      | SWhile (predicate, body) ->
        let pred_bb = L.append_block context "while" the_function in
        ignore(L.build_br pred_bb the_state.b);
        let body_bb = L.append_block context "while_body" the_function in
        let body_state = change_state the_state (S_b(L.builder_at_end context body_bb)) in
        let body_state = add_terminal (stmt body_state body) (L.build_br pred_bb) in
        let the_state = rip_from_inner_state the_state body_state in
        let pred_builder = L.builder_at_end context pred_bb in
        (* eval the boolean predicate *)
        let pred_state = change_state the_state (S_b(L.builder_at_end context pred_bb)) in
        let (e,pred_state) = expr pred_state predicate in 
        let the_state = rip_from_inner_state the_state pred_state in
        let bool_val = (match e with
          |Raw(v) -> v
          |Box(v) -> build_getdata_cobj bool_t v pred_state.b
        ) in
        let merge_bb = L.append_block context "merge" the_function in
        ignore(L.build_cond_br bool_val body_bb merge_bb pred_state.b);
        let merge_state = change_state the_state (S_b(L.builder_at_end context merge_bb)) in 
        merge_state
      (*| SFor(var, lst, body) ->
         (* initialize list index variable and list length *)
         let (objptr, new_state) = expr the_state lst in
         let listptr = build_getlist_cobj objptr new_state.b in
         let nptr = L.build_alloca int_t "nptr" new_state.b in
           ignore(L.build_store (L.const_int int_t (0)) nptr new_state.b);
         let n = L.build_load nptr "n" new_state.b in
         let ln = build_getlen_clist listptr new_state.b in

         (* iter block *)
         let iter_bb = L.append_block context "iter" the_function in
           ignore(L.build_br iter_bb new_state.b);

         let iter_builder = L.builder_at_end context iter_bb in
         let n = L.build_load nptr "n" iter_builder in
         let nnext = L.build_add n (L.const_int int_t 1) "nnext" iter_builder in
           ignore(L.build_store nnext nptr iter_builder);

         let iter_complete = (L.build_icmp L.Icmp.Sge) n ln "iter_complete" iter_builder in (* true if n exceeds list length *)

         (* body of for loop *)
         let body_bb = L.append_block context "for_body" the_function in
         let body_builder = L.builder_at_end context body_bb in

         let name = name_of_bind var  in
         let elmptr = build_idx listptr n "binop_result" body_builder in
           ignore(L.build_store elmptr (lookup name namespace) body_builder);
         let new_state = change_builder_state the_state body_builder in
           add_terminal (stmt new_state body) (L.build_br iter_bb);

         let merge_bb = L.append_block context "merge" the_function in
           ignore(L.build_cond_br iter_complete merge_bb body_bb iter_builder);
         let new_state = change_builder_state new_state (L.builder_at_end context merge_bb) in
           new_state
        *)
    | SReturn e -> let (_,ty) = e in
        let (res,the_state) = expr the_state e in
        (match the_state.generic_func with  (* if generic must ret cobject *)
          |false -> (match ty with
            | Null -> L.build_ret (build_new_cobj_init int_t (L.const_int int_t 0) the_state.b) the_state.b
            | _ -> L.build_ret (match res with
                |Raw(v) -> v
                |Box(v) -> v
            ) the_state.b
            )
          |true -> L.build_ret (match res with
            |Box(v) -> v
            |Raw(v) -> 
            let build_binop_boi rawval raw_ty =
              let raw_ltyp = (ltyp_of_typ raw_ty) in
              let binop_boi = L.build_alloca cobj_t "binop_boi" the_state.b in
              let heap_data_p = L.build_malloc raw_ltyp "heap_data_binop_boi" the_state.b in
              ignore(L.build_store rawval heap_data_p the_state.b);
              let heap_data_p = L.build_bitcast heap_data_p char_pt "heap_data_p" the_state.b in
              let dataptr_addr = L.build_struct_gep binop_boi cobj_data_idx "dat" the_state.b in
              let typeptr_addr = L.build_struct_gep binop_boi cobj_type_idx "ty" the_state.b in
              let typeptr_addr = L.build_bitcast typeptr_addr (L.pointer_type ctype_pt) "ty" the_state.b in
              ignore(L.build_store heap_data_p dataptr_addr the_state.b);
              ignore(L.build_store (ctype_of_typ raw_ty) typeptr_addr the_state.b);
              Box(binop_boi)
            in (match (build_binop_boi v ty) with Box(v) -> v)
            ) the_state.b
        );the_state
    | SFunc sfdecl -> tstp "CREATING GENERIC FN"; (* create the generic function object, locals may be typed but all formals are dyn/boxed *)
        (* outer scope work: point binding to new cfuncobj *)
        let fname = sfdecl.sfname in
        let the_function = L.define_function fname userdef_fn_t the_module in

        (* manually design the fn object w proper data & type ptrs and put in bind *)
        let _ = 
          let (fn_obj,datafieldptr,ctypefieldptr) = build_new_cobj_empty the_state.b in
          let dfp_as_fp = L.build_bitcast datafieldptr (L.pointer_type userdef_fn_pt) "dfp_as_fp" the_state.b in
          ignore(L.build_store the_function dfp_as_fp the_state.b);  (* store fnptr *)
          ignore(L.build_store ctype_func ctypefieldptr the_state.b);  (* store ctype ptr *)
          (* store new object in appropriate binding *)
          let BoxAddr(boxaddr,_) = (lookup namespace (Bind(fname,Dyn))) in
          ignore(L.build_store fn_obj boxaddr the_state.b)
        in

        let fn_b = L.builder_at_end context (L.entry_block the_function) in

        (* update the namespace in this big section *)
        let local_names = names_of_bindlist sfdecl.slocals
        and formal_names = names_of_bindlist sfdecl.sformals in
        let argc = List.length formal_names
        and argv = Array.get (L.params the_function) 0 in (* argv is first/only arg *)
        let cobj_p_arr_pt = L.pointer_type (L.array_type cobj_pt argc) in
        let formals_arr_p = L.build_bitcast argv cobj_p_arr_pt "formals_arr_p" fn_b in
        (* now formals_arr_p is a ptr to an array of cobj_ps which are the formals *)
        let formals_arr = L.build_load formals_arr_p "formals_arr" fn_b in
        (* Very important! the actual extraction of the formals from formals_arr *)
        let formal_vals = List.map (fun idx -> L.build_extractvalue formals_arr idx ("arg"^(string_of_int idx)) fn_b) (seq argc)  in
        (* now formal_vals is a list of co_ps *)
        
        let names_to_dynlist names = 
          List.rev (List.fold_left (fun acc n -> (Bind(n,Dyn))::acc) [] names)
        in
        
(* all formals should be dyns! *)
        (*let fn_namespace = build_binding_list (Some(fn_b)) (names_to_dynlist formal_names) in*)
        let add_formal nspace name cobj_p =  (* alloc a formal *)
            L.set_value_name name cobj_p;  (* cosmetic *)
            let alloca = L.build_alloca cobj_pt name fn_b in
            ignore(L.build_store cobj_p alloca fn_b);
            BindMap.add (Bind(name,Dyn)) (BoxAddr(alloca,false)) nspace
        in
        let fn_namespace = build_binding_list (Some(fn_b)) sfdecl.slocals in
        let fn_namespace = List.fold_left2 add_formal fn_namespace formal_names formal_vals in

        let int_format_str = L.build_global_stringptr "%d\n" "fmt" fn_b
        and float_format_str = L.build_global_stringptr "%f\n" "fmt" fn_b
        and str_format_str = L.build_global_stringptr  "%s\n" "fmt" fn_b in

        (* build function body by calling stmt! *)
        let build_return bld = L.build_ret (build_new_cobj_init int_t (L.const_int int_t 0) bld) bld in
        let fn_state = change_state the_state (S_list([S_names(fn_namespace);S_func(the_function);S_b(fn_b);S_generic_func(true)])) in
        let fn_state = add_terminal (stmt fn_state sfdecl.sbody) build_return in
        let the_state = change_state the_state (S_optimfuncs(fn_state.optim_funcs)) in (* grab optimfuncs from inner *)
        the_state  (* SFunc() returns the original builder *)
    | STransform (name,raw_ty,_) ->
        (* get addresses for raw and boxed versions *)
        let BoxAddr(box_addr,_) = lookup namespace (Bind(name,Dyn))
        and RawAddr(raw_addr) = lookup namespace (Bind(name,raw_ty)) in
        (* gep for direct pointers to the type and data fields of box *)
        let cobj_addr = L.build_load box_addr "cobjptr" the_state.b in
        let raw_addr = L.build_bitcast raw_addr char_pt "raw" the_state.b in
        let dataptr_addr = L.build_struct_gep cobj_addr cobj_data_idx "dat" the_state.b in
        let typeptr_addr = L.build_struct_gep cobj_addr cobj_type_idx "ty" the_state.b in
        let typeptr_addr = L.build_bitcast typeptr_addr (L.pointer_type ctype_pt) "ty" the_state.b in
        (* store raw_addr in the box's dataptr field and update the typeptr *)
        ignore(L.build_store raw_addr dataptr_addr the_state.b);
        ignore(L.build_store (ctype_of_typ raw_ty) typeptr_addr the_state.b);
        let the_state = change_state the_state (S_needs_reboxing(name,true)) in
        the_state
  in

  let final_state = stmt init_state (SBlock(fst prgm)) in

  ignore(L.build_ret (L.const_int int_t 0) final_state.b);
    (* prints module *)
    
    pm();
  the_module  (* return the resulting llvm module with all code!! *)<|MERGE_RESOLUTION|>--- conflicted
+++ resolved
@@ -1191,7 +1191,6 @@
   and add_terminal the_state instr = 
       (match L.block_terminator (L.insertion_block the_state.b) with  
 	    Some _ -> ()   (* do nothing if terminator is there *)
-<<<<<<< HEAD
       | None -> ignore (instr the_state.b)); the_state
   and change_state old = function
       | S_names(namespace) -> {namespace=namespace;func=old.func;b=old.b;optim_funcs=old.optim_funcs;generic_func=old.generic_func}
@@ -1209,88 +1208,65 @@
     change_state old (S_list([S_names(inner.namespace);S_optimfuncs(inner.optim_funcs)])) (* grab names/optimfuncs from inner *)
 
   and stmt the_state s =   (* namespace comes first bc never gets modified unless descending so it works better for fold_left in SBlock *)
-      let (namespace,the_function) = (the_state.namespace,the_state.func) in
+      let (namespace,the_function) = (the_state.namespace, the_state.func) in
       match s with
-      |SBlock s -> List.fold_left stmt the_state s
-      |SExpr e ->  let (_,the_state) = expr the_state e in the_state
-      |SAsn (bind_list,e) -> (*L.dump_module the_module;*) 
-        let (_, ty) = e in
-        let (e',the_state) = expr the_state e in 
-        let binds = List.map (fun (Bind(name, explicit_type)) -> Bind(name, ty)) bind_list in
-        let addrs = List.map (lookup namespace) binds in
-        let do_store rhs lhs =
-            (match rhs with
-                |Raw(v) -> (match lhs with
-                    |RawAddr(addr) -> ignore(L.build_store v addr the_state.b)
-                    |BoxAddr(_,_) -> tstp "ERROR, assinging Raw to BoxAddr" (** shd crash in future **)
-                    )
-                |Box(v) -> (match lhs with
-                    |RawAddr(_) -> tstp "ERROR, assigning Box to RawAddr"
-                    |BoxAddr(addr,_) -> ignore(L.build_store v addr the_state.b)
-                    )
-            )
+      | SBlock s -> List.fold_left stmt the_state s
+      | SExpr e ->  let (_,the_state) = expr the_state e in the_state
+      | SAsn (bind_list, e) -> (*L.dump_module the_module;*)
+        let (_, tp_rhs) = e in
+        let (e', the_state) = expr the_state e in
+        let binds = List.map (fun (Bind(name, explicit_type)) -> (Bind(name, tp_rhs), explicit_type)) bind_list in (* saving explicit type for runtime error checking *)
+        let addrs = List.map (fun (bind, explicit_type) -> ((lookup namespace bind), explicit_type)) binds in
+        let do_store lhs rhs the_state =
+          let (lbind, tp_lhs) = lhs in
+          let the_state = (match rhs with
+            | Raw(v) -> (match lbind with
+               | RawAddr(addr) -> ignore(L.build_store v addr the_state.b); the_state
+               | BoxAddr(_,_) -> tstp "ERROR, assinging Raw to BoxAddr"; the_state) (** shd crash in future **)
+            | Box(v) -> (match lbind with
+               | RawAddr(_) -> tstp "ERROR, assigning Box to RawAddr"; the_state
+               | BoxAddr(addr, _) ->
+                  let the_state = (match tp_lhs with
+                    | Dyn -> the_state
+                    | _ ->
+                      (* exception handling: invalid assign *)
+                      let bad_asn_bb = L.append_block context "bad_asn" the_state.func in
+                      let bad_asn_bd = L.builder_at_end context bad_asn_bb in
+
+                      let proceed_bb = L.append_block context "proceed" the_state.func in
+
+                      (* check for asn exception *)
+                      let ctp_lhs = ctype_of_ASTtype tp_lhs in (* type of lefthand expression *)
+                      let ctp_rhs = build_gettype_cobj v the_state.b in
+                      let _ = (match ctp_lhs with
+                        | None -> ()
+                        | Some ctp_lhs ->
+
+                          let lhs_as_int = L.build_ptrtoint ctp_lhs int_t "lhs_as_int" the_state.b in
+                          let rhs_as_int = L.build_ptrtoint ctp_rhs int_t "rhs_ rtp_as_int" the_state.b in
+                          let diff = L.build_sub lhs_as_int rhs_as_int "diff" the_state.b in
+                          let invalid_asn = L.build_icmp L.Icmp.Ne diff (L.const_int int_t 0) "invalid_asn" the_state.b in
+                            ignore(L.build_cond_br invalid_asn bad_asn_bb proceed_bb the_state.b);)
+                      in
+
+                      (* print message and exit *)
+                      let err_message =
+                        let info = "invalid assignment to object of type " ^ (Utilities.type_to_string tp_rhs) in
+                          L.build_global_string info "error message" bad_asn_bd in
+                      let str_format_str1 = L.build_global_stringptr  "%s\n" "fmt" bad_asn_bd in
+                        ignore(L.build_call printf_func [| str_format_str1; err_message |] "printf" bad_asn_bd);
+                        ignore(L.build_call exit_func [| (L.const_int int_t 1) |] "exit" bad_asn_bd);
+
+                      (* return to normal control flow *)
+                      let the_state = change_state the_state (S_b(L.builder_at_end context proceed_bb)) in
+                        ignore(L.build_br proceed_bb bad_asn_bd); the_state)
+               in ignore(L.build_store v addr the_state.b); the_state))
+          in the_state
         in
-        List.iter (do_store e') addrs; the_state
-=======
-      | None -> ignore (instr the_state.b)
-    in
-
-  let rec stmt the_state s = (* namespace comes first bc never gets modified unless descending so it works better for fold_left in SBlock *)
-      let (namespace,the_function,b) = (the_state.namespace,the_state.func,the_state.b) in
-      match s with
-      |SBlock s -> List.fold_left stmt the_state s
-      |SExpr e ->  let (_, the_state) = expr the_state e in the_state
-      |SAsn (bind_list, e) ->
-        let (e', the_state) = expr the_state e in
-
-        let tps = List.map (function | Bind(_, tp) -> tp) bind_list in
-
-        let needs_runtime_checks = List.fold_left (fun b t -> b || (t != Dyn)) false tps in
-        let rtp = (if needs_runtime_checks then build_gettype_cobj e' the_state.b else ctype_char) in (* type of righthand expression *)
-
-        let validate_asn the_state tp = match tp with
-          | _ when tp == Dyn -> the_state
-          | _ ->
-            (* exception handling: invalid assign *)
-            let bad_asn_bb = L.append_block context "bad_asn" the_state.func in
-            let bad_asn_bd = L.builder_at_end context bad_asn_bb in
-
-            let proceed_bb = L.append_block context "proceed" the_state.func in
-
-            (* check for asn exception *)
-            let ltp = ctype_of_ASTtype tp in (* type of lefthand expression *)
-            let _ = match ltp with
-              | None -> ()
-              | Some ltp ->
-                let ltp_as_int = L.build_ptrtoint ltp int_t "ltp_as_int" the_state.b in
-                let rtp_as_int = L.build_ptrtoint rtp int_t "rtp_as_int" the_state.b in
-                let diff = L.build_sub ltp_as_int rtp_as_int "diff" the_state.b in
-                let invalid_asn = L.build_icmp L.Icmp.Ne diff (L.const_int int_t 0) "invalid_asn" the_state.b in
-                  ignore(L.build_cond_br invalid_asn bad_asn_bb proceed_bb the_state.b);
-            in
-
-          (* print message and exit *)
-          let err_message =
-            let info = "invalid assignment to object of type " ^ (Utilities.type_to_string tp) in
-              L.build_global_string info "error message" bad_asn_bd in
-          let str_format_str1 = L.build_global_stringptr  "%s\n" "fmt" bad_asn_bd in
-            ignore(L.build_call printf_func [| str_format_str1 ; err_message |] "printf" bad_asn_bd);
-            ignore(L.build_call exit_func [| (L.const_int int_t 1) |] "exit" bad_asn_bd);
-
-          (* return to normal control flow *)
-          let the_state = change_builder_state the_state (L.builder_at_end context proceed_bb) in
-            ignore(L.build_br proceed_bb bad_asn_bd);
-            the_state
-        in
-
-        let the_state = List.fold_left validate_asn the_state tps in
-        let get_name = (fun (Bind(name, explicit_t)) -> name) in
-        let names = List.map get_name bind_list in
-          List.iter (fun name -> ignore (L.build_store e' (lookup name namespace) the_state.b)) names;
-          the_state
-
->>>>>>> e85e65e5
-      |SNop -> the_state
+       let (the_state, _) = List.fold_left (fun (the_state, rhs) lhs ->
+          let the_state = do_store lhs rhs the_state in (the_state, e')) (the_state, e') addrs in
+        the_state
+      | SNop -> the_state
       | SPrint e -> 
             let (_,t) = e in
             let (res,the_state) = expr the_state e in
@@ -1327,8 +1303,7 @@
         ignore(L.build_cond_br bool_val then_bb else_bb the_state.b);  
         let the_state = change_state the_state (S_b(L.builder_at_end context merge_bb)) in  
         the_state
-                   
-                   
+
       | SWhile (predicate, body) ->
         let pred_bb = L.append_block context "while" the_function in
         ignore(L.build_br pred_bb the_state.b);
@@ -1490,5 +1465,5 @@
   ignore(L.build_ret (L.const_int int_t 0) final_state.b);
     (* prints module *)
     
-    pm();
+   (* pm(); *)
   the_module  (* return the resulting llvm module with all code!! *)