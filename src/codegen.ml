(* Code generation: translate takes a semantically checked SAST and generates LLVM for it 

See codegenutils.ml for some type definitions used heavily throughout this file.

*)

module L = Llvm
open Ast
open Sast
open Codegenutils


let initial_list_size = 10
let list_growth_factor = 2


(* translate : Sast.program -> Llvm.module *)
let translate prgm =   (* note this whole thing only takes two things: globals= list of (typ,name) (bindings basically). And functions= list of sfunc_decl's (each has styp sfname sformals slocals sbody) *)
  let context = L.global_context () in  (* context keeps track of global vars and stuff i think *)
  
  (* Create the LLVM compilation module boolo which
     we will generate code *)
  let the_module = L.create_module context "Coral" in  (* the_module will hold all functs + global vars. its the highest level thing *)
  let pm() = L.dump_module the_module in

  (* Get types from the context *)
  let int_t      = L.i32_type    context
  and float_t    = L.double_type context
  and bool_t     = L.i1_type     context
  and char_t     = L.i8_type     context in

  (* ptr types *)
  let int_pt = L.pointer_type int_t
  and float_pt = L.pointer_type float_t
  and bool_pt = L.pointer_type bool_t
  and char_pt = L.pointer_type char_t in
  let char_ppt = L.pointer_type char_pt in

  (* define cobj and ctype structs *)
  let cobj_t = L.named_struct_type context "CObj" in (*define a named struct*)
  let cobj_pt = L.pointer_type cobj_t in
  let cobj_ppt = L.pointer_type cobj_pt in

  (* all generic userdef functions follow this type *)
  let userdef_fn_t = L.function_type cobj_pt [| cobj_ppt |] in   (* takes an argv *)
  let userdef_fn_pt = L.pointer_type userdef_fn_t in

  (* define cobj_list and ctype_list structs *)
  let clist_t = L.named_struct_type context "CList" in (*define a named struct*)
  let clist_pt = L.pointer_type clist_t in

  (* define ctype and ctype structs *)
  let ctype_t = L.named_struct_type context "CType" in (*define a named struct*)
  let ctype_pt = L.pointer_type ctype_t in
  let ctype_ppt = L.pointer_type ctype_pt in

  (* cobj idxs *)
  let cobj_data_idx = 0
  and cobj_type_idx = 1 in

  (* clist idxs *)
  let clist_data_idx = 0
  and clist_len_idx = 1
  and clist_cap_idx = 2
  in

  (* ctype idx *)
  let ctype_add_idx = 0
  and ctype_sub_idx = 1
  and ctype_mul_idx = 2
  and ctype_div_idx = 3
  and ctype_exp_idx = 4
  and ctype_eq_idx = 5
  and ctype_neq_idx = 6
  and ctype_lesser_idx = 7
  and ctype_leq_idx = 8
  and ctype_greater_idx = 9
  and ctype_geq_idx = 10
  and ctype_and_idx = 11
  and ctype_or_idx = 12
  and ctype_neg_idx = 13
  and ctype_not_idx = 14
  and ctype_idx_idx = 15
  and ctype_call_idx = 16
  and ctype_heapify_idx = 17
  and ctype_print_idx = 18
  and num_ctype_idxs = 19 in (**must update when adding idxs! (tho not used anywhere yet)**)

  (* type sigs for fns in ctype *)
  let ctype_add_t = L.function_type cobj_pt [| cobj_pt; cobj_pt |]
  and ctype_sub_t = L.function_type cobj_pt [| cobj_pt; cobj_pt |]
  and ctype_mul_t = L.function_type cobj_pt [| cobj_pt; cobj_pt |]
  and ctype_div_t = L.function_type cobj_pt [| cobj_pt; cobj_pt |]
  and ctype_exp_t = L.function_type cobj_pt [| cobj_pt; cobj_pt |]
  and ctype_eq_t = L.function_type cobj_pt [| cobj_pt; cobj_pt |]
  and ctype_neq_t = L.function_type cobj_pt [| cobj_pt; cobj_pt |]
  and ctype_lesser_t = L.function_type cobj_pt [| cobj_pt; cobj_pt |]
  and ctype_leq_t = L.function_type cobj_pt [| cobj_pt; cobj_pt |]
  and ctype_greater_t = L.function_type cobj_pt [| cobj_pt; cobj_pt |]
  and ctype_geq_t = L.function_type cobj_pt [| cobj_pt; cobj_pt |]
  and ctype_and_t = L.function_type cobj_pt [| cobj_pt; cobj_pt |]
  and ctype_or_t = L.function_type cobj_pt [| cobj_pt; cobj_pt |]
  and ctype_neg_t = L.function_type cobj_pt [| cobj_pt |]
  and ctype_not_t = L.function_type cobj_pt [| cobj_pt |]
  and ctype_idx_t = L.function_type cobj_pt [| cobj_pt; cobj_pt |]
  and ctype_call_t = L.function_type cobj_pt [| cobj_pt ; cobj_ppt |]
  and ctype_heapify_t = L.function_type int_t [| cobj_pt |]
  and ctype_print_t = L.function_type int_t [| cobj_pt |] in

  (* type sigs for ptrs to fns in ctype *)
  let ctype_add_pt = L.pointer_type ctype_add_t
  and ctype_sub_pt = L.pointer_type ctype_sub_t
  and ctype_mul_pt = L.pointer_type ctype_mul_t
  and ctype_div_pt = L.pointer_type ctype_div_t
  and ctype_exp_pt = L.pointer_type ctype_exp_t
  and ctype_eq_pt = L.pointer_type ctype_eq_t
  and ctype_neq_pt = L.pointer_type ctype_neq_t
  and ctype_lesser_pt = L.pointer_type ctype_lesser_t
  and ctype_leq_pt = L.pointer_type ctype_leq_t
  and ctype_greater_pt = L.pointer_type ctype_greater_t
  and ctype_geq_pt = L.pointer_type ctype_geq_t
  and ctype_and_pt = L.pointer_type ctype_and_t
  and ctype_or_pt = L.pointer_type ctype_or_t
  and ctype_neg_pt = L.pointer_type ctype_neg_t
  and ctype_not_pt = L.pointer_type ctype_not_t
  and ctype_idx_pt = L.pointer_type ctype_idx_t
  and ctype_call_pt = L.pointer_type ctype_call_t 
  and ctype_heapify_pt = L.pointer_type ctype_heapify_t 
  and ctype_print_pt = L.pointer_type ctype_print_t in

  let ctype_t = L.named_struct_type context "CType" in (*define a named struct*)
  let ctype_pt = L.pointer_type ctype_t in

  (* set ctype and cobj struct bodies *)
  ignore(L.struct_set_body cobj_t [| char_pt; ctype_pt |] false);
  ignore(L.struct_set_body clist_t [| char_pt; int_t; int_t |] false);
  ignore(L.struct_set_body ctype_t [|
  	ctype_add_pt;
  	ctype_sub_pt;
  	ctype_mul_pt;
    ctype_div_pt;
    ctype_exp_pt;
    ctype_eq_pt;
    ctype_neq_pt;
    ctype_lesser_pt;
  	ctype_leq_pt;
  	ctype_greater_pt;
  	ctype_geq_pt;
  	ctype_and_pt;
  	ctype_or_pt;
  	ctype_neg_pt;
    ctype_not_pt;
  	ctype_idx_pt;
    ctype_call_pt;
    ctype_heapify_pt;
  	ctype_print_pt |] false);

   let get_t = function
     | "int" -> int_t
     | "float" -> float_t
     | "bool" -> bool_t
     | "char" -> char_t
     | "list" -> clist_t
   in

   let build_ctype_fn fname ftype = (* ftype = "ctype_add_t" etc *)
     let the_function = L.define_function fname ftype the_module in
     let builder = L.builder_at_end context (L.entry_block the_function) in
     (the_function, builder)
   in

  (* here's how you go from a cobj to the data value: *)
  let build_getdata_cobj data_type cobj_p b =  (* data_type = int_t etc *)
    (*let x1 = L.build_load (lookup_global_binding "a") "x1" b in*)
    let x2 = L.build_struct_gep cobj_p cobj_data_idx "x2" b in
    let x3 = L.build_load x2 "x3" b in
    let x4 = L.build_bitcast x3 (L.pointer_type data_type) "x4" b in
    let data = L.build_load x4 "data" b in
    data
  in

  (* here's how you go from a cobj to the data value: *)
  let build_gettype_cobj cobj_p b =  (* data_type = int_t etc *)
    let x2 = L.build_struct_gep cobj_p cobj_type_idx "x2" b in
    let x3 = L.build_load x2 "x3" b in
    let x4 = L.build_bitcast x3 (L.pointer_type ctype_t) "x4" b in
    x4
  in

  let build_getlist_cobj cobj_p b =
    let gep_addr = L.build_struct_gep cobj_p cobj_data_idx "__gep_addr" b in
    let objptr = L.build_load gep_addr "__objptr" b in
    L.build_bitcast objptr clist_pt "__clistptr" b
  in

  let build_getlen_clist clist_p b =
    let gep_addr = L.build_struct_gep clist_p clist_len_idx "__gep_addr" b in
    let gep_addr_as_intptr = L.build_bitcast gep_addr int_pt "__gep_addr_as_intptr" b in
    let length = L.build_load gep_addr_as_intptr "__length" b in
    length
  in

  let build_getcap_clist clist_p b =
    let gep_addr = L.build_struct_gep clist_p clist_cap_idx "__gep_addr" b in (* DA PROBLEM *)
    let gep_addr_as_intptr = L.build_bitcast gep_addr int_pt "__gep_addr_as_intptr" b in
    let capacity = L.build_load gep_addr_as_intptr "__capacity" b in
    capacity
  in

  let build_idx self_p other_p name b =
     (* get elememnt *)
     let gep_addr = L.build_struct_gep self_p clist_data_idx "__gep_addr" b in
     let gep_addr_as_cobjptrptrptr = L.build_bitcast gep_addr (L.pointer_type (L.pointer_type cobj_pt)) "__gep_addr_as_cobjptrptrptr" b in
     let gep_addr_as_cobjptrptr = L.build_load gep_addr_as_cobjptrptrptr "__gep_addr_as_cobjptrptr" b in
     let gep_addr_as_cobjptrptr = L.build_gep gep_addr_as_cobjptrptr [| other_p |] "__gep_addr_as_cobjptrptr" b in (* other_p is offset of sought element *)
     let cobjptr = L.build_load gep_addr_as_cobjptrptr "__cobjptr" b in
     cobjptr
  in

  let built_ops =
  	 let typs = ["int"; "float"; "bool"; "char"; "list"] in

  	 let ops = [
  	   Oprt("add", Some((L.build_add), int_t), Some((L.build_fadd), float_t), None, None, None);
       Oprt("sub", Some((L.build_sub), int_t), Some((L.build_fsub), float_t), None, None, None);
       Oprt("mul", Some((L.build_mul), int_t), Some((L.build_fmul), float_t), None, None, None);
       Oprt("div", Some((L.build_sdiv), int_t), Some((L.build_fdiv), float_t), None, None, None);
       Oprt("exp", None, None, None, None, None);
       Oprt("eq", Some((L.build_icmp L.Icmp.Eq), bool_t), Some((L.build_fcmp L.Fcmp.Ueq), bool_t), Some((L.build_icmp L.Icmp.Eq), bool_t), Some((L.build_icmp L.Icmp.Eq), bool_t), None);
       Oprt("neq", Some((L.build_icmp L.Icmp.Ne), bool_t), Some((L.build_fcmp L.Fcmp.Une), bool_t), Some((L.build_icmp L.Icmp.Eq), bool_t), Some((L.build_icmp L.Icmp.Eq), bool_t), None);
       Oprt("lesser", Some((L.build_icmp L.Icmp.Slt), bool_t), Some((L.build_fcmp L.Fcmp.Ult), bool_t), Some((L.build_icmp L.Icmp.Slt), bool_t), Some((L.build_icmp L.Icmp.Slt), bool_t), None);
       Oprt("leq", Some((L.build_icmp L.Icmp.Sle), bool_t), Some((L.build_fcmp L.Fcmp.Ule), bool_t), Some((L.build_icmp L.Icmp.Sle), bool_t), Some((L.build_icmp L.Icmp.Sle), bool_t), None);
       Oprt("greater", Some((L.build_icmp L.Icmp.Sgt), bool_t), Some((L.build_fcmp L.Fcmp.Ugt), bool_t), Some((L.build_icmp L.Icmp.Sgt), bool_t), Some((L.build_icmp L.Icmp.Sgt), bool_t), None);
       Oprt("geq", Some((L.build_icmp L.Icmp.Sge), bool_t), Some((L.build_fcmp L.Fcmp.Uge), bool_t), Some((L.build_icmp L.Icmp.Sge), bool_t), Some((L.build_icmp L.Icmp.Sge), bool_t), None);
       Oprt("and", Some((L.build_and), int_t), None, Some((L.build_and), bool_t), Some((L.build_add), char_t), None);
       Oprt("or", Some((L.build_or), int_t), None, Some((L.build_or), bool_t), Some((L.build_or), char_t), None);
       Uoprt("neg", Some((L.build_neg), int_t), Some((L.build_fneg), float_t), Some((L.build_neg), bool_t), None, None);
       Uoprt("not", Some((L.build_not), int_t), None, Some((L.build_not), bool_t), Some((L.build_not), char_t), None);
       Loprt("idx", None, None, None, None, Some((build_idx), int_t))
       ] in

  	 List.map (fun t -> let bops = List.map (function
  	    | Oprt(o, i, f, b, c, l) ->
          let tfn = match t with
            | "int" -> i
            | "float" -> f
            | "bool" -> b
            | "char" -> c
            | "list" -> l
		      in
		      let bop = match tfn with
			      | Some tfn ->
			        let (fn, bd) = build_ctype_fn (t ^ "_" ^ o) ((function
			          | "add" -> ctype_add_t
                | "sub" -> ctype_sub_t
                | "mul" -> ctype_mul_t
                | "div" -> ctype_div_t
                | "exp" -> ctype_exp_t
                | "eq" -> ctype_eq_t
                | "neq" -> ctype_neq_t
                | "lesser" -> ctype_lesser_t
                | "leq" -> ctype_leq_t
                | "greater" -> ctype_greater_t
                | "geq" -> ctype_geq_t
                | "and" -> ctype_and_t
                | "or" -> ctype_or_t) o)
				      in BOprt(Some(((fn, bd), tfn)))
			      | None -> BOprt(None)
          in bop
        | Uoprt(o, i, f, b, c, l) ->
          let tfn = match t with
            | "int" -> i
            | "float" -> f
            | "bool" -> b
            | "char" -> c
            | "list" -> l
          in
		      let bop = match tfn with
			      | Some tfn ->
			        let (fn, bd) = build_ctype_fn (t ^ "_" ^ o) ((function
                | "neg" -> ctype_neg_t
                | "not" -> ctype_not_t) o)
				      in BUoprt(Some(((fn, bd), tfn)))
			      | None -> BUoprt(None)
		      in bop
 	      | Loprt(o, i, f, b, c, l) ->
          let tfn = match t with
            | "int" -> i
            | "float" -> f
            | "bool" -> b
            | "char" -> c
            | "list" -> l
		      in
		      let bop = match tfn with
			      | Some tfn ->
			        let (fn, bd) = build_ctype_fn (t ^ "_" ^ o) ((function
                | "idx" -> ctype_idx_t) o)
				      in BLoprt(Some(((fn, bd), tfn)))
			      | None -> BLoprt(None)
          in bop) ops
        in (t, bops)) typs
      in

  (* Functions! *)
  let (func_call_fn,func_call_b) = build_ctype_fn "func_call" ctype_call_t in

  let ctype_func = L.define_global "ctype_func" (L.const_named_struct ctype_t [|
        L.const_pointer_null ctype_add_pt; (* ctype_add_pt *)
        L.const_pointer_null ctype_sub_pt; (* ctype_sub_pt *)
        L.const_pointer_null ctype_mul_pt; (* ctype_mul_pt *)
        L.const_pointer_null ctype_div_pt; (* ctype_div_pt *)
        L.const_pointer_null ctype_exp_pt; (* ctype_exp_pt *)
        L.const_pointer_null ctype_eq_pt; (* ctype_eq_pt *)
        L.const_pointer_null ctype_neq_pt; (* ctype_neq_pt *)
        L.const_pointer_null ctype_lesser_pt; (* ctype_lesser_pt *)
        L.const_pointer_null ctype_leq_pt; (* ctype_leq_pt *)
        L.const_pointer_null ctype_greater_pt; (* ctype_greater_pt *)
        L.const_pointer_null ctype_geq_pt; (* ctype_geq_pt *)
        L.const_pointer_null ctype_and_pt; (* ctype_and_pt *)
        L.const_pointer_null ctype_or_pt; (* ctype_or_pt *)
        L.const_pointer_null ctype_neg_pt; (* ctype_neg_pt *)
        L.const_pointer_null ctype_not_pt; (* ctype_not_pt *)
        L.const_pointer_null ctype_idx_pt; (* ctype_not_pt *)
        func_call_fn; (* ctype_call_pt *)
        L.const_pointer_null ctype_heapify_pt; (* ctype_not_pt *)
        L.const_pointer_null ctype_print_pt; (* ctype_not_pt *)
    |]) the_module in



  let build_fnptr_of_cfo cobj_p b = 
    let x2 = L.build_struct_gep cobj_p cobj_data_idx "x2" b in
    let x3 = L.build_load x2 "x3" b in
    let fnptr = L.build_bitcast x3 userdef_fn_pt "fnptr" b in
    fnptr
  in

  let build_special_ctype_fn fn ty_str =
      let (name,fn_ty) = (match fn with
        |FPrint -> ("print",ctype_print_t)
        |FHeapify -> ("heapify",ctype_heapify_t)
        |FCall -> ("call",ctype_call_t)
      ) in
      let (the_fn,the_bld) = build_ctype_fn (ty_str^"_"^name) fn_ty in
      (the_fn,the_bld)
  in
  
  (*let x = [
      (FPrint,[Int,Bool,Float]);
      (FHeapify,[Int,Bool,Float]);
      (FCall,[FuncType])
  ]
            
  let build_fns spec_ty ty_list = List.map (build_special_ctype_fn spec_ty) ty_list in
  let all = List.map (fun x -> match x with (spec_ty,ty_list) in build_fns spec_ty ty_list) x in

  let get_special_fn spec_ty ty = 
    match *)


  (* Print *)
  let (int_print_fn,int_print_b) = build_special_ctype_fn FPrint "int" in
  let (char_print_fn,char_print_b) = build_special_ctype_fn FPrint "char" in
  let (float_print_fn,float_print_b) = build_special_ctype_fn FPrint "float" in
  let (bool_print_fn, bool_print_b) = build_special_ctype_fn FPrint "bool" in
  
  let get_print_fn_lval = function
    | "int" -> int_print_fn
    | "float" -> float_print_fn
    | "char" -> char_print_fn
    | "bool" -> bool_print_fn
    | _ -> L.const_pointer_null ctype_print_pt

  in let get_print_builder = function
    |"int" -> int_print_b
    |"float" -> float_print_b
    |"char" -> char_print_b
    |"bool" -> bool_print_b
  in

  (* Heapify *)
  let (int_heapify_fn,int_heapify_b) = build_special_ctype_fn FHeapify "int" in
  let (float_heapify_fn,float_heapify_b) = build_special_ctype_fn FHeapify "float" in
  let (bool_heapify_fn,bool_heapify_b) = build_special_ctype_fn FHeapify "bool" in
  let (func_heapify_fn,func_heapify_b) = build_special_ctype_fn FHeapify "func" in
  let get_heapify_fn_lval = function
    |"int" -> int_heapify_fn
    |"float" -> float_heapify_fn
    |"bool" -> bool_heapify_fn
    |"func" -> func_heapify_fn
    | _ -> L.const_pointer_null ctype_heapify_pt
  in

  (* define the default CTypes *)
  let [ctype_int; ctype_float; ctype_bool; ctype_char; ctype_list] =
  	List.map (fun (t, bops) -> L.define_global ("ctype_" ^ t) (L.const_named_struct ctype_t (Array.of_list ((List.map(function
  	  | BOprt(o) -> (match o with
  	    | Some(((fn, bd), tfn)) -> fn
  	    | None -> L.const_pointer_null ctype_add_pt)
  	  | BUoprt(o) -> (match o with
  	    | Some(((fn, bd), tfn)) -> fn
  	    | None -> L.const_pointer_null ctype_neg_pt)
  	  | BLoprt(o) -> (match o with
  	    | Some(((fn, bd), tfn)) -> fn
        | None -> L.const_pointer_null ctype_idx_pt)) bops) @ ([L.const_pointer_null ctype_call_pt; get_heapify_fn_lval t ; get_print_fn_lval t])))) the_module) built_ops
  	    in

  let ctype_of_ASTtype = function
    | Int -> Some ctype_int
    | Float -> Some ctype_float
    | Bool -> Some ctype_bool
    | String -> Some ctype_list
    | Dyn -> None
    | IntArr -> Some ctype_list
    | FloatArr -> Some ctype_list
    | BoolArr -> Some ctype_list
    | StringArr -> Some ctype_list
    | FuncType -> Some ctype_func
    | Null -> None
  in

  let ctype_of_datatype = function
    | dt when dt = int_t -> ctype_int
    | dt when dt = float_t -> ctype_float
    | dt when dt = bool_t -> ctype_bool
    | dt when dt = char_t -> ctype_char
    | dt when dt = clist_t -> ctype_list
  in
  let ctype_of_typ = function  (* only for optimized Raws hence limited matching *)
      | Int -> ctype_int
      | Float -> ctype_float
      | Bool -> ctype_bool
      | String -> ctype_char
      | Dyn -> tstp "Codegen Error: requesting ctype of Dyn"; ctype_int
  in

  let build_getctypefn_cobj ctype_fn_idx cobj_p b =
    let x2 = L.build_struct_gep cobj_p cobj_type_idx "x2" b in
    let x3 = L.build_load x2 "x3" b in  (* x3: ctype_pt *)
    let x4 = L.build_struct_gep x3 ctype_fn_idx "x4" b in
    let fn_ptr = L.build_load x4 "fn_ptr" b in
    fn_ptr
  in

  (** define helper functions for commonly used code snippets **)
  let build_new_cobj_empty builder =   
    let objptr = L.build_malloc cobj_t "__new_objptr" builder in (* objptr: cobj_pt* *)
    let datafieldptr = L.build_struct_gep objptr cobj_data_idx "datafieldptr" builder in  (* datafieldptr: i8* *)
    let ctypefieldptr = L.build_struct_gep objptr cobj_type_idx "ctypefieldptr" builder in
    (objptr,datafieldptr,ctypefieldptr)
  in
    
  let build_new_cobj data_type builder =
    (* malloc the new object and its data *)
    let objptr = L.build_malloc cobj_t "__new_objptr" builder in (* objptr: cobj_pt *)
    let dataptr = L.build_malloc data_type "__new_dataptr" builder in
    let dataptr_as_i8ptr = L.build_bitcast dataptr char_pt "dataptr_as_i8" builder in

    (* store ctypeptr in the struct *)
    let ctypefieldptr = L.build_struct_gep objptr cobj_type_idx "ctypefieldptr" builder in
    ignore(L.build_store (ctype_of_datatype data_type) ctypefieldptr builder);

    (* store dataptr in the struct *)
    let datafieldptr = L.build_struct_gep objptr cobj_data_idx "datafieldptr" builder in  (* datafieldptr: i8* *)
    let datafieldptr_as_i8ptrptr = L.build_bitcast datafieldptr (L.pointer_type char_pt) "datafieldptr_as_i8ptrptr" builder in
    ignore(L.build_store dataptr_as_i8ptr datafieldptr_as_i8ptrptr builder);

    (objptr, dataptr)
  in

  let build_new_cobj_init data_type value b =
      let (objptr, dataptr) = build_new_cobj data_type b in
      ignore(L.build_store value dataptr b);
      objptr
  in

  let build_new_clist dataptr_of_cobj elm_pts builder =
    (* len *)
    let length = List.length elm_pts in
    let len = L.const_int int_t length in

    (* cap *)
    let capacity = max length initial_list_size in
    let cap = L.const_int int_t capacity in

    (* dataptr: mallocs empty CObj array *)
    let dataptr = L.build_malloc (L.array_type cobj_pt capacity) "__new_dataptr" builder in
    let dataptr_as_i8ptr = L.build_bitcast dataptr char_pt "dataptr_as_i8" builder in

    let elm_pts_as_cobjptrs = List.map (fun e ->
      let elm_pt_as_cobjptr = L.build_bitcast e cobj_pt "elm_ptr_as_cobjptr" builder
      in elm_pt_as_cobjptr) elm_pts in

    (* null pointers to fill empty capacity *)
    let elms_w_nulls = if List.length elm_pts_as_cobjptrs < capacity
      then elm_pts_as_cobjptrs @ (Array.to_list (Array.make (capacity - List.length elm_pts) (L.const_pointer_null cobj_pt)))
      else elm_pts_as_cobjptrs in

    (* stores the data *)
    let store_elms elm idx =
      let gep_addr = L.build_gep dataptr [|L.const_int int_t 0; L.const_int int_t idx|] "__elem_ptr" builder in
      ignore(L.build_store elm gep_addr builder); ()
    in
    ignore(List.iter2 store_elms elms_w_nulls (seq capacity));

    (* store dataptr the struct *)
    let datafieldptr = L.build_struct_gep dataptr_of_cobj clist_data_idx "datafieldptr" builder in  (* datafieldptr: i8* *)
    let datafieldptr_as_i8ptrptr = L.build_bitcast datafieldptr (L.pointer_type char_pt) "datafieldptr_as_i8ptrptr" builder in
    ignore(L.build_store dataptr_as_i8ptr datafieldptr_as_i8ptrptr builder);

    (* store len in the struct *)
    let lenfieldptr = L.build_struct_gep dataptr_of_cobj clist_len_idx "lenfieldptr" builder in  (* lenfieldptr: i32* *)
    ignore(L.build_store len lenfieldptr builder);

    (* store cap in the struct *)
    let capfieldptr = L.build_struct_gep dataptr_of_cobj clist_cap_idx "capfieldptr" builder in  (* capfieldptr: i32* *)
    ignore(L.build_store cap capfieldptr builder);
  in

  (** manually making the ctype_ functions **)
  (* does alloca, store, then load *)  (* note you should not use this if youre not using the values right away !!!!!! *)
  let boilerplate_till_load remote_cobj_p prettyname b =
    ignore(L.set_value_name ("remote_"^prettyname) remote_cobj_p);
    let cobj_pp = L.build_alloca cobj_pt (prettyname^"_p") b in
    ignore(L.build_store remote_cobj_p cobj_pp b);
    let cobj_p = L.build_load cobj_pp (prettyname^"_p") b in
    cobj_p
  in

  let boilerplate_binop data_type fn b =
    let formals_llvalues = (Array.to_list (L.params fn)) in
    let [ remote_self_p; remote_other_p ] = formals_llvalues in

    (* boilerplate *)
    let self_p = boilerplate_till_load remote_self_p "self_p" b in
    let other_p = boilerplate_till_load remote_other_p "other_p" b in

    (* get data *)
    let self_data = build_getdata_cobj data_type self_p b in
    let other_data = build_getdata_cobj data_type other_p b in
    (self_data, other_data)
  in

  let boilerplate_uop data_type fn b =
    let formals_llvalues = (Array.to_list (L.params fn)) in
    let [ remote_self_p ] = formals_llvalues in


    let _ = build_gettype_cobj remote_self_p b in

    (* boilerplate *)
    let self_p = boilerplate_till_load remote_self_p "self_p" b in

    (* get data *)
    let self_data = build_getdata_cobj data_type self_p b in
    (self_data)
  in

  let boilerplate_lop data_type fn b =
      (* TODO: throw error if array bounds exceeded *)
    let formals_llvalues = Array.to_list (L.params fn) in
    let [ remote_self_p; remote_other_p ] = formals_llvalues in

    (* boilerplate *)
    let self_p = boilerplate_till_load remote_self_p "self_p" b in
    let other_p = boilerplate_till_load remote_other_p "other_p" b in

    (* get data *)
    let self_data = build_getlist_cobj self_p b in
    let other_data = build_getdata_cobj int_t other_p b in
    (self_data, other_data)
  in

  List.iter (fun (t, bops) -> List.iter (function
    | BOprt(o) -> (match o with
      | Some(((fn, bd), tfn)) ->
        let (tf, tp) = tfn in
        let (self_data, other_data) = boilerplate_binop (get_t t) fn bd in
        let result_data = tf self_data other_data "result_data" bd in
        let result = build_new_cobj_init tp result_data bd in
        ignore(L.build_ret result bd)
      | None -> ())
    | BUoprt(o) -> (match o with
      | Some(((fn, bd), tfn)) ->
        let (tf, tp) = tfn in
        let (self_data) = boilerplate_uop (get_t t) fn bd in
        let result_data = tf self_data "result_data" bd in
        let result = build_new_cobj_init tp result_data bd in
        ignore(L.build_ret result bd)
      | None -> ())
    | BLoprt(o) -> (match o with
      | Some(((fn, bd), tfn)) ->
        let (tf, tp) = tfn in
        let (self_data, other_data) = boilerplate_lop (get_t t) fn bd in
        let result_data = tf self_data other_data "result_data" bd in
        let result = result_data in
        ignore(L.build_ret result bd)
      | None -> ())) bops) built_ops;


    (* Functions! *)
    (* building __call__ for ctype_func *)
        let (fn,b) = (func_call_fn,func_call_b) in
          let formals_llvalues = (Array.to_list (L.params fn)) in
          let [ remote_self_p ; remote_argv ] = formals_llvalues in
          let self_p = boilerplate_till_load remote_self_p "self_p" b in

          (* manual boilerplate for argv since it's not a cobj *)
          ignore(L.set_value_name ("remote_argv") remote_argv);
          let argv_p = L.build_alloca cobj_ppt "argv_p" b in
          ignore(L.build_store remote_argv argv_p b);
          let argv = L.build_load argv_p "argv" b in

          let fn_p = build_fnptr_of_cfo self_p b in
          let result = L.build_call fn_p [|argv|] "result" b in
          ignore(L.build_ret result b);
          
        
  (* heapify(self_p) modifies self by copying its data to the heap and pointing to the new heap data *)
  let build_heapify data_type fn b =   (* data_type = int_t etc *)
      let formals_llvalues = (Array.to_list (L.params fn)) in
      let [remote_self_p] = formals_llvalues in
      let box_addr = boilerplate_till_load remote_self_p "self_p" b in
      (* the box dataptr_addr points to the raw data we want to copy *)
      let dataptr_addr_i8pp = L.build_struct_gep box_addr cobj_data_idx "dat" b in
      let dataptr_addr = L.build_bitcast dataptr_addr_i8pp (L.pointer_type (L.pointer_type data_type)) "dat" b in
      let rawdata_addr = L.build_load dataptr_addr "raw_data_addr" b in
      let rawdata = L.build_load rawdata_addr "raw_data" b in
      let heap_data_p = L.build_malloc data_type "heap_data_p" b in
      ignore(L.build_store rawdata heap_data_p b);
      let heap_data_p = L.build_bitcast heap_data_p char_pt "heap_data_p" b in
      ignore(L.build_store heap_data_p dataptr_addr_i8pp b);
      ignore(L.build_ret (L.const_int int_t 0) b);  (* or can ret void? *)
  in

  (* build the heapify functions *)
  let get_heapify_builder_of_t = function
    |"int" -> int_heapify_b
    |"float" -> float_heapify_b
    |"bool" -> bool_heapify_b
  in
  ignore(List.iter (fun t -> build_heapify (get_t t) (get_heapify_fn_lval t) (get_heapify_builder_of_t t)) ["int";"float";"bool"]);

  let _ =
    let (fn,b) = (func_heapify_fn,func_heapify_b) in
    ignore(L.build_ret (L.const_int int_t 0) b);
  in


  

  (* define printf *)
  let printf_t : L.lltype =   (* define the type that the printf function should be *)
      L.var_arg_function_type int_t [| char_pt |] in
  let printf_func : L.llvalue =   (* now use that type to declare printf (dont fill out the body just declare it in the context) *)
      L.declare_function "printf" printf_t the_module in

  let build_print_fn data_type fn b =   (* data_type = int_t etc *)
      let formals_llvalues = (Array.to_list (L.params fn)) in
      let [remote_self_p] = formals_llvalues in
      let box_addr = boilerplate_till_load remote_self_p "self_p" b in
      (* the box dataptr_addr points to the raw data we want to copy *)
      let dataptr_addr_i8pp = L.build_struct_gep box_addr cobj_data_idx "dat" b in
      let dataptr_addr = L.build_bitcast dataptr_addr_i8pp (L.pointer_type (L.pointer_type data_type)) "dat" b in
      let rawdata_addr = L.build_load dataptr_addr "raw_data_addr" b in
      let rawdata = L.build_load rawdata_addr "raw_data" b in
      let format_str = (match data_type with
        |t when t = int_t -> L.build_global_stringptr "%d\n" "fmt" b
        |t when t = float_t -> L.build_global_stringptr "%g\n" "fmt" b
        |t when t = bool_t -> L.build_global_stringptr "%d\n" "fmt" b
        |t when t = char_t -> L.build_global_stringptr "%s\n" "fmt" b
      ) in
      ignore(L.build_call printf_func [| format_str ; rawdata |] "printf" b);
      ignore(L.build_ret (L.const_int int_t 0) b);  (* or can ret void? *)
  in
  (* build the print functions *)
  ignore(List.iter (fun t -> build_print_fn (get_t t) (get_print_fn_lval t) (get_print_builder t)) ["int";"float";"bool";"char"]);

  (* define exit *)
  let exit_t : L.lltype =   (* define the type that the printf function should be *)
    L.function_type (int_t) [| int_t |] in
  let exit_func : L.llvalue =   (* now use that type to declare printf (dont fill out the body just declare it in the context) *)
      L.declare_function "exit" exit_t the_module in


  let name_of_bind = function
      |Bind(name,_) -> name
  in
  let type_of_bind = function
      |Bind(_,ty) -> ty
  in
  let ltyp_of_typ = function
      |Int -> int_t
      |Float -> float_t
      |Bool -> bool_t
      |_ -> cobj_pt
      (** todo lists and stuff **)
  in

  (** allocate for all the bindings and put them in a map **)

  (* pass in Some(builder) to do local vars alloca() or None to do globals non-alloca *)
  let build_binding_list local_builder_opt binds =   (* returns a stringmap Bind -> Addr *) 
  (* strip out all the FuncTypes from binds *)
      (*let binds = List.rev (List.fold_left (fun binds bind -> if ((type_of_bind bind) = FuncType) then binds else (bind::binds)) [] binds) in*)
      (** the commented code adds a Dyn version of every var. i wont use it for pure immutable phase-1 testing tho! **)
      (**let dynify bind =   (* turns a bind into dynamic. a helper fn *)
         Bind(name,_) = bind in
           Bind(name,Dyn)
      in
      let dyns_list =   (* redundant list where every bind is dynamic *)
          List.map dynify (names_of_bindlist binds)
      in
      binds = List.sort_uniq Pervasives.compare (binds @ dyns_list) 
      in   (* now binds has a dyn() version of each variable *) **)
      let prettyname_of_bind bind = (name_of_bind bind)^"_"^(string_of_typ (type_of_bind bind))
      in
      let get_const bind = match (type_of_bind bind) with 
        |Int -> L.const_null int_t
        |Float -> L.const_null float_t
        |Bool -> L.const_null bool_t
        |_ -> L.define_global ((prettyname_of_bind bind)^"_obj") (L.const_named_struct cobj_t [|L.const_pointer_null char_pt;L.const_pointer_null ctype_pt|]) the_module
        (*L.define_global (prettyname_of_bind bind) (the_cobj) the_module*)

        (*|_ -> L.define_global (prettyname_of_bind bind) (L.const_null cobj_t) the_module*)
        (** TODO impl lists and everything! and strings. idk how these will work **)
      in
      let allocate bind = 
        let alloc_result = 
          (match local_builder_opt with
            |None -> L.define_global (prettyname_of_bind bind) (get_const bind) the_module
            |Some(builder) -> L.build_alloca (ltyp_of_typ (type_of_bind bind)) (prettyname_of_bind bind) builder
          )
        in
        let (res,newbind) = match (type_of_bind bind) with
          |Int|Float|Bool -> (RawAddr(alloc_result),bind)
          |_ -> (BoxAddr(alloc_result,false),Bind((name_of_bind bind),Dyn))
        in (res,newbind)
      in
        List.fold_left (fun map bind -> 
            let (res,newbind) = allocate bind in 
          BindMap.add newbind res map) BindMap.empty binds
  in
  

  let globals_map =
      let globals_list = snd prgm  (* snd prgrm is the bind list of globals *) in
        build_binding_list None globals_list
  in
  let lookup_global_binding bind =   (*pbind bind;*)
    try BindMap.find bind globals_map
    with Not_found -> tstp "Not found in globals:";pbind bind;BindMap.find bind globals_map
  in

  (** setup main() where all the code will go **)
  let main_ftype = L.function_type int_t [||] in   (* ftype is the full llvm function signature *)
  let main_function = L.define_function "main" main_ftype the_module in
  let main_builder = L.builder_at_end context (L.entry_block main_function) in
  let int_format_str = L.build_global_stringptr "%d\n" "fmt" main_builder
  and string_format_str = L.build_global_stringptr "%s\n" "fmt" main_builder
  and float_format_str = L.build_global_stringptr "%g\n" "fmt" main_builder in 
  let init_state:state = {ret_typ=Int;namespace=BindMap.empty; func=main_function; b=main_builder;optim_funcs=SfdeclMap.empty;generic_func=false} in


  (* useful utility functions! *)
  let names_of_bindlist bindlist =
    List.map name_of_bind bindlist
  in
(* helper fn: seq 4 == [0;1;2;3] *)
  let seq len =
    let rec aux len acc =
      if len<0 then acc else aux (len-1) (len::acc)
    in aux (len-1) []
  in

  let lookup namespace bind = (*tstp (string_of_sbind bind);*)
      let bind = match bind with
        |Bind(n, Int)|Bind(n, Float)|Bind(n, Bool) | Bind(n, String) -> bind
        |Bind(n,_) -> Bind(n,Dyn)
      in
      try BindMap.find bind namespace
        with Not_found -> lookup_global_binding bind
  in

  let build_temp_box rawval raw_ty b =
      tstp ("Building temp box for "^string_of_typ raw_ty);
      let raw_ltyp = (ltyp_of_typ raw_ty) in
      let temp_box = L.build_alloca cobj_t "temp_box" b in
      let heap_data_p = L.build_malloc raw_ltyp "heap_data_temp_box" b in
      ignore(L.build_store rawval heap_data_p b);
      let heap_data_p = L.build_bitcast heap_data_p char_pt "heap_data_p" b in
      let dataptr_addr = L.build_struct_gep temp_box cobj_data_idx "dat" b in
      let typeptr_addr = L.build_struct_gep temp_box cobj_type_idx "ty" b in
      let typeptr_addr = L.build_bitcast typeptr_addr (L.pointer_type ctype_pt) "ty" b in
      ignore(L.build_store heap_data_p dataptr_addr b);
      ignore(L.build_store (ctype_of_typ raw_ty) typeptr_addr b);
      Box(temp_box)
  in
  let rec change_state old = function
      | S_rettyp(ret_typ) -> {ret_typ=ret_typ;namespace=old.namespace;func=old.func;b=old.b;optim_funcs=old.optim_funcs;generic_func=old.generic_func}
      | S_names(namespace) -> {ret_typ=old.ret_typ;namespace=namespace;func=old.func;b=old.b;optim_funcs=old.optim_funcs;generic_func=old.generic_func}
      | S_func(func) -> {ret_typ=old.ret_typ;namespace=old.namespace;func=func;b=old.b;optim_funcs=old.optim_funcs;generic_func=old.generic_func}
      | S_b(b) -> {ret_typ=old.ret_typ;namespace=old.namespace;func=old.func;b=b;optim_funcs=old.optim_funcs;generic_func=old.generic_func}
      | S_optimfuncs(optim_funcs) -> {ret_typ=old.ret_typ;namespace=old.namespace;func=old.func;b=old.b;optim_funcs=optim_funcs;generic_func=old.generic_func}
      | S_generic_func(boolval) -> {ret_typ=old.ret_typ;namespace=old.namespace;func=old.func;b=old.b;optim_funcs=old.optim_funcs;generic_func=boolval}
    | S_needs_reboxing(name,boolval) -> 
      let BoxAddr(addr,_) = lookup (old.namespace) (Bind(name,Dyn)) in
      let new_namespace = BindMap.add (Bind(name,Dyn)) (BoxAddr(addr,boolval)) old.namespace in
      change_state old (S_names(new_namespace))
    | S_list(updates) -> List.fold_left change_state old updates
  in
  let rebox_if_needed boxaddr name the_state =
    match boxaddr with 
      |BoxAddr(addr,true) -> tstp ("Boxing "^name);
        let cobj_p = L.build_load addr name the_state.b in
        let fn_p = build_getctypefn_cobj ctype_heapify_idx cobj_p the_state.b in
        ignore(L.build_call fn_p [|cobj_p|] "heapify_result" the_state.b);
        change_state the_state (S_needs_reboxing(name,false))
      |BoxAddr(_,false) -> the_state  (* do nothing *)
    in

  let rec expr the_state typed_e = 
      let (namespace,the_function) = (the_state.namespace,the_state.func) in
      let (e,ty) = typed_e in
      match e with
    | SLit lit -> let res = (match lit with
        | IntLit i -> Raw(L.const_int int_t i)
        | BoolLit i -> Raw(L.const_int bool_t (if i then 1 else 0))
        | FloatLit i -> Raw((L.const_float float_t i))
        | StringLit i -> let elements = List.rev (Seq.fold_left (fun l ch ->
            let cobj_of_char_ptr = build_new_cobj_init char_t (L.const_int char_t (Char.code ch)) the_state.b in
            cobj_of_char_ptr::l) [] (String.to_seq i)) in
          let (objptr, dataptr) = build_new_cobj clist_t the_state.b in
          let _ = build_new_clist dataptr elements the_state.b in
            (Box(objptr))
        ) in (res,the_state)

    | SVar name ->
        (match (lookup namespace (Bind(name, ty))) with
          |RawAddr(addr) -> (Raw(L.build_load addr name the_state.b),the_state)
          |BoxAddr(addr,needs_update) ->
             let the_state = rebox_if_needed (BoxAddr(addr,needs_update)) name the_state in
            (Box(L.build_load addr name the_state.b),the_state)
        )
    | SBinop(e1, op, e2) ->
      let (_,ty1) = e1
      and (_,ty2) = e2 in
      let (e1',the_state) = expr the_state e1 in
      let (e2',the_state) = expr the_state e2 in

      let generic_binop box1 box2 = 
          let (Box(v1), Box(v2)) = (box1, box2) in
          let fn_idx = (match op with
            | Add      -> ctype_add_idx
            | Sub      -> ctype_sub_idx
            | Mul      -> ctype_mul_idx
            | Div      -> ctype_div_idx
            | Exp      -> ctype_exp_idx
            | Eq       -> ctype_eq_idx
            | Neq      -> ctype_neq_idx
            | Less     -> ctype_lesser_idx
            | Leq      -> ctype_leq_idx
            | Greater  -> ctype_greater_idx
            | Geq      -> ctype_geq_idx
            | And      -> ctype_and_idx
            | Or       -> ctype_or_idx
            | ListAccess -> ctype_idx_idx ) in

        let fn_p = build_getctypefn_cobj fn_idx v1 the_state.b in

        (* exception handling: invalid_op *)
        let bad_op_bb = L.append_block context "bad_op" the_state.func in
        let bad_op_bd = L.builder_at_end context bad_op_bb in
  
        let proceed_bb = L.append_block context "proceed" the_state.func in
  
        (* check for op exception *)
        let invalid_op = L.build_is_null fn_p "invalid_op" the_state.b in
          ignore(L.build_cond_br invalid_op bad_op_bb proceed_bb the_state.b);
  
        (* print message and exit *)
        let err_message =
          let info = "RuntimeError: invalid use of " ^ (Utilities.binop_to_string op) ^ " operator." in
            L.build_global_string info "error message" bad_op_bd in
        let str_format_str1 = L.build_global_stringptr  "%s\n" "fmt" bad_op_bd in
          ignore(L.build_call printf_func [| str_format_str1 ; err_message |] "printf" bad_op_bd);
          ignore(L.build_call exit_func [| (L.const_int int_t 1) |] "exit" bad_op_bd);
  
        (* return to normal control flow *)
        let the_state = change_state the_state (S_b(L.builder_at_end context proceed_bb)) in
          ignore(L.build_br proceed_bb bad_op_bd);
  
        (* exception handling: invalid_arg *)
        let bad_arg_bb = L.append_block context "bad_arg" the_state.func in
        let bad_arg_bd = L.builder_at_end context bad_arg_bb in
  
        let proceed_bb = L.append_block context "proceed" the_state.func in
  
        (* check for arg exception *)
  
        let _ = match op with
          | ListAccess -> (* check and make sure v2 is an int *)
            let typ1 = ctype_int in
            let typ2 = build_gettype_cobj v2 the_state.b in
            let typ1_as_int = L.build_ptrtoint typ1 int_t "typ1_as_int" the_state.b in
            let typ2_as_int = L.build_ptrtoint typ2 int_t "typ2_as_int" the_state.b in
            let diff = L.build_sub typ1_as_int typ2_as_int "diff" the_state.b in
            let invalid_arg = L.build_icmp L.Icmp.Ne diff (L.const_int int_t 0) "invalid_arg" the_state.b in
              ignore(L.build_cond_br invalid_arg bad_arg_bb proceed_bb the_state.b);
          | _ ->
            let typ1 = build_gettype_cobj v1 the_state.b in
            let typ2 = build_gettype_cobj v2 the_state.b in
            let typ1_as_int = L.build_ptrtoint typ1 int_t "typ1_as_int" the_state.b in
            let typ2_as_int = L.build_ptrtoint typ2 int_t "typ2_as_int" the_state.b in
            let diff = L.build_sub typ1_as_int typ2_as_int "diff" the_state.b in
            let invalid_arg = L.build_icmp L.Icmp.Ne diff (L.const_int int_t 0) "invalid_arg" the_state.b in
              ignore(L.build_cond_br invalid_arg bad_arg_bb proceed_bb the_state.b);
        in
  
        (* print message and exit *)
        let err_message =
          let info = "RuntimeError: unsupported operand type(s) for binary " ^ (Utilities.binop_to_string op) in
            L.build_global_string info "error message" bad_arg_bd in
        let str_format_str1 = L.build_global_stringptr  "%s\n" "fmt" bad_arg_bd in
          ignore(L.build_call printf_func [| str_format_str1 ; err_message |] "printf" bad_arg_bd);
          ignore(L.build_call exit_func [| (L.const_int int_t 1) |] "exit" bad_arg_bd);
  
        (* return to normal control flow *)
        let the_state = change_state the_state (S_b(L.builder_at_end context proceed_bb)) in
          ignore(L.build_br proceed_bb bad_arg_bd);

        (* exception handling: index out of bounds *)

        let the_state = match op with
          | ListAccess ->

            let proceed_bb = L.append_block context "proceed" the_state.func in
            let bad_acc_bb = L.append_block context "bad_acc" the_state.func in
            let bad_acc_bd = L.builder_at_end context bad_acc_bb in

                       (* check for out of bounds exception *)
             let idx_arg = build_getdata_cobj int_t v2 the_state.b in
             (* ignore(L.build_call printf_func [| int_format_str; idx_arg |] "printf" the_state.b); *)
             let list_ptr = build_getlist_cobj v1 the_state.b in
             let length = build_getlen_clist list_ptr the_state.b in
             let lt_length = L.build_icmp L.Icmp.Sge idx_arg length "lt_length" the_state.b in (* other_p is index being accessed *)
             let gt_zero = L.build_icmp L.Icmp.Slt idx_arg (L.const_int int_t 0) "gt_zero" the_state.b in (* other_p is index being accessed *)
             let outofbounds = L.build_or lt_length gt_zero "inbounds" the_state.b in
               ignore(L.build_cond_br outofbounds bad_acc_bb proceed_bb the_state.b);

             let err_message =
               let info = "RuntimeError: list index out of bounds" in
                 L.build_global_string info "error message" bad_acc_bd in
             let str_format_str1 = L.build_global_stringptr  "%s\n" "fmt" bad_acc_bd in
               ignore(L.build_call printf_func [| str_format_str1; err_message |] "printf" bad_acc_bd);
               ignore(L.build_call exit_func [| (L.const_int int_t 1) |] "exit" bad_acc_bd);

             let the_state = change_state the_state (S_b(L.builder_at_end context proceed_bb)) in
               ignore(L.build_br proceed_bb bad_acc_bd); the_state
                 
          | _ -> the_state
      
      in let result = L.build_call fn_p [| v1 ; v2 |] "binop_result" the_state.b in
        (Box(result),the_state)
      in

      let (res, the_state) = (match (e1', e2') with
          | (Raw(v1), Raw(v2)) ->
              let binop_instruction = (match ty1 with  
                |Int|Bool -> (match op with
                  | Add     -> L.build_add
                  | Sub     -> L.build_sub
                  | Mul    -> L.build_mul
                  | Div     -> L.build_sdiv
                  | And     -> L.build_and
                  | Or      -> L.build_or
                  | Eq   -> L.build_icmp L.Icmp.Eq
                  | Neq     -> L.build_icmp L.Icmp.Ne
                  | Less    -> L.build_icmp L.Icmp.Slt
                  | Leq     -> L.build_icmp L.Icmp.Sle
                  | Greater -> L.build_icmp L.Icmp.Sgt
                  | Geq     -> L.build_icmp L.Icmp.Sge
                )
                |Float -> (match op with
                  | Add     -> L.build_fadd
                  | Sub     -> L.build_fsub
                  | Mul    -> L.build_fmul
                  | Div     -> L.build_fdiv 
                  | Eq   -> L.build_fcmp L.Fcmp.Oeq
                  | Neq     -> L.build_fcmp L.Fcmp.One
                  | Less    -> L.build_fcmp L.Fcmp.Olt
                  | Leq     -> L.build_fcmp L.Fcmp.Ole
                  | Greater -> L.build_fcmp L.Fcmp.Ogt
                  | Geq     -> L.build_fcmp L.Fcmp.Oge
                  | And | Or ->
                      raise (Failure "CodegenError: internal error: semant should have rejected and/or on float")
                )
            ) in
              (Raw(binop_instruction v1 v2 "binop_result" the_state.b),the_state)
<<<<<<< HEAD
          |(Box(boxval),Raw(rawval)) -> 
            generic_binop (Box(boxval)) (build_temp_box rawval ty2 the_state.b)
          |(Raw(rawval),Box(boxval)) -> 
            generic_binop (build_temp_box rawval ty1 the_state.b) (Box(boxval))
          |(Box(v1),Box(v2)) -> generic_binop (Box(v1)) (Box(v2))
=======
          | (Box(boxval), Raw(rawval)) -> 
            generic_binop (Box(boxval)) (build_binop_boi rawval ty2)
          | (Raw(rawval),Box(boxval)) -> 
            generic_binop (build_binop_boi rawval ty1) (Box(boxval))
          | (Box(v1), Box(v2)) -> generic_binop (Box(v1)) (Box(v2))
>>>>>>> 74b95c98
        ) in (res,the_state)

      |SCall(fexpr, arg_expr_list, SNop) -> raise (Failure "CodegenError: Generic scalls partially implemented and disabled");
        tstp ("GENERIC SCALL of "^(string_of_int (List.length arg_expr_list))^" args");
        (* eval the arg exprs *)
        let argc = List.length arg_expr_list in

        let eval_arg aggreg e =
            let (the_state,args) = aggreg in
            let (res,the_state) = expr the_state e in
            (the_state,res::args)
        in
        let (the_state,arg_dataunits) = List.fold_left eval_arg (the_state,[]) (List.rev arg_expr_list) in

        let arg_types = List.map (fun (_,ty) -> ty) arg_expr_list in

        let transform_if_needed raw_ty = function
            |Box(v) -> Box(v)
            |Raw(v) -> build_temp_box v raw_ty the_state.b
        in

        let boxed_args = List.map2 transform_if_needed arg_types arg_dataunits in
        let llargs = List.map (fun b -> match b with Box(v) -> v) boxed_args in
        
        let cobj_p_arr_t = L.array_type cobj_pt argc in
        (* allocate stack space for argv *)
        let argv_as_arr = L.build_alloca cobj_p_arr_t "argv_arr" the_state.b in
        (* store llargs values in argv *)

        let store_arg llarg idx =
          let gep_addr = L.build_gep argv_as_arr [|L.const_int int_t 0; L.const_int int_t idx|] "arg" the_state.b in
          ignore(L.build_store llarg gep_addr the_state.b);()
        in

        ignore(List.iter2 store_arg llargs (seq argc));
        let argv = L.build_bitcast argv_as_arr cobj_ppt "argv" the_state.b in

        (* now we have argv! so we just need to get the fn ptr and call it *)
        let (Box(caller_cobj_p),the_state) = expr the_state fexpr in
        let call_ptr = build_getctypefn_cobj ctype_call_idx caller_cobj_p the_state.b in
        let result = L.build_call call_ptr [|caller_cobj_p;argv|] "result" the_state.b in
        (Box(result),the_state)
        

      |SCall(fexpr, arg_expr_list, SFunc(sfdecl)) -> 
      tstp ("OPTIMIZED SCALL of "^sfdecl.sfname^" with binds:"); List.iter pbind sfdecl.sformals; tstp ("returns:"^(string_of_typ sfdecl.styp));tstp "(end of binds)";
        (*ignore(expr the_state fexpr);*) (* I guess we dont care abt the result of this since we just recompile from the sfdecl anyways *)
        (*let (_,the_state) = expr the_state fexpr in*)
        let arg_types = List.map (fun (_,ty) -> ty) arg_expr_list in
        let arg_lltypes = List.map ltyp_of_typ arg_types in
        let eval_arg aggreg e =
            let (the_state,args) = aggreg in
            let (res,the_state) = expr the_state e in
            (the_state,res::args)
        in
        let (the_state,arg_dataunits) = List.fold_left eval_arg (the_state,[]) (List.rev arg_expr_list) in
        let unwrap_if_raw = function  (* just to cause a crash if any Dyn *)
            |Raw(v) ->v
            |Box(v) ->v
        in
        let arg_vals = List.map unwrap_if_raw arg_dataunits in

        let optim_func = (match (SfdeclMap.find_opt sfdecl the_state.optim_funcs) with
          |Some(optim_func) -> optim_func
          |None -> tstp "(no optimized version found, generating new one)";
            (* now lets build the optimized function *)
            let formal_types = (Array.of_list arg_types) in
            let ftype = L.function_type (ltyp_of_typ sfdecl.styp) (Array.of_list arg_lltypes) in  (* note sformals would work in place of arg_types w some modification *)
            let optim_func = L.define_function sfdecl.sfname ftype the_module in   (* define_function is the core of this. Note that ftype has to be an llvalue created by function_type that includes both return type and formal param types *)

                (* now lets build the body of the optimized function *)
            let fn_builder = L.builder_at_end context (L.entry_block optim_func) in  
            let int_format_str = L.build_global_stringptr "%d\n" "fmt" the_state.b
            and string_format_str = L.build_global_stringptr "%d\n" "fmt" the_state.b
            and float_format_str = L.build_global_stringptr "%g\n" "fmt" the_state.b in  
            let fn_namespace = build_binding_list (Some(fn_builder)) (sfdecl.sformals @ sfdecl.slocals) in
            let vals_to_store = Array.to_list (L.params optim_func) in
            let addr_of_bind bind = match (lookup fn_namespace bind) with 
                |RawAddr(addr) -> addr
                |BoxAddr(addr,_) -> addr  (* maybe use the flag! *)
            in
            let addrs = List.map addr_of_bind sfdecl.sformals in

            ignore(List.iter2 (fun addr value -> ignore(L.build_store value addr fn_builder)) addrs vals_to_store);
            let fn_state = change_state the_state (S_list([S_names(fn_namespace);S_func(optim_func);S_b(fn_builder);S_rettyp(sfdecl.styp);S_generic_func(false)])) in
            let fn_state = stmt fn_state sfdecl.sbody in  
            let fn_state = add_terminal fn_state (match sfdecl.styp with
                Null -> (fun b -> L.build_ret (build_new_cobj_init int_t (L.const_int int_t 0) b) b)
              | Float -> L.build_ret (L.const_float float_t 0.0) 
              | Dyn -> (fun b -> L.build_ret (build_new_cobj_init int_t (L.const_int int_t 0) b) b)
              | t -> L.build_ret (L.const_int int_t 0)
            ) in optim_func
        ) in
        let result = L.build_call optim_func (Array.of_list arg_vals) "result" the_state.b in
        let the_state = change_state the_state (S_optimfuncs(SfdeclMap.add sfdecl optim_func the_state.optim_funcs)) in
        let res=(match sfdecl.styp with
            |Int|Float|Bool -> Raw(result)
            |_ -> Box(result)
        ) in (res,the_state)
    | SListAccess(e1, e2)  -> expr the_state (SBinop(e1, ListAccess, e2), ty)

    | SUnop(op, e1) ->
      let (_,ty1) = e1 in
      let (e1',the_state) = expr the_state e1 in
      let (res,the_state) = (match e1' with
      |Box(v1) ->
          let fn_idx = match op with
            | Neg         -> ctype_neg_idx
            | Not         -> ctype_not_idx in
          let fn_p = build_getctypefn_cobj fn_idx v1 the_state.b in

          (* exception handling: invalid_op *)
          let bad_op_bb = L.append_block context "bad_op" the_state.func in
          let bad_op_bd = L.builder_at_end context bad_op_bb in

          let proceed_bb = L.append_block context "proceed" the_state.func in

          (* check for op exception *)
          let invalid_op = L.build_is_null fn_p "invalid_op" the_state.b in
            ignore(L.build_cond_br invalid_op bad_op_bb proceed_bb the_state.b);

          (* print message and exit *)
          let err_message =
            let info = "RuntimeError: unsupported operand type for unary " ^ (Utilities.unop_to_string op) in
              L.build_global_string info "error message" bad_op_bd in
          let str_format_str1 = L.build_global_stringptr  "%s\n" "fmt" bad_op_bd in
            ignore(L.build_call printf_func [| str_format_str1 ; err_message |] "printf" bad_op_bd);
            ignore(L.build_call exit_func [| (L.const_int int_t 1) |] "exit" bad_op_bd);

          (* return to normal control flow *)
          let the_state = change_state the_state (S_b(L.builder_at_end context proceed_bb)) in
          ignore(L.build_br proceed_bb bad_op_bd);

          let result = L.build_call fn_p [| v1 |] "uop_result" the_state.b in
          (Box(result), the_state)
        |Raw(v1) ->
                let res  = (match op with
            | Neg when ty1=Float         -> L.build_fneg
            | Neg         -> L.build_neg
            | Not         -> L.build_not
          ) v1 "unop_result" the_state.b in
                (Raw(res),the_state)
        ) in (res,the_state)

    | SList(el, t) ->
        let transform_if_needed raw_ty = function
            |Box(v) -> Box(v)
            |Raw(v) -> build_temp_box v raw_ty the_state.b
        in

      let (elements, the_state) = List.fold_left (fun (l, the_state) e -> 
        let (element, the_state) = expr the_state e in
          (element::l, the_state)) ([], the_state) (List.rev el) in
      let (objptr, dataptr) = build_new_cobj clist_t the_state.b in
      let raw_ty = (match t with
        | IntArr -> Int
        | FloatArr -> Float
        | BoolArr -> Bool
        | StringArr -> String
        | Dyn -> Dyn
      ) in
      let elements = List.map (fun elem -> match (transform_if_needed raw_ty elem) with Box(v) -> v) elements in
      let _ = build_new_clist dataptr elements the_state.b in
        (Box(objptr), the_state)
        
  and add_terminal the_state instr = 
      (match L.block_terminator (L.insertion_block the_state.b) with  
	    Some _ -> ()   (* do nothing if terminator is there *)
      | None -> ignore (instr the_state.b)); the_state

  and rip_from_inner_state old inner =
    change_state old (S_list([S_names(inner.namespace);S_optimfuncs(inner.optim_funcs)])) (* grab names/optimfuncs from inner *)

  and stmt the_state s =   (* namespace comes first bc never gets modified unless descending so it works better for fold_left in SBlock *)
      let (namespace,the_function) = (the_state.namespace, the_state.func) in
      match s with
      | SBlock s -> List.fold_left stmt the_state s
      | SExpr e ->  let (_,the_state) = expr the_state e in the_state
      | SAsn (lvalue_list, e) -> (*L.dump_module the_module;*)
        let (_, tp_rhs) = e in
        let (e', the_state) = expr the_state e in
        let get_binds = function
          | SLVar (Bind (name, explicit_type)) ->  (Bind(name, tp_rhs), explicit_type)
          | _ -> raise (Failure "CodegenError: this kind of assignment has not been implemented")

        in let binds = List.map get_binds lvalue_list in (* saving explicit type for runtime error checking *)

        let addrs = List.map (fun (bind, explicit_type) -> ((lookup namespace bind), explicit_type)) binds in

        let do_store lhs rhs the_state =
          let (lbind, tp_lhs) = lhs in
          let the_state = (match rhs with
            | Raw(v) -> (match lbind with
               | RawAddr(addr) -> ignore(L.build_store v addr the_state.b); the_state
               | BoxAddr(_,_) -> tstp "ERROR, assinging Raw to BoxAddr"; the_state) (** shd crash in future **)
            | Box(v) -> (match lbind with
               | RawAddr(_) -> tstp "ERROR, assigning Box to RawAddr"; the_state
               | BoxAddr(addr, _) ->
                  let the_state = (match tp_lhs with
                    | Dyn -> the_state
                    | _ ->
                      (* exception handling: invalid assign *)
                      let bad_asn_bb = L.append_block context "bad_asn" the_state.func in
                      let bad_asn_bd = L.builder_at_end context bad_asn_bb in

                      let proceed_bb = L.append_block context "proceed" the_state.func in

                      (* check for asn exception *)
                      let ctp_lhs = ctype_of_ASTtype tp_lhs in (* type of lefthand expression *)
                      let ctp_rhs = build_gettype_cobj v the_state.b in
                      let _ = (match ctp_lhs with
                        | None -> ()
                        | Some ctp_lhs ->

                          let lhs_as_int = L.build_ptrtoint ctp_lhs int_t "lhs_as_int" the_state.b in
                          let rhs_as_int = L.build_ptrtoint ctp_rhs int_t "rhs_ rtp_as_int" the_state.b in
                          let diff = L.build_sub lhs_as_int rhs_as_int "diff" the_state.b in
                          let invalid_asn = L.build_icmp L.Icmp.Ne diff (L.const_int int_t 0) "invalid_asn" the_state.b in
                            ignore(L.build_cond_br invalid_asn bad_asn_bb proceed_bb the_state.b);)
                      in

                      (* print message and exit *)
                      let err_message =
                        let info = "invalid assignment to object of type " ^ (Utilities.type_to_string tp_rhs) in
                          L.build_global_string info "error message" bad_asn_bd in
                      let str_format_str1 = L.build_global_stringptr  "%s\n" "fmt" bad_asn_bd in
                        ignore(L.build_call printf_func [| str_format_str1; err_message |] "printf" bad_asn_bd);
                        ignore(L.build_call exit_func [| (L.const_int int_t 1) |] "exit" bad_asn_bd);

                      (* return to normal control flow *)
                      let the_state = change_state the_state (S_b(L.builder_at_end context proceed_bb)) in
                        ignore(L.build_br proceed_bb bad_asn_bd); the_state)
               in ignore(L.build_store v addr the_state.b); the_state))
          in the_state
        in
       let (the_state, _) = List.fold_left (fun (the_state, rhs) lhs ->
          let the_state = do_store lhs rhs the_state in (the_state, e')) (the_state, e') addrs in
        the_state
      | SNop -> the_state
      | SPrint e -> 
            let (_, t) = e in
            let (res,the_state) = expr the_state e in
            (match res with
                |Raw(v) -> tstp "raw"; (match t with
                    | Int -> ignore(L.build_call printf_func [| int_format_str ; v |] "printf" the_state.b);  the_state
                    | Float -> ignore(L.build_call printf_func [| float_format_str ; v |] "printf" the_state.b);  the_state
                    | Bool -> ignore(L.build_call printf_func [| int_format_str ; v |] "printf" the_state.b);  the_state
                    | String -> ignore(L.build_call printf_func [| string_format_str ; v |] "printf" the_state.b);  the_state
                )
                |Box(v) -> tstp "box";
                    (*let cobjptr = L.build_alloca cobj_t "tmp" b in
                    ignore(L.build_store v cobjptr b);*)
                    (*ignore(L.build_call printf_func [| int_format_str ; (build_getdata_cobj int_t v b) |] "printf" the_state.b); the_state*)
                    let fn_p = build_getctypefn_cobj ctype_print_idx v the_state.b in
                    ignore(L.build_call fn_p [|v|] "print_cob" the_state.b); the_state
            )
              
    
      |SIf (predicate, then_stmt, else_stmt) ->
        let (e,the_state) = expr the_state predicate in 
        let bool_val = (match e with
          |Raw(v) -> v
          |Box(v) -> build_getdata_cobj bool_t v the_state.b
        ) in
        let merge_bb = L.append_block context "merge" the_function in  
        let build_br_merge = L.build_br merge_bb in 
        let then_bb = L.append_block context "then" the_function in
        let then_state = change_state the_state (S_b(L.builder_at_end context then_bb)) in
        let then_state = add_terminal (stmt then_state then_stmt) build_br_merge in
        let the_state = rip_from_inner_state the_state then_state in
        let else_bb = L.append_block context "else" the_function in
        let else_state = change_state the_state (S_b(L.builder_at_end context else_bb)) in
        let else_state = add_terminal (stmt else_state else_stmt) build_br_merge in  (* same deal as with 'then' BB *)
        let the_state = rip_from_inner_state the_state else_state in
        ignore(L.build_cond_br bool_val then_bb else_bb the_state.b);  
        let the_state = change_state the_state (S_b(L.builder_at_end context merge_bb)) in  
        the_state

      | SWhile (predicate, body) ->
        let pred_bb = L.append_block context "while" the_function in
        ignore(L.build_br pred_bb the_state.b);
        let body_bb = L.append_block context "while_body" the_function in
        let body_state = change_state the_state (S_b(L.builder_at_end context body_bb)) in
        let body_state = add_terminal (stmt body_state body) (L.build_br pred_bb) in
        let the_state = rip_from_inner_state the_state body_state in
        let pred_builder = L.builder_at_end context pred_bb in
        (* eval the boolean predicate *)
        let pred_state = change_state the_state (S_b(L.builder_at_end context pred_bb)) in
        let (e,pred_state) = expr pred_state predicate in 
        let the_state = rip_from_inner_state the_state pred_state in
        let bool_val = (match e with
          |Raw(v) -> v
          |Box(v) -> build_getdata_cobj bool_t v pred_state.b
        ) in
        let merge_bb = L.append_block context "merge" the_function in
        ignore(L.build_cond_br bool_val body_bb merge_bb pred_state.b);
        let merge_state = change_state the_state (S_b(L.builder_at_end context merge_bb)) in 
        merge_state
      | SFor(var, lst, body) ->
         (* initialize list index variable and list length *)
         let (Box(objptr), the_state) = expr the_state lst in  (* TODO update box if needed *)
         let listptr = build_getlist_cobj objptr the_state.b in
         let nptr = L.build_alloca int_t "nptr" the_state.b in
           ignore(L.build_store (L.const_int int_t (0)) nptr the_state.b);
         let n = L.build_load nptr "n" the_state.b in
         let ln = build_getlen_clist listptr the_state.b in

         (* iter block *)
         let iter_bb = L.append_block context "iter" the_function in
           ignore(L.build_br iter_bb the_state.b);

         let iter_builder = L.builder_at_end context iter_bb in
         let n = L.build_load nptr "n" iter_builder in
         let nnext = L.build_add n (L.const_int int_t 1) "nnext" iter_builder in
           ignore(L.build_store nnext nptr iter_builder);

         let iter_complete = (L.build_icmp L.Icmp.Sge) n ln "iter_complete" iter_builder in (* true if n exceeds list length *)

         (* body of for loop *)
         let body_bb = L.append_block context "for_body" the_function in
         let body_builder = L.builder_at_end context body_bb in

         let elmptr = build_idx listptr n "binop_result" body_builder in
           let BoxAddr(var_addr,_) = (lookup namespace var) in (*assignment so ok to throw away the needs_update bool*)
           ignore(L.build_store elmptr var_addr body_builder);
         let the_state = change_state the_state (S_b(body_builder)) in
           add_terminal (stmt the_state body) (L.build_br iter_bb);

         let merge_bb = L.append_block context "merge" the_function in
           ignore(L.build_cond_br iter_complete merge_bb body_bb iter_builder);
         let the_state = change_state the_state (S_b(L.builder_at_end context merge_bb)) in
           the_state
    | SReturn e -> let (_,ty) = e in
        let (res,the_state) = expr the_state e in
        (match the_state.generic_func with  (* if generic must ret cobject *)
          |false -> (match ty with
            | Null -> L.build_ret (build_new_cobj_init int_t (L.const_int int_t 0) the_state.b) the_state.b
            | _ -> L.build_ret (match res with
                | Raw(v) -> (match the_state.ret_typ with
                    |Dyn ->(match (build_temp_box v ty the_state.b) with Box(v) -> v)
                    |_ -> v
                )
                |Box(v) -> v
            ) the_state.b
            )
          |true -> L.build_ret (match res with
            |Box(v) -> v
            |Raw(v) -> (match (build_temp_box v ty the_state.b) with Box(v) -> v)
            ) the_state.b
        );the_state
    | SFunc sfdecl -> the_state (*
        tstp ("CREATING GENERIC FN: " ^ sfdecl.sfname); (* create the generic function object, locals may be typed but all formals are dyn/boxed *)
        (* outer scope work: point binding to new cfuncobj *)
        let fname = sfdecl.sfname in
        let the_function = L.define_function fname userdef_fn_t the_module in

        (* manually design the fn object w proper data & type ptrs and put in bind *)
        let _ = 
          let (fn_obj,datafieldptr,ctypefieldptr) = build_new_cobj_empty the_state.b in
          let dfp_as_fp = L.build_bitcast datafieldptr (L.pointer_type userdef_fn_pt) "dfp_as_fp" the_state.b in
          ignore(L.build_store the_function dfp_as_fp the_state.b);  (* store fnptr *)
          ignore(L.build_store ctype_func ctypefieldptr the_state.b);  (* store ctype ptr *)
          (* store new object in appropriate binding *)
          let BoxAddr(boxaddr,_) = (lookup namespace (Bind(fname,Dyn))) in (*ok to throw away need_update bool in assignment! *)
          ignore(L.build_store fn_obj boxaddr the_state.b)
        in

        let fn_b = L.builder_at_end context (L.entry_block the_function) in

        (* update the namespace in this big section *)
        let local_names = names_of_bindlist sfdecl.slocals
        and formal_names = names_of_bindlist sfdecl.sformals in
        let argc = List.length formal_names
        and argv = Array.get (L.params the_function) 0 in (* argv is first/only arg *)
        let cobj_p_arr_pt = L.pointer_type (L.array_type cobj_pt argc) in
        let formals_arr_p = L.build_bitcast argv cobj_p_arr_pt "formals_arr_p" fn_b in
        (* now formals_arr_p is a ptr to an array of cobj_ps which are the formals *)
        let formals_arr = L.build_load formals_arr_p "formals_arr" fn_b in
        (* Very important! the actual extraction of the formals from formals_arr *)
        let formal_vals = List.map (fun idx -> L.build_extractvalue formals_arr idx ("arg"^(string_of_int idx)) fn_b) (seq argc)  in
        (* now formal_vals is a list of co_ps *)
        
        let names_to_dynlist names = 
          List.rev (List.fold_left (fun acc n -> (Bind(n,Dyn))::acc) [] names)
        in
        
(* all formals should be dyns! *)
        (*let fn_namespace = build_binding_list (Some(fn_b)) (names_to_dynlist formal_names) in*)
        let add_formal nspace name cobj_p =  (* alloc a formal *)
            L.set_value_name name cobj_p;  (* cosmetic *)
            let alloca = L.build_alloca cobj_pt name fn_b in
            ignore(L.build_store cobj_p alloca fn_b);
            BindMap.add (Bind(name,Dyn)) (BoxAddr(alloca,false)) nspace
        in
        let fn_namespace = build_binding_list (Some(fn_b)) sfdecl.slocals in
        let fn_namespace = List.fold_left2 add_formal fn_namespace formal_names formal_vals in

        let int_format_str = L.build_global_stringptr "%d\n" "fmt" fn_b
        and float_format_str = L.build_global_stringptr "%f\n" "fmt" fn_b
        and str_format_str = L.build_global_stringptr  "%s\n" "fmt" fn_b in

        (* build function body by calling stmt! *)
        let build_return bld = L.build_ret (build_new_cobj_init int_t (L.const_int int_t 0) bld) bld in
        let fn_state = change_state the_state (S_list([S_names(fn_namespace);S_func(the_function);S_b(fn_b);S_generic_func(true)])) in
        let fn_state = add_terminal (stmt fn_state sfdecl.sbody) build_return in
        let the_state = change_state the_state (S_optimfuncs(fn_state.optim_funcs)) in (* grab optimfuncs from inner *)
        the_state  (* SFunc() returns the original builder *)
        *)
    | STransform (name,from_ty,to_ty) -> 
      tstp ("Transforming "^name^": "^(string_of_typ from_ty)^" -> "^(string_of_typ to_ty));
      (match (from_ty,to_ty) with
       |(x,y) when x=y -> the_state
       |(FuncType,Dyn)|(Dyn,FuncType) -> the_state
       |(Dyn,raw_ty) when raw_ty=Int || raw_ty=Float || raw_ty=Bool ->
         (* get addresses for raw and boxed versions *)
         let unchecked_boxaddr = lookup namespace (Bind(name,Dyn)) in
         let the_state = rebox_if_needed unchecked_boxaddr name the_state in
         let BoxAddr(box_addr,_) = unchecked_boxaddr
         and RawAddr(raw_addr) = lookup namespace (Bind(name,raw_ty)) in
         (* gep for direct pointers to the type and data fields of box *)
         let cobj_addr = L.build_load box_addr "cobjptr" the_state.b in
         let dataptr_addr = L.build_struct_gep cobj_addr cobj_data_idx "dat_p_p" the_state.b in
         let dataptr = L.build_load dataptr_addr "dat_p" the_state.b in
         let typed_dataptr = L.build_bitcast dataptr (ltyp_of_typ raw_ty) "typd_dat_p" the_state.b in
         let data = L.build_load typed_dataptr "dat" the_state.b in
         ignore(L.build_store data raw_addr the_state.b);
         the_state
 
       | (raw_ty,Dyn) when raw_ty=Int || raw_ty=Float || raw_ty=Bool ->
         (* get addresses for raw and boxed versions *)
         let BoxAddr(box_addr,_) = lookup namespace (Bind(name,Dyn)) (* no need to check needs_update flag bc this is assignment *)
         and RawAddr(raw_addr) = lookup namespace (Bind(name,raw_ty)) in
         (* gep for direct pointers to the type and data fields of box *)
         let cobj_addr = L.build_load box_addr "cobjptr" the_state.b in
         let raw_addr = L.build_bitcast raw_addr char_pt "raw" the_state.b in
         let dataptr_addr = L.build_struct_gep cobj_addr cobj_data_idx "dat_p_p" the_state.b in
         let typeptr_addr = L.build_struct_gep cobj_addr cobj_type_idx "ty_p_p" the_state.b in
         let typeptr_addr = L.build_bitcast typeptr_addr (L.pointer_type ctype_pt) "ty" the_state.b in
         (* store raw_addr in the box's dataptr field and update the typeptr *)
         ignore(L.build_store raw_addr dataptr_addr the_state.b);
         ignore(L.build_store (ctype_of_typ raw_ty) typeptr_addr the_state.b);
         let the_state = change_state the_state (S_needs_reboxing(name,true)) in
         the_state
      )
  in

  let final_state = stmt init_state (SBlock(fst prgm)) in

  ignore(L.build_ret (L.const_int int_t 0) final_state.b);
    (* prints module *)

  the_module  (* return the resulting llvm module with all code!! *)<|MERGE_RESOLUTION|>--- conflicted
+++ resolved
@@ -997,22 +997,16 @@
                 )
             ) in
               (Raw(binop_instruction v1 v2 "binop_result" the_state.b),the_state)
-<<<<<<< HEAD
-          |(Box(boxval),Raw(rawval)) -> 
+
+          | (Box(boxval),Raw(rawval)) -> 
             generic_binop (Box(boxval)) (build_temp_box rawval ty2 the_state.b)
-          |(Raw(rawval),Box(boxval)) -> 
+          | (Raw(rawval),Box(boxval)) -> 
             generic_binop (build_temp_box rawval ty1 the_state.b) (Box(boxval))
-          |(Box(v1),Box(v2)) -> generic_binop (Box(v1)) (Box(v2))
-=======
-          | (Box(boxval), Raw(rawval)) -> 
-            generic_binop (Box(boxval)) (build_binop_boi rawval ty2)
-          | (Raw(rawval),Box(boxval)) -> 
-            generic_binop (build_binop_boi rawval ty1) (Box(boxval))
-          | (Box(v1), Box(v2)) -> generic_binop (Box(v1)) (Box(v2))
->>>>>>> 74b95c98
+          | (Box(v1),Box(v2)) -> generic_binop (Box(v1)) (Box(v2))
+
         ) in (res,the_state)
 
-      |SCall(fexpr, arg_expr_list, SNop) -> raise (Failure "CodegenError: Generic scalls partially implemented and disabled");
+      | SCall(fexpr, arg_expr_list, SNop) -> raise (Failure "CodegenError: Generic scalls partially implemented and disabled");
         tstp ("GENERIC SCALL of "^(string_of_int (List.length arg_expr_list))^" args");
         (* eval the arg exprs *)
         let argc = List.length arg_expr_list in
@@ -1161,8 +1155,8 @@
         in
 
       let (elements, the_state) = List.fold_left (fun (l, the_state) e -> 
-        let (element, the_state) = expr the_state e in
-          (element::l, the_state)) ([], the_state) (List.rev el) in
+        let (element, the_state) = expr the_state e in let (_, typ) = e in 
+          ((element, typ) :: l, the_state)) ([], the_state) (List.rev el) in
       let (objptr, dataptr) = build_new_cobj clist_t the_state.b in
       let raw_ty = (match t with
         | IntArr -> Int
@@ -1171,7 +1165,7 @@
         | StringArr -> String
         | Dyn -> Dyn
       ) in
-      let elements = List.map (fun elem -> match (transform_if_needed raw_ty elem) with Box(v) -> v) elements in
+      let elements = List.map (fun (elem, t) -> match (transform_if_needed t elem) with Box(v) -> v) elements in
       let _ = build_new_clist dataptr elements the_state.b in
         (Box(objptr), the_state)
         
