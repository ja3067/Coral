--- conflicted
+++ resolved
@@ -686,7 +686,6 @@
   let printf_func : L.llvalue =   (* now use that type to declare printf (dont fill out the body just declare it in the context) *)
       L.declare_function "printf" printf_t the_module in
 
-<<<<<<< HEAD
   let build_print_fn data_type fn b =   (* data_type = int_t etc *)
       let formals_llvalues = (Array.to_list (L.params fn)) in
       let [remote_self_p] = formals_llvalues in
@@ -709,21 +708,12 @@
     |"float" -> float_print_b
   in
   ignore(List.iter (fun t -> build_print_fn (get_t t) (get_print_fn_lval t) (get_print_builder_of_t t)) ["int";"float"]);
-=======
+
   (* define exit *)
   let exit_t : L.lltype =   (* define the type that the printf function should be *)
     L.function_type (int_t) [| int_t |] in
   let exit_func : L.llvalue =   (* now use that type to declare printf (dont fill out the body just declare it in the context) *)
       L.declare_function "exit" exit_t the_module in
-
-  (** setup main() where all the code will go **)
-  let main_ftype = L.function_type int_t [||] in   (* ftype is the full llvm function signature *)
-  let main_function = L.define_function "main" main_ftype the_module in
-  let main_builder = L.builder_at_end context (L.entry_block main_function) in
-  let int_format_str = L.build_global_stringptr "%d\n" "fmt" main_builder
-  and float_format_str = L.build_global_stringptr "%g\n" "fmt" main_builder in 
-  let init_state:state = {namespace=StringMap.empty; func=main_function; b=main_builder} in
->>>>>>> cc752614
 
 
   let name_of_bind = function
@@ -825,36 +815,37 @@
         with Not_found -> lookup_global_binding bind
   in
 
-  let change_builder_state old_state b =
-      {namespace=old_state.namespace;func=old_state.func;b=b}
-  in
 
   let rec expr the_state typed_e = 
-      let (namespace,the_function,b) = (the_state.namespace,the_state.func,the_state.b) in
+      let (namespace,the_function) = (the_state.namespace,the_state.func) in
       let (e,ty) = typed_e in
       match e with
-<<<<<<< HEAD
     | SLit lit -> let res = (match lit with
         | IntLit i -> Raw(L.const_int int_t i)
         | BoolLit i -> Raw(L.const_int bool_t (if i then 1 else 0))
         | FloatLit i -> Raw((L.const_float float_t i))
-        (** todo string lit **)
+        | StringLit i -> let elements = List.rev (Seq.fold_left (fun l ch ->
+            let cobj_of_char_ptr = build_new_cobj_init char_t (L.const_int char_t (Char.code ch)) the_state.b in
+            cobj_of_char_ptr::l) [] (String.to_seq i)) in
+          let (objptr, dataptr) = build_new_cobj clist_t the_state.b in
+          let _ = build_new_clist dataptr elements the_state.b in
+            (Box(objptr))
         ) in (res,the_state)
 
     | SVar name ->
         (match (lookup namespace (Bind(name, ty))) with
-          |RawAddr(addr) -> (Raw(L.build_load addr name b),the_state)
+          |RawAddr(addr) -> (Raw(L.build_load addr name the_state.b),the_state)
           |BoxAddr(addr,needs_update) -> 
             (*(if needs_update then tstp ("NEEDED:"^name) else tstp ("NOPE:"^name));*)
             let the_state = (match needs_update with
               |true -> 
-                let cobj_p = L.build_load addr name b in
-                let fn_p = build_getctypefn_cobj ctype_heapify_idx cobj_p b in
-                ignore(L.build_call fn_p [|cobj_p|] "heapify_result" b);
+                let cobj_p = L.build_load addr name the_state.b in
+                let fn_p = build_getctypefn_cobj ctype_heapify_idx cobj_p the_state.b in
+                ignore(L.build_call fn_p [|cobj_p|] "heapify_result" the_state.b);
                 change_state the_state (S_needs_reboxing(name,false))
               |false -> the_state  (* do nothing *)
             ) in
-          (Box(L.build_load addr name b),the_state))
+          (Box(L.build_load addr name the_state.b),the_state))
     | SBinop(e1, op, e2) ->
       let (_,ty1) = e1
       and (_,ty2) = e2 in
@@ -879,27 +870,92 @@
             | Or       -> ctype_or_idx
             | ListAccess -> ctype_idx_idx ) in
         let fn_p = build_getctypefn_cobj fn_idx v1 the_state.b in
+
+
+        (* exception handling: invalid_op *)
+        let bad_op_bb = L.append_block context "bad_op" the_state.func in
+        let bad_op_bd = L.builder_at_end context bad_op_bb in
+  
+        let proceed_bb = L.append_block context "proceed" the_state.func in
+  
+        (* check for op exception *)
+        let invalid_op = L.build_is_null fn_p "invalid_op" the_state.b in
+          ignore(L.build_cond_br invalid_op bad_op_bb proceed_bb the_state.b);
+  
+        (* print message and exit *)
+        let err_message =
+          let info = "invalid use of " ^ (Utilities.binop_to_string op) ^ " operator" in
+            L.build_global_string info "error message" bad_op_bd in
+        let str_format_str1 = L.build_global_stringptr  "%s\n" "fmt" bad_op_bd in
+          ignore(L.build_call printf_func [| str_format_str1 ; err_message |] "printf" bad_op_bd);
+          ignore(L.build_call exit_func [| (L.const_int int_t 1) |] "exit" bad_op_bd);
+  
+        (* return to normal control flow *)
+        let the_state = change_state the_state (S_b(L.builder_at_end context proceed_bb)) in
+          ignore(L.build_br proceed_bb bad_op_bd);
+  
+        (* exception handling: invalid_arg *)
+        let bad_arg_bb = L.append_block context "bad_arg" the_state.func in
+        let bad_arg_bd = L.builder_at_end context bad_arg_bb in
+  
+        let proceed_bb = L.append_block context "proceed" the_state.func in
+  
+        (* check for arg exception *)
+  
+        let _ = match op with
+          | ListAccess ->
+            let typ1 = ctype_int in
+            let typ2 = build_gettype_cobj v2 the_state.b in
+            let typ1_as_int = L.build_ptrtoint typ1 int_t "typ1_as_int" the_state.b in
+            let typ2_as_int = L.build_ptrtoint typ2 int_t "typ2_as_int" the_state.b in
+            let diff = L.build_sub typ1_as_int typ2_as_int "diff" the_state.b in
+            let invalid_arg = L.build_icmp L.Icmp.Ne diff (L.const_int int_t 0) "invalid_arg" the_state.b in
+              ignore(L.build_cond_br invalid_arg bad_arg_bb proceed_bb the_state.b);
+          | _ ->
+            let typ1 = build_gettype_cobj v1 the_state.b in
+            let typ2 = build_gettype_cobj v2 the_state.b in
+            let typ1_as_int = L.build_ptrtoint typ1 int_t "typ1_as_int" the_state.b in
+            let typ2_as_int = L.build_ptrtoint typ2 int_t "typ2_as_int" the_state.b in
+            let diff = L.build_sub typ1_as_int typ2_as_int "diff" the_state.b in
+            let invalid_arg = L.build_icmp L.Icmp.Ne diff (L.const_int int_t 0) "invalid_arg" the_state.b in
+              ignore(L.build_cond_br invalid_arg bad_arg_bb proceed_bb the_state.b);
+        in
+  
+        (* print message and exit *)
+        let err_message =
+          let info = "RuntimeError: unsupported operand type(s) for binary " ^ (Utilities.binop_to_string op) in
+            L.build_global_string info "error message" bad_arg_bd in
+        let str_format_str1 = L.build_global_stringptr  "%s\n" "fmt" bad_arg_bd in
+          ignore(L.build_call printf_func [| str_format_str1 ; err_message |] "printf" bad_arg_bd);
+          ignore(L.build_call exit_func [| (L.const_int int_t 1) |] "exit" bad_arg_bd);
+  
+        (* return to normal control flow *)
+        let the_state = change_state the_state (S_b(L.builder_at_end context proceed_bb)) in
+          ignore(L.build_br proceed_bb bad_arg_bd);
+
+
+
         let result = L.build_call fn_p [| v1 ; v2 |] "binop_result" the_state.b in
-        Box(result)
+        (Box(result),the_state)
       in
       (* setup binop boi *)
       let build_binop_boi rawval raw_ty =
           let raw_ltyp = (ltyp_of_typ raw_ty) in
-          let binop_boi = L.build_alloca cobj_t "binop_boi" b in
-          let heap_data_p = L.build_malloc raw_ltyp "heap_data_binop_boi" b in
-          ignore(L.build_store rawval heap_data_p b);
-          let heap_data_p = L.build_bitcast heap_data_p char_pt "heap_data_p" b in
-          let dataptr_addr = L.build_struct_gep binop_boi cobj_data_idx "dat" b in
-          let typeptr_addr = L.build_struct_gep binop_boi cobj_type_idx "ty" b in
-          let typeptr_addr = L.build_bitcast typeptr_addr (L.pointer_type ctype_pt) "ty" b in
-          ignore(L.build_store heap_data_p dataptr_addr b);
-          ignore(L.build_store (ctype_of_typ raw_ty) typeptr_addr b);
+          let binop_boi = L.build_alloca cobj_t "binop_boi" the_state.b in
+          let heap_data_p = L.build_malloc raw_ltyp "heap_data_binop_boi" the_state.b in
+          ignore(L.build_store rawval heap_data_p the_state.b);
+          let heap_data_p = L.build_bitcast heap_data_p char_pt "heap_data_p" the_state.b in
+          let dataptr_addr = L.build_struct_gep binop_boi cobj_data_idx "dat" the_state.b in
+          let typeptr_addr = L.build_struct_gep binop_boi cobj_type_idx "ty" the_state.b in
+          let typeptr_addr = L.build_bitcast typeptr_addr (L.pointer_type ctype_pt) "ty" the_state.b in
+          ignore(L.build_store heap_data_p dataptr_addr the_state.b);
+          ignore(L.build_store (ctype_of_typ raw_ty) typeptr_addr the_state.b);
           Box(binop_boi)
       in
 
-      let res = (match (e1',e2') with  (* note: if both Raw then MUST be same type since passed semant *)
+      let (res,the_state) = (match (e1',e2') with
           |(Raw(v1),Raw(v2)) -> 
-              let binop_instruction = (match ty1 with  (* both will have typ=ty *)
+              let binop_instruction = (match ty1 with  
                 |Int|Bool -> (match op with
                   | Add     -> L.build_add
                   | Sub     -> L.build_sub
@@ -929,7 +985,7 @@
                       raise (Failure "internal error: semant should have rejected and/or on float")
                 )
             ) in
-              Raw(binop_instruction v1 v2 "binop_result" b)
+              (Raw(binop_instruction v1 v2 "binop_result" the_state.b),the_state)
           |(Box(boxval),Raw(rawval)) -> 
             generic_binop (Box(boxval)) (build_binop_boi rawval ty2)
           |(Raw(rawval),Box(boxval)) -> 
@@ -949,15 +1005,15 @@
 
             let build_binop_boi rawval raw_ty =
               let raw_ltyp = (ltyp_of_typ raw_ty) in
-              let binop_boi = L.build_alloca cobj_t "binop_boi" b in
-              let heap_data_p = L.build_malloc raw_ltyp "heap_data_binop_boi" b in
-              ignore(L.build_store rawval heap_data_p b);
-              let heap_data_p = L.build_bitcast heap_data_p char_pt "heap_data_p" b in
-              let dataptr_addr = L.build_struct_gep binop_boi cobj_data_idx "dat" b in
-              let typeptr_addr = L.build_struct_gep binop_boi cobj_type_idx "ty" b in
-              let typeptr_addr = L.build_bitcast typeptr_addr (L.pointer_type ctype_pt) "ty" b in
-              ignore(L.build_store heap_data_p dataptr_addr b);
-              ignore(L.build_store (ctype_of_typ raw_ty) typeptr_addr b);
+              let binop_boi = L.build_alloca cobj_t "binop_boi" the_state.b in
+              let heap_data_p = L.build_malloc raw_ltyp "heap_data_binop_boi" the_state.b in
+              ignore(L.build_store rawval heap_data_p the_state.b);
+              let heap_data_p = L.build_bitcast heap_data_p char_pt "heap_data_p" the_state.b in
+              let dataptr_addr = L.build_struct_gep binop_boi cobj_data_idx "dat" the_state.b in
+              let typeptr_addr = L.build_struct_gep binop_boi cobj_type_idx "ty" the_state.b in
+              let typeptr_addr = L.build_bitcast typeptr_addr (L.pointer_type ctype_pt) "ty" the_state.b in
+              ignore(L.build_store heap_data_p dataptr_addr the_state.b);
+              ignore(L.build_store (ctype_of_typ raw_ty) typeptr_addr the_state.b);
               Box(binop_boi)
             in
 
@@ -971,32 +1027,6 @@
         let boxed_args = List.map2 box_if_needed arg_types arg_dataunits in
         let llargs = List.map (fun b -> match b with Box(v) -> v) boxed_args in
         
-
-=======
-    | SLit lit -> (match lit with
-        | IntLit i -> let objptr = build_new_cobj_init int_t (L.const_int int_t i) the_state.b in
-          (objptr, the_state)
-        | BoolLit i -> let objptr = build_new_cobj_init bool_t (L.const_int bool_t (if i then 1 else 0)) the_state.b in
-          (objptr, the_state)
-        | FloatLit i -> let objptr = build_new_cobj_init float_t (L.const_float float_t i) the_state.b
-          in (objptr, the_state)
-        | StringLit i -> let elements = List.rev (Seq.fold_left (fun l ch ->
-            let cobj_of_char_ptr = build_new_cobj_init char_t (L.const_int char_t (Char.code ch)) the_state.b in
-            cobj_of_char_ptr::l) [] (String.to_seq i)) in
-          let (objptr, dataptr) = build_new_cobj clist_t the_state.b in
-          let _ = build_new_clist dataptr elements the_state.b in
-            (objptr, the_state)
-    )
-    | SVar x -> let coral_name = x in
-        let objptr = L.build_load (lookup coral_name namespace) coral_name the_state.b in
-        (objptr, the_state)
-    | SCall(fexpr, arg_expr_list, sfdecl) ->
-        let argc = List.length arg_expr_list
-        (* eval the arg exprs *)
-        and (llargs, the_state) = List.fold_left (fun (l, the_state) e ->
-          let (element, the_state) = expr the_state e in
-            (element::l, the_state)) ([], the_state) (List.rev arg_expr_list) in
->>>>>>> cc752614
         let cobj_p_arr_t = L.array_type cobj_pt argc in
         (* allocate stack space for argv *)
         let argv_as_arr = L.build_alloca cobj_p_arr_t "argv_arr" the_state.b in
@@ -1008,13 +1038,12 @@
         in
 
         ignore(List.iter2 store_arg llargs (seq argc));
-<<<<<<< HEAD
-        let argv = L.build_bitcast argv_as_arr cobj_ppt "argv" b in
+        let argv = L.build_bitcast argv_as_arr cobj_ppt "argv" the_state.b in
 
         (* now we have argv! so we just need to get the fn ptr and call it *)
         let (Box(caller_cobj_p),the_state) = expr the_state fexpr in
-        let call_ptr = build_getctypefn_cobj ctype_call_idx caller_cobj_p b in
-        let result = L.build_call call_ptr [|caller_cobj_p;argv|] "result" b in
+        let call_ptr = build_getctypefn_cobj ctype_call_idx caller_cobj_p the_state.b in
+        let result = L.build_call call_ptr [|caller_cobj_p;argv|] "result" the_state.b in
         (Box(result),the_state)
 
       |SCall(fexpr, arg_expr_list, SFunc(sfdecl)) -> tstp ("OPTIM SCALL of "^(string_of_int (List.length arg_expr_list))^" args"); List.iter pbind sfdecl.sformals; tstp (string_of_typ sfdecl.styp);tst();
@@ -1044,8 +1073,8 @@
 
                 (* now lets build the body of the optimized function *)
             let fn_builder = L.builder_at_end context (L.entry_block optim_func) in  
-            let int_format_str = L.build_global_stringptr "%d\n" "fmt" b
-            and float_format_str = L.build_global_stringptr "%g\n" "fmt" b in  
+            let int_format_str = L.build_global_stringptr "%d\n" "fmt" the_state.b
+            and float_format_str = L.build_global_stringptr "%g\n" "fmt" the_state.b in  
             let fn_namespace = build_binding_list (Some(fn_builder)) (sfdecl.sformals @ sfdecl.slocals) in
             let vals_to_store = Array.to_list (L.params optim_func) in
             let addr_of_bind bind = match (lookup fn_namespace bind) with 
@@ -1063,13 +1092,52 @@
               | t -> L.build_ret (L.const_int (ltyp_of_typ t) 0)
             ) in optim_func
         ) in
-        let result = L.build_call optim_func (Array.of_list arg_vals) "result" b in
+        let result = L.build_call optim_func (Array.of_list arg_vals) "result" the_state.b in
         let the_state = change_state the_state (S_optimfuncs(SfdeclMap.add sfdecl optim_func the_state.optim_funcs)) in
         let res=(match sfdecl.styp with
             |Int|Float|Bool -> Raw(result)
             |_ -> Box(result)
         ) in (res,the_state)
-        
+    (*| SListAccess(e1,e2)  -> expr the_state (SBinop(e1,ListAccess,e2), ty)
+    | SUnop(op, e) ->
+      let (e', the_state) = expr the_state e in
+      let fn_idx = match op with
+        | Neg         -> ctype_neg_idx
+        | Not         -> ctype_not_idx in
+      let fn_p = build_getctypefn_cobj fn_idx e' the_state.b in
+
+      (* exception handling: invalid_op *)
+      let bad_op_bb = L.append_block context "bad_op" the_state.func in
+      let bad_op_bd = L.builder_at_end context bad_op_bb in
+
+      let proceed_bb = L.append_block context "proceed" the_state.func in
+
+      (* check for op exception *)
+      let invalid_op = L.build_is_null fn_p "invalid_op" the_state.b in
+        ignore(L.build_cond_br invalid_op bad_op_bb proceed_bb the_state.b);
+
+      (* print message and exit *)
+      let err_message =
+        let info = "RuntimeError: unsupported operand type for unary " ^ (Utilities.unop_to_string op) in
+          L.build_global_string info "error message" bad_op_bd in
+      let str_format_str1 = L.build_global_stringptr  "%s\n" "fmt" bad_op_bd in
+        ignore(L.build_call printf_func [| str_format_str1 ; err_message |] "printf" bad_op_bd);
+        ignore(L.build_call exit_func [| (L.const_int int_t 1) |] "exit" bad_op_bd);
+
+      (* return to normal control flow *)
+      let the_state = change_builder_state the_state (L.builder_at_end context proceed_bb) in
+        ignore(L.build_br proceed_bb bad_op_bd);
+
+      let result = L.build_call fn_p [| e' |] "uop_result" the_state.b in
+      (result, the_state)
+    | SList(el, t) ->
+      let (elements, the_state) = List.fold_left (fun (l, the_state) e ->
+        let (element, the_state) = expr the_state e in
+          (element::l, the_state)) ([], the_state) (List.rev el) in
+      let (objptr, dataptr) = build_new_cobj clist_t the_state.b in
+      let _ = build_new_clist dataptr elements the_state.b in
+        (objptr, the_state)
+        *)
         
   and add_terminal the_state instr = 
       (match L.block_terminator (L.insertion_block the_state.b) with  
@@ -1091,7 +1159,7 @@
     change_state old (S_list([S_names(inner.namespace);S_optimfuncs(inner.optim_funcs)])) (* grab names/optimfuncs from inner *)
 
   and stmt the_state s =   (* namespace comes first bc never gets modified unless descending so it works better for fold_left in SBlock *)
-      let (namespace,the_function,b) = (the_state.namespace,the_state.func,the_state.b) in
+      let (namespace,the_function) = (the_state.namespace,the_state.func) in
       match s with
       |SBlock s -> List.fold_left stmt the_state s
       |SExpr e ->  let (_,the_state) = expr the_state e in the_state
@@ -1103,198 +1171,39 @@
         let do_store rhs lhs =
             (match rhs with
                 |Raw(v) -> (match lhs with
-                    |RawAddr(addr) -> ignore(L.build_store v addr b)
+                    |RawAddr(addr) -> ignore(L.build_store v addr the_state.b)
                     |BoxAddr(_,_) -> tstp "ERROR, assinging Raw to BoxAddr" (** shd crash in future **)
                     )
                 |Box(v) -> (match lhs with
                     |RawAddr(_) -> tstp "ERROR, assigning Box to RawAddr"
-                    |BoxAddr(addr,_) -> ignore(L.build_store v addr b)
+                    |BoxAddr(addr,_) -> ignore(L.build_store v addr the_state.b)
                     )
             )
         in
         List.iter (do_store e') addrs; the_state
-
-=======
-        (*let argv_as_arr_filled = List.fold_left2 (fun arr llarg idx -> L.build_insertvalue arr llarg idx ("arg"^(string_of_int idx)) b ) argv_as_arr llargs (seq argc) in
-        *)
-        (*ignore(L.build_store (L.const_array cobj_pt (Array.of_list llargs)) argv_as_arr b);*)
-        let argv = L.build_bitcast argv_as_arr cobj_ppt "argv" the_state.b in
-
-        (* now we have argv! so we just need to get the fn ptr and call it *)
-        (*let fname = name_of_bind fname_sbind in
-            tstp ("SCALL of "^fname);
-        let caller_cobj_p = L.build_load (lookup fname namespace) fname b in
-  *)
-        let (caller_cobj_p, the_state) = expr the_state fexpr in
-        let call_ptr = build_getctypefn_cobj ctype_call_idx caller_cobj_p the_state.b in
-        let result = L.build_call call_ptr [|caller_cobj_p; argv|] "result" the_state.b in
-          (result, the_state)
-    | SListAccess(e1,e2)  -> expr the_state (SBinop(e1,ListAccess,e2), ty)
-    | SBinop(e1, op, e2) ->
-      let (e1', the_state) = expr the_state e1 in
-      let (e2', the_state) = expr the_state e2 in
-      let fn_idx = match op with
-        | Add      -> ctype_add_idx
-        | Sub      -> ctype_sub_idx
-        | Mul      -> ctype_mul_idx
-        | Div      -> ctype_div_idx
-        | Exp      -> ctype_exp_idx
-        | Eq       -> ctype_eq_idx
-        | Neq      -> ctype_neq_idx
-        | Less     -> ctype_lesser_idx
-        | Leq      -> ctype_leq_idx
-        | Greater  -> ctype_greater_idx
-        | Geq      -> ctype_geq_idx
-        | And      -> ctype_and_idx
-        | Or       -> ctype_or_idx
-        | ListAccess -> ctype_idx_idx in
-      let fn_p = build_getctypefn_cobj fn_idx e1' the_state.b in
-
-      (* exception handling: invalid_op *)
-      let bad_op_bb = L.append_block context "bad_op" the_state.func in
-      let bad_op_bd = L.builder_at_end context bad_op_bb in
-
-      let proceed_bb = L.append_block context "proceed" the_state.func in
-
-      (* check for op exception *)
-      let invalid_op = L.build_is_null fn_p "invalid_op" the_state.b in
-        ignore(L.build_cond_br invalid_op bad_op_bb proceed_bb the_state.b);
-
-      (* print message and exit *)
-      let err_message =
-        let info = "invalid use of " ^ (Utilities.binop_to_string op) ^ " operator" in
-          L.build_global_string info "error message" bad_op_bd in
-      let str_format_str1 = L.build_global_stringptr  "%s\n" "fmt" bad_op_bd in
-        ignore(L.build_call printf_func [| str_format_str1 ; err_message |] "printf" bad_op_bd);
-        ignore(L.build_call exit_func [| (L.const_int int_t 1) |] "exit" bad_op_bd);
-
-      (* return to normal control flow *)
-      let the_state = change_builder_state the_state (L.builder_at_end context proceed_bb) in
-        ignore(L.build_br proceed_bb bad_op_bd);
-
-      (* exception handling: invalid_arg *)
-      let bad_arg_bb = L.append_block context "bad_arg" the_state.func in
-      let bad_arg_bd = L.builder_at_end context bad_arg_bb in
-
-      let proceed_bb = L.append_block context "proceed" the_state.func in
-
-      (* check for arg exception *)
-
-      let _ = match op with
-        | ListAccess ->
-          let typ1 = ctype_int in
-          let typ2 = build_gettype_cobj e2' the_state.b in
-          let typ1_as_int = L.build_ptrtoint typ1 int_t "typ1_as_int" the_state.b in
-          let typ2_as_int = L.build_ptrtoint typ2 int_t "typ2_as_int" the_state.b in
-          let diff = L.build_sub typ1_as_int typ2_as_int "diff" the_state.b in
-          let invalid_arg = L.build_icmp L.Icmp.Ne diff (L.const_int int_t 0) "invalid_arg" the_state.b in
-            ignore(L.build_cond_br invalid_arg bad_arg_bb proceed_bb the_state.b);
-        | _ ->
-          let typ1 = build_gettype_cobj e1' the_state.b in
-          let typ2 = build_gettype_cobj e2' the_state.b in
-          let typ1_as_int = L.build_ptrtoint typ1 int_t "typ1_as_int" the_state.b in
-          let typ2_as_int = L.build_ptrtoint typ2 int_t "typ2_as_int" the_state.b in
-          let diff = L.build_sub typ1_as_int typ2_as_int "diff" the_state.b in
-          let invalid_arg = L.build_icmp L.Icmp.Ne diff (L.const_int int_t 0) "invalid_arg" the_state.b in
-            ignore(L.build_cond_br invalid_arg bad_arg_bb proceed_bb the_state.b);
-      in
-
-      (* print message and exit *)
-      let err_message =
-        let info = "RuntimeError: unsupported operand type(s) for binary " ^ (Utilities.binop_to_string op) in
-          L.build_global_string info "error message" bad_arg_bd in
-      let str_format_str1 = L.build_global_stringptr  "%s\n" "fmt" bad_arg_bd in
-        ignore(L.build_call printf_func [| str_format_str1 ; err_message |] "printf" bad_arg_bd);
-        ignore(L.build_call exit_func [| (L.const_int int_t 1) |] "exit" bad_arg_bd);
-
-      (* return to normal control flow *)
-      let the_state = change_builder_state the_state (L.builder_at_end context proceed_bb) in
-        ignore(L.build_br proceed_bb bad_arg_bd);
-
-      let result = L.build_call fn_p [| e1'; e2' |] "binop_result" the_state.b in
-        (result, the_state)
-    | SUnop(op, e) ->
-      let (e', the_state) = expr the_state e in
-      let fn_idx = match op with
-        | Neg         -> ctype_neg_idx
-        | Not         -> ctype_not_idx in
-      let fn_p = build_getctypefn_cobj fn_idx e' the_state.b in
-
-      (* exception handling: invalid_op *)
-      let bad_op_bb = L.append_block context "bad_op" the_state.func in
-      let bad_op_bd = L.builder_at_end context bad_op_bb in
-
-      let proceed_bb = L.append_block context "proceed" the_state.func in
-
-      (* check for op exception *)
-      let invalid_op = L.build_is_null fn_p "invalid_op" the_state.b in
-        ignore(L.build_cond_br invalid_op bad_op_bb proceed_bb the_state.b);
-
-      (* print message and exit *)
-      let err_message =
-        let info = "RuntimeError: unsupported operand type for unary " ^ (Utilities.unop_to_string op) in
-          L.build_global_string info "error message" bad_op_bd in
-      let str_format_str1 = L.build_global_stringptr  "%s\n" "fmt" bad_op_bd in
-        ignore(L.build_call printf_func [| str_format_str1 ; err_message |] "printf" bad_op_bd);
-        ignore(L.build_call exit_func [| (L.const_int int_t 1) |] "exit" bad_op_bd);
-
-      (* return to normal control flow *)
-      let the_state = change_builder_state the_state (L.builder_at_end context proceed_bb) in
-        ignore(L.build_br proceed_bb bad_op_bd);
-
-      let result = L.build_call fn_p [| e' |] "uop_result" the_state.b in
-      (result, the_state)
-    | SList(el, t) ->
-      let (elements, the_state) = List.fold_left (fun (l, the_state) e ->
-        let (element, the_state) = expr the_state e in
-          (element::l, the_state)) ([], the_state) (List.rev el) in
-      let (objptr, dataptr) = build_new_cobj clist_t the_state.b in
-      let _ = build_new_clist dataptr elements the_state.b in
-        (objptr, the_state)
-  in
-
-    let add_terminal the_state instr = 
-      match L.block_terminator (L.insertion_block the_state.b) with  
-	    Some _ -> ()   (* do nothing if terminator is there *)
-      | None -> ignore (instr the_state.b)
-    in
-
-  let rec stmt the_state s =   (* namespace comes first bc never gets modified unless descending so it works better for fold_left in SBlock *)
-      let (namespace,the_function,b) = (the_state.namespace,the_state.func,the_state.b) in
-      match s with
-      |SBlock s -> List.fold_left stmt the_state s
-      |SExpr e ->  let (_, the_state) = expr the_state e in the_state
-      |SAsn (bind_list,e) ->
-        let (e', the_state) = expr the_state e in
-        let get_name = (fun (Bind(name, explicit_t)) -> name) in
-        let names = List.map get_name bind_list in
-          List.iter (fun name -> ignore (L.build_store e' (lookup name namespace) the_state.b)) names;
-          the_state
->>>>>>> cc752614
       |SNop -> the_state
       | SPrint e -> 
             let (_,t) = e in
             let (res,the_state) = expr the_state e in
             (match res with
                 |Raw(v) -> (match t with
-                    | Int -> ignore(L.build_call printf_func [| int_format_str ; v |] "printf" b);  the_state
-                    | Float -> ignore(L.build_call printf_func [| float_format_str ; v |] "printf" b);  the_state
+                    | Int -> ignore(L.build_call printf_func [| int_format_str ; v |] "printf" the_state.b);  the_state
+                    | Float -> ignore(L.build_call printf_func [| float_format_str ; v |] "printf" the_state.b);  the_state
                 )
                 |Box(v) ->
                     (*let cobjptr = L.build_alloca cobj_t "tmp" b in
                     ignore(L.build_store v cobjptr b);*)
                     (*ignore(L.build_call printf_func [| int_format_str ; (build_getdata_cobj int_t v b) |] "printf" the_state.b); the_state*)
-                    let fn_p = build_getctypefn_cobj ctype_print_idx v b in
+                    let fn_p = build_getctypefn_cobj ctype_print_idx v the_state.b in
                     ignore(L.build_call fn_p [|v|] "print_cob" the_state.b); the_state
             )
               
     
       |SIf (predicate, then_stmt, else_stmt) ->
-<<<<<<< HEAD
         let (e,the_state) = expr the_state predicate in 
         let bool_val = (match e with
           |Raw(v) -> v
-          |Box(v) -> build_getdata_cobj bool_t v b
+          |Box(v) -> build_getdata_cobj bool_t v the_state.b
         ) in
         let merge_bb = L.append_block context "merge" the_function in  
         let build_br_merge = L.build_br merge_bb in 
@@ -1313,7 +1222,7 @@
                    
       | SWhile (predicate, body) ->
         let pred_bb = L.append_block context "while" the_function in
-        ignore(L.build_br pred_bb b);
+        ignore(L.build_br pred_bb the_state.b);
         let body_bb = L.append_block context "while_body" the_function in
         let body_state = change_state the_state (S_b(L.builder_at_end context body_bb)) in
         let body_state = add_terminal (stmt body_state body) (L.build_br pred_bb) in
@@ -1327,71 +1236,11 @@
           |Raw(v) -> v
           |Box(v) -> build_getdata_cobj bool_t v pred_state.b
         ) in
-        (*let bool_val = build_getdata_cobj bool_t (expr new_state predicate) pred_builder in*)
         let merge_bb = L.append_block context "merge" the_function in
-        ignore(L.build_cond_br bool_val body_bb merge_bb pred_builder);
+        ignore(L.build_cond_br bool_val body_bb merge_bb pred_state.b);
         let merge_state = change_state the_state (S_b(L.builder_at_end context merge_bb)) in 
         merge_state
-    | SReturn e -> let (_,ty) = e in
-        let (res,the_state) = expr the_state e in
-        (match the_state.generic_func with  (* if generic must ret cobject *)
-          |false -> (match ty with
-            | Null -> L.build_ret (build_new_cobj_init int_t (L.const_int int_t 0) b) b
-            | _ -> L.build_ret (match res with
-                |Raw(v) -> v
-                |Box(v) -> v
-            ) b
-            )
-          |true -> L.build_ret (match res with
-            |Box(v) -> v
-            |Raw(v) -> 
-            let build_binop_boi rawval raw_ty =
-              let raw_ltyp = (ltyp_of_typ raw_ty) in
-              let binop_boi = L.build_alloca cobj_t "binop_boi" b in
-              let heap_data_p = L.build_malloc raw_ltyp "heap_data_binop_boi" b in
-              ignore(L.build_store rawval heap_data_p b);
-              let heap_data_p = L.build_bitcast heap_data_p char_pt "heap_data_p" b in
-              let dataptr_addr = L.build_struct_gep binop_boi cobj_data_idx "dat" b in
-              let typeptr_addr = L.build_struct_gep binop_boi cobj_type_idx "ty" b in
-              let typeptr_addr = L.build_bitcast typeptr_addr (L.pointer_type ctype_pt) "ty" b in
-              ignore(L.build_store heap_data_p dataptr_addr b);
-              ignore(L.build_store (ctype_of_typ raw_ty) typeptr_addr b);
-              Box(binop_boi)
-            in (match (build_binop_boi v ty) with Box(v) -> v)
-            ) b
-        );the_state
-    | SFunc sfdecl -> tstp "CREATING GENERIC FN"; (* create the generic function object, locals may be typed but all formals are dyn/boxed *)
-=======
-        let (bool_val, the_state) =
-          let (objptr, the_state) = expr the_state predicate in
-          let data = build_getdata_cobj bool_t objptr the_state.b in
-            (data, the_state) in
-        let merge_bb = L.append_block context "merge" the_function in
-        let build_br_merge = L.build_br merge_bb in
-        let then_bb = L.append_block context "then" the_function in
-        let else_bb = L.append_block context "else" the_function in
-          ignore(L.build_cond_br bool_val then_bb else_bb the_state.b);
-        let the_state = change_builder_state the_state (L.builder_at_end context then_bb) in
-          add_terminal (stmt the_state then_stmt) build_br_merge;
-        let the_state = change_builder_state the_state (L.builder_at_end context else_bb) in
-          add_terminal (stmt the_state else_stmt) build_br_merge;  (* same deal as with 'then' BB *)
-        let the_state = change_builder_state the_state (L.builder_at_end context merge_bb) in the_state
-      | SWhile (predicate, body) ->
-        let pred_bb = L.append_block context "while" the_function in
-          ignore(L.build_br pred_bb the_state.b);
-        let body_bb = L.append_block context "while_body" the_function in
-        let the_state = change_builder_state the_state (L.builder_at_end context body_bb) in
-          add_terminal (stmt the_state body) (L.build_br pred_bb);
-        let the_state = change_builder_state the_state (L.builder_at_end context pred_bb) in
-        let (bool_val, the_state) =
-          let (objptr, the_state) = expr the_state predicate in
-          let data = build_getdata_cobj bool_t objptr the_state.b in
-            (data, the_state) in
-        let merge_bb = L.append_block context "merge" the_function in
-          ignore(L.build_cond_br bool_val body_bb merge_bb the_state.b);
-        let the_state = change_builder_state the_state (L.builder_at_end context merge_bb) in
-          the_state
-      | SFor(var, lst, body) ->
+      (*| SFor(var, lst, body) ->
          (* initialize list index variable and list length *)
          let (objptr, new_state) = expr the_state lst in
          let listptr = build_getlist_cobj objptr new_state.b in
@@ -1425,20 +1274,36 @@
            ignore(L.build_cond_br iter_complete merge_bb body_bb iter_builder);
          let new_state = change_builder_state new_state (L.builder_at_end context merge_bb) in
            new_state
-    | SPrint e -> (* TODO make this depend on runtime for dynamic types, implement strings *)
-      let (_, ty) = e in (match ty with
-        | Int -> let (objptr, the_state) = expr the_state e in
-          ignore(L.build_call printf_func [| int_format_str ; (build_getdata_cobj int_t objptr the_state.b) |] "printf" the_state.b); the_state
-        | Float -> let (objptr, the_state) = expr the_state e in
-          ignore(L.build_call printf_func [| float_format_str ; (build_getdata_cobj float_t objptr the_state.b) |] "printf" the_state.b); the_state
-        | _ -> let (objptr, the_state) = expr the_state e in
-          ignore(L.build_call printf_func [| int_format_str ; (build_getdata_cobj int_t objptr the_state.b) |] "printf" the_state.b); the_state (* TODO: replace this *)
-      )
-
-    | STransform(a, b, c) -> the_state
-
-    | SFunc sfdecl ->
->>>>>>> cc752614
+        *)
+    | SReturn e -> let (_,ty) = e in
+        let (res,the_state) = expr the_state e in
+        (match the_state.generic_func with  (* if generic must ret cobject *)
+          |false -> (match ty with
+            | Null -> L.build_ret (build_new_cobj_init int_t (L.const_int int_t 0) the_state.b) the_state.b
+            | _ -> L.build_ret (match res with
+                |Raw(v) -> v
+                |Box(v) -> v
+            ) the_state.b
+            )
+          |true -> L.build_ret (match res with
+            |Box(v) -> v
+            |Raw(v) -> 
+            let build_binop_boi rawval raw_ty =
+              let raw_ltyp = (ltyp_of_typ raw_ty) in
+              let binop_boi = L.build_alloca cobj_t "binop_boi" the_state.b in
+              let heap_data_p = L.build_malloc raw_ltyp "heap_data_binop_boi" the_state.b in
+              ignore(L.build_store rawval heap_data_p the_state.b);
+              let heap_data_p = L.build_bitcast heap_data_p char_pt "heap_data_p" the_state.b in
+              let dataptr_addr = L.build_struct_gep binop_boi cobj_data_idx "dat" the_state.b in
+              let typeptr_addr = L.build_struct_gep binop_boi cobj_type_idx "ty" the_state.b in
+              let typeptr_addr = L.build_bitcast typeptr_addr (L.pointer_type ctype_pt) "ty" the_state.b in
+              ignore(L.build_store heap_data_p dataptr_addr the_state.b);
+              ignore(L.build_store (ctype_of_typ raw_ty) typeptr_addr the_state.b);
+              Box(binop_boi)
+            in (match (build_binop_boi v ty) with Box(v) -> v)
+            ) the_state.b
+        );the_state
+    | SFunc sfdecl -> tstp "CREATING GENERIC FN"; (* create the generic function object, locals may be typed but all formals are dyn/boxed *)
         (* outer scope work: point binding to new cfuncobj *)
         let fname = sfdecl.sfname in
         let the_function = L.define_function fname userdef_fn_t the_module in
@@ -1450,9 +1315,8 @@
           ignore(L.build_store the_function dfp_as_fp the_state.b);  (* store fnptr *)
           ignore(L.build_store ctype_func ctypefieldptr the_state.b);  (* store ctype ptr *)
           (* store new object in appropriate binding *)
-<<<<<<< HEAD
           let BoxAddr(boxaddr,_) = (lookup namespace (Bind(fname,Dyn))) in
-          ignore(L.build_store fn_obj boxaddr b)
+          ignore(L.build_store fn_obj boxaddr the_state.b)
         in
 
         let fn_b = L.builder_at_end context (L.entry_block the_function) in
@@ -1472,42 +1336,6 @@
         
         let names_to_dynlist names = 
           List.rev (List.fold_left (fun acc n -> (Bind(n,Dyn))::acc) [] names)
-=======
-          ignore(L.build_store fn_obj (lookup fname namespace) the_state.b)
-        in
-
-        let fn_b = L.builder_at_end context (L.entry_block the_function) in
-        (* update the namespace *)
-        let fn_namespace =
-          let local_names = names_of_bindlist sfdecl.slocals
-          and formal_names = names_of_bindlist sfdecl.sformals in
-          (*List.iter print_endline local_names;*)
-          let argc = List.length formal_names
-          and argv = Array.get (L.params the_function) 0 in (* argv is first/only arg *)
-          let cobj_p_arr_pt = L.pointer_type (L.array_type cobj_pt argc) in
-          let formals_arr_p = L.build_bitcast argv cobj_p_arr_pt "formals_arr_p" fn_b in
-          (* now formals_arr_p is a ptr to an array of cobj_ps which are the formals *)
-          let formals_arr = L.build_load formals_arr_p "formals_arr" fn_b in
-          (*let formal_co_pp_list = List.map (fun idx -> L.build_gep formals_arr_p [|0;idx|] ("arg"^(string_of_int idx)) fn_b in*)
-
-
-          (* Very important! the actual extraction of the formals from formals_arr *)
-          let formal_vals = List.map (fun idx -> L.build_extractvalue formals_arr idx ("arg"^(string_of_int idx)) fn_b) (seq argc) in
-            (* now formal_vals is a list of co_ps *)
-
-          let add_formal namespace_wip name cobj_p =  (* alloc a formal *)
-              L.set_value_name name cobj_p;  (* cosmetic *)
-              let alloca = L.build_alloca cobj_pt name fn_b in
-              ignore(L.build_store cobj_p alloca fn_b);
-              StringMap.add name alloca namespace_wip
-          and add_local namespace_wip name =  (* alloc a local *)
-              let alloca = L.build_alloca cobj_pt name fn_b in
-              StringMap.add name alloca namespace_wip
-          in   (* pull in add_formal and add_local *)
-          let added_locals = List.fold_left add_local namespace local_names in
-          let added_formals = List.fold_left2 add_formal added_locals formal_names formal_vals
-          in added_formals  (* fn_namespace is now equal to this *)
->>>>>>> cc752614
         in
         
 (* all formals should be dyns! *)
@@ -1526,7 +1354,6 @@
         and str_format_str = L.build_global_stringptr  "%s\n" "fmt" fn_b in
 
         (* build function body by calling stmt! *)
-<<<<<<< HEAD
         let build_return bld = L.build_ret (build_new_cobj_init int_t (L.const_int int_t 0) bld) bld in
         let fn_state = change_state the_state (S_list([S_names(fn_namespace);S_func(the_function);S_b(fn_b);S_generic_func(true)])) in
         let fn_state = add_terminal (stmt fn_state sfdecl.sbody) build_return in
@@ -1537,31 +1364,22 @@
         let BoxAddr(box_addr,_) = lookup namespace (Bind(name,Dyn))
         and RawAddr(raw_addr) = lookup namespace (Bind(name,raw_ty)) in
         (* gep for direct pointers to the type and data fields of box *)
-        let cobj_addr = L.build_load box_addr "cobjptr" b in
-        let raw_addr = L.build_bitcast raw_addr char_pt "raw" b in
-        let dataptr_addr = L.build_struct_gep cobj_addr cobj_data_idx "dat" b in
-        let typeptr_addr = L.build_struct_gep cobj_addr cobj_type_idx "ty" b in
-        let typeptr_addr = L.build_bitcast typeptr_addr (L.pointer_type ctype_pt) "ty" b in
+        let cobj_addr = L.build_load box_addr "cobjptr" the_state.b in
+        let raw_addr = L.build_bitcast raw_addr char_pt "raw" the_state.b in
+        let dataptr_addr = L.build_struct_gep cobj_addr cobj_data_idx "dat" the_state.b in
+        let typeptr_addr = L.build_struct_gep cobj_addr cobj_type_idx "ty" the_state.b in
+        let typeptr_addr = L.build_bitcast typeptr_addr (L.pointer_type ctype_pt) "ty" the_state.b in
         (* store raw_addr in the box's dataptr field and update the typeptr *)
-        ignore(L.build_store raw_addr dataptr_addr b);
-        ignore(L.build_store (ctype_of_typ raw_ty) typeptr_addr b);
+        ignore(L.build_store raw_addr dataptr_addr the_state.b);
+        ignore(L.build_store (ctype_of_typ raw_ty) typeptr_addr the_state.b);
         let the_state = change_state the_state (S_needs_reboxing(name,true)) in
         the_state
-
-=======
-        let build_return some_b = L.build_ret (build_new_cobj_init int_t (L.const_int int_t 69) some_b) some_b in
-        let fn_state:state = {namespace=fn_namespace;func=the_function;b=fn_b} in
-        add_terminal (stmt fn_state sfdecl.sbody) build_return; the_state  (* SFunc() returns the original builder *)
-    | SReturn e -> let (ret_val, the_state) = expr the_state e in
-        ignore(L.build_ret ret_val the_state.b);
-        the_state
->>>>>>> cc752614
-  in
-
+  in
 
   let final_state = stmt init_state (SBlock(fst prgm)) in
 
   ignore(L.build_ret (L.const_int int_t 0) final_state.b);
     (* prints module *)
     
+    pm();
   the_module  (* return the resulting llvm module with all code!! *)