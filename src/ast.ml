--- conflicted
+++ resolved
@@ -34,11 +34,7 @@
   | Return of expr
   | Class of string * stmt
   | Asn of expr list * expr
-<<<<<<< HEAD
-  | TypeInfo of expr
-=======
   | Type of expr
->>>>>>> 36ed0247
   | Print of expr
   | Nop
 
@@ -105,11 +101,7 @@
   | Return(e) -> "return " ^ string_of_expr e ^ "\n"
   | Class(str, s) -> "class " ^ str ^ ":\n" ^ string_of_stmt s
   | Asn(el, e) -> String.concat ", " (List.map string_of_expr el) ^ " = "  ^ string_of_expr e
-<<<<<<< HEAD
-  | TypeInfo(e) -> string_of_expr e
-=======
   | Type(e) -> string_of_expr e
->>>>>>> 36ed0247
   | Print(e) -> string_of_expr e
   | Nop -> ""
 
