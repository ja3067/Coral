--- conflicted
+++ resolved
@@ -21,11 +21,8 @@
   | Method of expr * string * expr list
   | Field of expr * string
   | List of expr list
-<<<<<<< HEAD
-=======
   | ListAccess of expr * expr (* expr, entry *)
   | ListSlice of expr * expr * expr (* expr, left, right *)
->>>>>>> c0f6b096
 
 type stmt =
   | Func of bind * bind list * stmt
