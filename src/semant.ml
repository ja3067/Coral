--- conflicted
+++ resolved
@@ -251,19 +251,12 @@
   | _ -> raise (Failure ("STypeError: invalid types for assignment."))
 
 (* makes sure an array type can be assigned to a given variable *)
-<<<<<<< HEAD
 and check_array map e b = 
   let (typ, e', data) = expr map e in 
   match typ with
   | IntArr | FloatArr | BoolArr | StringArr -> assign map (array_to_type typ, e', data) b
   | Dyn -> let Bind (n, t) = b in 
     let map' = assign map (t, e', data) b in (map, Bind(n, t))
-=======
-and check_array map e b = let (typ, e', data) = expr map e in match typ with
-  | IntArr | FloatArr | BoolArr | StringArr -> (check_assign map (array_to_type typ, e', data) b)
-  | Dyn -> let Bind(n, t) = b in let map' = StringMap.add n (t, t, false, data) map in 
-    (map', WeakBind(n, t)) (* TODO fix this *)
->>>>>>> d12d3731
   | _ -> raise (Failure ("STypeError: invalid types for assignment."))
 
 (* checks an entire function. 
@@ -365,11 +358,8 @@
         let (m', x', d, out) = func_stmt globals m stack flag c in 
         let (typ, e', _) = func_expr globals m' stack flag b in 
         if equals locals m' then (m', SFor(x, e', x'), d, out) else 
-<<<<<<< HEAD
-        let merged = merge locals m' in (merged, SFor(x, e', x'), Some (Dyn, (SNoexpr, Dyn), None), out)
-=======
-        let merged = merge locals m' in (merged, SFor(x, e', x'), Some (Dyn, SNoexpr, None), x :: out)
->>>>>>> d12d3731
+        let merged = merge locals m' in (merged, SFor(x, e', x'), Some (Dyn, (SNoexpr, Dyn), None), x :: out)
+        (*let merged = merge locals m' in (merged, SFor(x, e', x'), Some (Dyn, (SNoexpr, Dyn), None), out)*)
 
   | While(a, b) -> let (typ, e, data) = func_expr globals locals stack flag a in 
         let (m', x', d, out) = func_stmt globals locals stack flag b in 
@@ -428,7 +418,6 @@
           if btype <> Dyn then 
           raise (Failure ("STypeError: invalid return type")) else 
           let func = { styp = Null; sfname = name; sformals = (List.rev bindout); slocals = locals; sbody = block } in 
-<<<<<<< HEAD
           (map', SFunc(func), [Bind(name, FuncType)]))
 
   | If(a, b, c) -> 
@@ -444,8 +433,7 @@
     let (m', x', out) = stmt m c in 
     let (typ, e', _) = expr m' b in 
     if equals map m' then (m', SFor(x, e', x'), out) 
-    else let merged = merge m m' in 
-    (merged, SFor(x, e', x'), out)
+    else let merged = merge m m' in (merged, SFor(x, e', x'), x :: out)
 
   | While(a, b) -> 
     let (_, e, _) = expr map a in 
@@ -453,23 +441,7 @@
     if equals map m' then (m', SWhile(e, x'), out) 
     else let merged = merge map m' in 
     (merged, SWhile(e, x'), out)
-=======
-          (map', SFunc(func), [StrongBind(name, FuncType)]))
-
-  | If(a, b, c) -> let (typ, e', _) = expr map a in let (map', value, out) = stmt map b in let (map'', value', out') = stmt map c in if equals map' map'' then (map', SIf(e', value, value'), out') else 
-         let merged = merge map' map'' in (merged, SIf(e', value, value'), out @ out')
-
-  | For(a, b, c) ->
-      let (m, x) = check_array map b a in
-      let (m', x', out) = stmt m c in
-      let (typ, e', _) = expr m' b in
-      if equals map m' then (m', SFor(x, e', x'), out)
-      else let merged = merge m m' in (merged, SFor(x, e', x'), x :: out)
-
-  | While(a, b) -> let (_, e, _) = expr map a in let (m', x', out) = stmt map b in if equals map m' then (m', SWhile(e, x'), out) else
-    let merged = merge map m' in (merged, SWhile(e, x'), out)
->>>>>>> d12d3731
-  
+
   | Nop -> (map, SNop, [])
   | Print(e) -> let (t, e', _) = expr map e in (map, SPrint(e'), [])
   | TypeInfo(a) -> 
