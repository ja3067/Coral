--- conflicted
+++ resolved
@@ -369,15 +369,9 @@
   | For(a, b, c) -> let (m, b1, b2) = check_array locals b a in 
         let (m', x', d, out) = func_stmt globals m stack {flag with cond = true; forloop = true;} c in 
         let (typ, e', _) = func_expr globals m' stack flag b in 
-<<<<<<< HEAD
-        if equals locals m' then (m', SFor(x, e', x'), d, out) else 
-        let merged = merge locals m' in (merged, SFor(x, e', x'), Some (Dyn, (SNoexpr, Dyn), None), x :: out)
-        (*let merged = merge locals m' in (merged, SFor(x, e', x'), Some (Dyn, (SNoexpr, Dyn), None), out)*)
-=======
         if equals locals m' then (m', SFor(b2, e', x'), d, b1 :: out)
         else let merged = merge locals m' in 
         (merged, SFor(b2, e', x'), match_data d None, b1 :: out)
->>>>>>> 36ed0247
 
   | While(a, b) -> let (typ, e, data) = func_expr globals locals stack flag a in 
         if typ <> Bool && typ <> Dyn then raise (Failure ("STypeError: invalid boolean type in 'if'"))
@@ -385,17 +379,10 @@
         if equals locals m' then (m', SWhile(e, x'), d, out) else
         let merged = merge locals m' in (merged, SWhile(e, x'), match_data d None, out)
 
-<<<<<<< HEAD
-  | Nop -> let (a, b, out) = stmt locals (Nop) in (a, b, None, out)
-  | Print(a) -> let (a, b, out) = stmt locals (Print a) in (a, b, None, out)
-  | TypeInfo(a) -> let (a, b, out) = stmt locals (TypeInfo a) in (a, b, None, out)
-  | _ as s -> let (map', value, out) = stmt locals s in (map', value, None, [])
-=======
   | Nop -> let (a, b, out) = stmt locals flag (Nop) in (a, b, None, out)
   | Type(a) -> let (a, b, out) = stmt locals flag (Type a) in (a, b, None, out)
   | Print(a) -> let (a, b, out) = stmt locals flag (Print a) in (a, b, None, out)
   | _ as s -> let (map', value, out) = stmt locals flag s in (map', value, None, [])
->>>>>>> 36ed0247
 
 
 (* evaluate statements in the global scope *)
@@ -466,14 +453,9 @@
     let (m, b1, b2) = check_array map b a in 
     let (m', x', out) = stmt m {flag with cond = true; forloop = true; } c in 
     let (typ, e', _) = expr m' b in 
-<<<<<<< HEAD
-    if equals map m' then (m', SFor(x, e', x'), out) 
-    else let merged = merge m m' in (merged, SFor(x, e', x'), x :: out)
-=======
     if equals map m' then (m', SFor(b2, e', x'), b1 :: out) 
     else let merged = merge m m' in 
     (merged, SFor(b2, e', x'), b1 :: out)
->>>>>>> 36ed0247
 
   | While(a, b) -> 
     let (t, e, _) = expr map a in 
@@ -484,21 +466,11 @@
     (merged, SWhile(e, x'), out)
 
   | Nop -> (map, SNop, [])
-<<<<<<< HEAD
   | Print(e) -> let (t, e', _) = expr map e in (map, SPrint(e'), [])
-  | TypeInfo(a) -> 
-=======
-  
   | Type(a) -> 
->>>>>>> 36ed0247
     let (t, e, _) = expr map a in 
     print_endline (type_to_string t); 
     (map, SNop, [])
- 
-   | Print(a) -> 
-    let (t, e, _) = expr map a in 
-    print_endline (string_of_sexpr e); 
-    (map, SNop, [])
 
   | _ as temp -> 
     print_endline ("NotImplementedError: '" ^ (stmt_to_string temp) ^ "' semantic checking not implemented"); (map, SNop, [])
