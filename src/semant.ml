--- conflicted
+++ resolved
@@ -21,7 +21,7 @@
     | Add when same && t1 = String -> String
     (* | Add | Sub | Mul | Div | Exp when t1 = Int || t1 = FloatArr || t1 = Bool && t2 = Int || t2 = Float || t2 = Bool -> Float *)
     | Less | Leq | Greater | Geq when not same && t1 = String || t2 = String -> raise except
-    | Eq | Neq | Less | Leq | Greater | Geq | And | Or -> Bool
+    | Eq | Neq | Less | Leq | Greater | Geq | And | Or when same -> Bool
     | And | Or when same && t1 = Bool -> Bool
     | Mul when is_arr t1 && t2 = Int -> t1
     | Mul when is_arr t2 && t1 = Int -> t2
@@ -360,13 +360,9 @@
     in let _ = dups (List.sort (fun (Bind(a, _)) (Bind(b, _)) -> compare a b) b) in 
 
     let Bind(name, btype) = a in 
-<<<<<<< HEAD
-    let (map', _, _) = assign locals (FuncType, (SNoexpr, FuncType), Some(Func(a, b, c))) a in (* Dyn *)
-    let (semantmap, _, _) = assign StringMap.empty (FuncType, (SNoexpr, FuncType), Some(Func(a, b, c))) a in (* empty map for semantic checking *)
-=======
+
     let (map', _, _) = assign locals (FuncType, (SNoexpr, FuncType), Some(Func(a, b, c))) (Bind(name, Dyn)) in (* Dyn *)
     let (semantmap, _, _) = assign StringMap.empty (FuncType, (SNoexpr, FuncType), Some(Func(a, b, c))) (Bind(name, Dyn)) in (* empty map for semantic checking *)
->>>>>>> 81dc2d40
 
     let (map'', bind) = List.fold_left 
         (fun (map, out) (Bind (x, t)) -> 
@@ -456,13 +452,8 @@
       | _ :: t -> dups t
     in let _ = dups (List.sort (fun (Bind(a, _)) (Bind(b, _)) -> compare a b) b) in let Bind(name, btype) = a in 
     
-<<<<<<< HEAD
-    let (map', _, _) = assign map (FuncType, (SNoexpr, FuncType), Some(Func(a, b, c))) a in
-    let (semantmap, _, _) = assign StringMap.empty (FuncType, (SNoexpr, FuncType), Some(Func(a, b, c))) a in (* empty map for semantic checking *)
-=======
     let (map', _, _) = assign map (FuncType, (SNoexpr, FuncType), Some(Func(a, b, c))) (Bind(name, Dyn)) in
     let (semantmap, _, _) = assign StringMap.empty (FuncType, (SNoexpr, FuncType), Some(Func(a, b, c))) (Bind(name, Dyn)) in (* empty map for semantic checking *)
->>>>>>> 81dc2d40
 
     let (map'', binds) = List.fold_left 
       (fun (map, out) (Bind(x, t)) -> 
@@ -510,16 +501,10 @@
     if t <> Bool && t <> Dyn then raise (Failure ("STypeError: invalid boolean type in 'if'"))
     else let (m', x', out) = stmt map {flag with cond = true; }b in 
     if equals map m' then (m', SWhile(e, x'), out) 
-<<<<<<< HEAD
-    else let merged = merge map m' in 
-    (merged, SWhile(e, x'), out)
-
-=======
     else let merged = transform map m' in 
     let slist = from_sblock x' in
     (merged, SWhile(e, SBlock(slist @ !rec2)), out)
   
->>>>>>> 81dc2d40
   | Nop -> (map, SNop, [])
   | Print(e) -> let (t, e', _) = expr map e in (map, SPrint(e'), [])
   | Type(a) -> 
