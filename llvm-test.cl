--- conflicted
+++ resolved
@@ -6,7 +6,6 @@
 			b = b-a
 	return a
 
-<<<<<<< HEAD
 print(gcd(1234342213,334232))
 
 
@@ -20,6 +19,7 @@
 else:
 	y=5
 
+print(x+y)
 
 print(1.+x)
 print(x+1.)
@@ -37,10 +37,6 @@
 
 if x:
 	print(10000)
-=======
-for i in l:
-	type(i)
->>>>>>> cc752614
 
 
 def foo():
