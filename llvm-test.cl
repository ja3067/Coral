--- conflicted
+++ resolved
@@ -1,17 +1,4 @@
-<<<<<<< HEAD
-a=1234342213
-b=334232
+l = [1, 0, 5, 12]
+a = l[8]
 
-while a != b:
-	if a > b:
-		a = a-b
-	else:
-		b = b-a
-
-print(a)
-=======
-l = [1]
-a = l[0]
-
-
->>>>>>> 7b08370a
+print(a)