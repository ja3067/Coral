

def gcd(a,b):
	while a != b:
		if a>b:
			a = a-b
		else:
			b = b-a
	return a

print(gcd(1234342213,334232))

<<<<<<< HEAD
=======
x = 5

print(foo())
>>>>>>> a56e17d2
<|MERGE_RESOLUTION|>--- conflicted
+++ resolved
@@ -1,5 +1,3 @@
-
-
 def gcd(a,b):
 	while a != b:
 		if a>b:
@@ -9,10 +7,3 @@
 	return a
 
 print(gcd(1234342213,334232))
-
-<<<<<<< HEAD
-=======
-x = 5
-
-print(foo())
->>>>>>> a56e17d2
