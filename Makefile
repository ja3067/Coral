.PHONY: all clean byte native

OCB_FLAGS = -tag bin_annot -I src/getopt -I src -use-ocamlfind 
OCB = ocamlbuild $(OCB_FLAGS)

all: native 
	./comp.sh llvm-test.cl

clean:
<<<<<<< HEAD
	$(OCB) -clean 
	rm -rf testall.log *.diff *out main source.ll source.o source.s .ll
=======
	$(OCB) -clean
	rm -f *.log *.out *.diff
>>>>>>> ed52ac1c

native:
	$(OCB) coral.native

byte:
	$(OCB) coral.byte

<<<<<<< HEAD
# Building the tarball

#TESTS = add1

#TESTFILES = $(TESTS:%=test-%.cl) $(TESTS:%=test-%.out)

#TARFILES = ast.ml codegen.ml Makefile _tags coral.ml parsesr.mly README \
        scanner.mll semant.ml testall.sh \ 
#	$(TESTFILES:%=tests/%)

#coral-llvm.tar.gz : $(TARFILES) 
#	cd .. && tar czf coral-llvm/coral-llvm.tar.gz \
		$(TARfILES:%=coral-llvm/%
=======
test:
	./testall.sh
>>>>>>> ed52ac1c
<|MERGE_RESOLUTION|>--- conflicted
+++ resolved
@@ -7,13 +7,8 @@
 	./comp.sh llvm-test.cl
 
 clean:
-<<<<<<< HEAD
 	$(OCB) -clean 
-	rm -rf testall.log *.diff *out main source.ll source.o source.s .ll
-=======
-	$(OCB) -clean
-	rm -f *.log *.out *.diff
->>>>>>> ed52ac1c
+	rm -rf testall.log *.diff *.out main source.ll source.o source.s .ll
 
 native:
 	$(OCB) coral.native
@@ -21,7 +16,9 @@
 byte:
 	$(OCB) coral.byte
 
-<<<<<<< HEAD
+test:
+	./testall.sh
+
 # Building the tarball
 
 #TESTS = add1
@@ -34,8 +31,4 @@
 
 #coral-llvm.tar.gz : $(TARFILES) 
 #	cd .. && tar czf coral-llvm/coral-llvm.tar.gz \
-		$(TARfILES:%=coral-llvm/%
-=======
-test:
-	./testall.sh
->>>>>>> ed52ac1c
+# 		$(TARfILES:%=coral-llvm/%
