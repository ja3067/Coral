--- conflicted
+++ resolved
@@ -8,11 +8,7 @@
 
 clean:
 	$(OCB) -clean 
-<<<<<<< HEAD
-	rm -rf testall.log *.diff *out main
-=======
 	rm -rf testall.log *.diff *out main source.ll source.o source.s .ll
->>>>>>> 02c0babe
 
 native:
 	$(OCB) coral.native
@@ -32,11 +28,4 @@
 
 #coral-llvm.tar.gz : $(TARFILES) 
 #	cd .. && tar czf coral-llvm/coral-llvm.tar.gz \
-<<<<<<< HEAD
-		$(TARfILES:%=coral-llvm/%
-
-
-
-=======
-		$(TARfILES:%=coral-llvm/%
->>>>>>> 02c0babe
+		$(TARfILES:%=coral-llvm/%