#!/bin/sh

# Regression testing script for Coral 
# Taken largely from provide MicroC script
#  Step through a list of files
#  Compile, run, and check the output of each expected-to-work test
#  Compile and check the error of each expected-to-fail test

# Path to the LLVM interpreter
LLI="lli"
#LLI="/usr/local/opt/llvm/bin/lli"

# Path to the LLVM compiler
LLC="llc"

# Path to the C compiler
CC="cc"

# Path to the coralc compiler.  
CORAL="./coral.native"

# Set time limit for all operations
ulimit -t 30

globallog=testall.log
rm -f $globallog
error=0
globalerror=0

keep=0

Usage() {
    echo "Usage: testall.sh [options] [.mc files]"
    echo "-k    Keep intermediate files"
    echo "-h    Print this help"
    exit 1
}

SignalError() {
    if [ $error -eq 0 ] ; then
	echo "FAILED"
	error=1
    fi
    echo "  $1"
}

# Compare <outfile> <reffile> <difffile>
# Compares the outfile with reffile.  Differences, if any, written to difffile
Compare() {
    generatedfiles="$generatedfiles $3"
    echo diff -b $1 $2 ">" $3 1>&2
    diff -b "$1" "$2" > "$3" 2>&1 || {
	SignalError "$1 differs"
	echo "FAILED $1 differs from $2" 1>&2
    }
}

# Run <args>
# Report the command, run it, and report any errors
Run() {
    echo $* 1>&2
    eval $* || {
	SignalError "$1 failed on $*"
	return 1
    }
}

# RunFail <args>
# Report the command, run it, and expect an error
RunFail() {
    echo $* 1>&2
    eval $* && {
	SignalError "failed: $* did not report an error"
	return 1
    }
    return 0
}


CheckLLVM() {
    error=0
    basename=`echo $1 | sed 's/.*\\///
                             s/.cl//'`
    reffile=`echo $1 | sed 's/.cl$//'`
    basedir="`echo $1 | sed 's/\/[^\/]*$//'`/."

    echo -n "$basename..."

    echo 1>&2
    echo "###### Testing $basename" 1>&2

    generatedfiles=""

    generatedfiles="$generatedfiles ${basename}.ll ${basename}.s ${basename}.exe ${basename}.out" &&
    
<<<<<<< HEAD

=======
>>>>>>> c81f9207
    Run "$CORAL" "-r" "$1" ">" "${basename}.out" &&
    Compare ${basename}.out ${reffile}.out ${basename}.diff

    # Report the status and clean up the generated files

    if [ $error -eq 0 ] ; then
    if [ $keep -eq 0 ] ; then
        rm -f $generatedfiles
    fi
    echo "OK"
    echo "###### SUCCESS" 1>&2
    else
    echo "###### FAILED" 1>&2
    globalerror=$error
    fi
}

CheckSemant() {
    error=0
    basename=`echo $1 | sed 's/.*\\///
                             s/.cl//'`
    reffile=`echo $1 | sed 's/.cl$//'`
    basedir="`echo $1 | sed 's/\/[^\/]*$//'`/."

    echo -n "$basename..."

    echo 1>&2
    echo "###### Testing $basename" 1>&2

    generatedfiles=""

    generatedfiles="$generatedfiles ${basename}.out" &&
    
    Run "$CORAL" "$1" ">" "${basename}.out" &&
    Compare ${basename}.out ${reffile}.out ${basename}.diff

    # Report the status and clean up the generated files

    if [ $error -eq 0 ] ; then
	if [ $keep -eq 0 ] ; then
	    rm -f $generatedfiles
	fi
	echo "OK"
	echo "###### SUCCESS" 1>&2
    else
	echo "###### FAILED" 1>&2
	globalerror=$error
    fi
}

if [ $# -ge 1 ]
then
    files=$@
else
    files="tests/test-*.cl tests/sfail-*.cl tests/stest-*.cl" # tests/fail-*.cl 
fi

for file in $files
do
    case $file in
               
	*stest-*)
	    CheckSemant $file 2>> $globallog
	    ;;
	*sfail-*)
 	     CheckSemant $file 2>> $globallog
        ;;
    *test-*)
        CheckLLVM $file 2>> $globallog
        ;;
    *fail-*)
        CheckLLVM $file 2>> $globallog
        ;;
	*)
	    echo "unknown file type $file"
	    globalerror=1
	    ;;
    esac
done

exit $globalerror<|MERGE_RESOLUTION|>--- conflicted
+++ resolved
@@ -93,10 +93,6 @@
 
     generatedfiles="$generatedfiles ${basename}.ll ${basename}.s ${basename}.exe ${basename}.out" &&
     
-<<<<<<< HEAD
-
-=======
->>>>>>> c81f9207
     Run "$CORAL" "-r" "$1" ">" "${basename}.out" &&
     Compare ${basename}.out ${reffile}.out ${basename}.diff
 
