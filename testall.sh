#!/bin/sh

# Regression testing script for Coral 
# Taken largely from provide MicroC script
#  Step through a list of files
#  Compile, run, and check the output of each expected-to-work test
#  Compile and check the error of each expected-to-fail test

# Path to the LLVM interpreter
LLI="lli"
#LLI="/usr/local/opt/llvm/bin/lli"

# Path to the LLVM compiler
LLC="llc"

# Path to the C compiler
CC="cc"

# Path to the coralc compiler.  
CORAL="./coral.native"

# Set time limit for all operations
ulimit -t 30

globallog=testall.log
rm -f $globallog
error=0
globalerror=0

keep=0

Usage() {
    echo "Usage: testall.sh [options] [.mc files]"
    echo "-k    Keep intermediate files"
    echo "-h    Print this help"
    exit 1
}

SignalError() {
    if [ $error -eq 0 ] ; then
	echo "FAILED"
	error=1
    fi
    echo "  $1"
}

# Compare <outfile> <reffile> <difffile>
# Compares the outfile with reffile.  Differences, if any, written to difffile
Compare() {
    generatedfiles="$generatedfiles $3"
    echo diff -b $1 $2 ">" $3 1>&2
    diff -b "$1" "$2" > "$3" 2>&1 || {
	SignalError "$1 differs"
	echo "FAILED $1 differs from $2" 1>&2
    }
}

# Run <args>
# Report the command, run it, and report any errors
Run() {
    echo $* 1>&2
    eval $* || {
	SignalError "$1 failed on $*"
	return 1
    }
}

# RunFail <args>
# Report the command, run it, and expect an error
RunFail() {
    echo $* 1>&2
    eval $* && {
	SignalError "failed: $* did not report an error"
	return 1
    }
    return 0
}


CheckLLVM() {
    error=0
    basename=`echo $1 | sed 's/.*\\///
                             s/.cl//'`
    reffile=`echo $1 | sed 's/.cl$//'`
    basedir="`echo $1 | sed 's/\/[^\/]*$//'`/."

    echo -n "$basename..."

    echo 1>&2
    echo "###### Testing $basename" 1>&2

    generatedfiles=""

    generatedfiles="$generatedfiles ${basename}.ll ${basename}.s ${basename}.exe ${basename}.out" &&
    
    Run "$CORAL" "$1" ">" "${basename}.out" &&
    Compare ${basename}.out ${reffile}.out ${basename}.diff

    # Report the status and clean up the generated files

    if [ $error -eq 0 ] ; then
    if [ $keep -eq 0 ] ; then
        rm -f $generatedfiles
    fi
    echo "OK"
    echo "###### SUCCESS" 1>&2
    else
    echo "###### FAILED" 1>&2
    globalerror=$error
    fi
}

CheckSemant() {
    error=0
    basename=`echo $1 | sed 's/.*\\///
                             s/.cl//'`
    reffile=`echo $1 | sed 's/.cl$//'`
    basedir="`echo $1 | sed 's/\/[^\/]*$//'`/."

    echo -n "$basename..."

    echo 1>&2
    echo "###### Testing $basename" 1>&2

    generatedfiles=""

    generatedfiles="$generatedfiles ${basename}.out" &&
    
    Run "$CORAL" "-no-compile" "$1" ">" "${basename}.out" &&
    Compare ${basename}.out ${reffile}.out ${basename}.diff

    # Report the status and clean up the generated files

    if [ $error -eq 0 ] ; then
	if [ $keep -eq 0 ] ; then
	    rm -f $generatedfiles
	fi
	echo "OK"
	echo "###### SUCCESS" 1>&2
    else
	echo "###### FAILED" 1>&2
	globalerror=$error
    fi
}

if [ $# -ge 1 ]
then
    files=$@
else
<<<<<<< HEAD
    files="tests/test-*.cl tests/sfail-*.cl tests/stest-*.cl tests/fail-*.cl"
=======
    files="tests/test-*.cl tests/sfail-*.cl tests/stest-*.cl  tests/fail-*.cl"
>>>>>>> 74b95c98
fi

for file in $files
do
    case $file in
               
	*stest-*)
	    CheckSemant $file 2>> $globallog
	    ;;
  *sfail-*)
 	     CheckSemant $file 2>> $globallog
      ;;
  *test-*)
      CheckLLVM $file 2>> $globallog
      ;;
  *fail-*)
      CheckLLVM $file 2>> $globallog
      ;;
	*)
	    echo "unknown file type $file"
	    globalerror=1
	    ;;
    esac
done

exit $globalerror<|MERGE_RESOLUTION|>--- conflicted
+++ resolved
@@ -147,11 +147,7 @@
 then
     files=$@
 else
-<<<<<<< HEAD
     files="tests/test-*.cl tests/sfail-*.cl tests/stest-*.cl tests/fail-*.cl"
-=======
-    files="tests/test-*.cl tests/sfail-*.cl tests/stest-*.cl  tests/fail-*.cl"
->>>>>>> 74b95c98
 fi
 
 for file in $files
