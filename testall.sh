#!/bin/sh

# Regression testing script for Coral 
# Taken largely from provide MicroC script
#  Step through a list of files
#  Compile, run, and check the output of each expected-to-work test
#  Compile and check the error of each expected-to-fail test

# Path to the LLVM interpreter
LLI="lli"
#LLI="/usr/local/opt/llvm/bin/lli"

# Path to the LLVM compiler
LLC="llc"

# Path to the C compiler
CC="cc"

# Path to the coralc compiler.  
CORAL="./coral.native"

# Set time limit for all operations
ulimit -t 30

globallog=testall.log
rm -f $globallog
error=0
globalerror=0

keep=0

Usage() {
    echo "Usage: testall.sh [options] [.mc files]"
    echo "-k    Keep intermediate files"
    echo "-h    Print this help"
    exit 1
}

SignalError() {
    if [ $error -eq 0 ] ; then
	echo "FAILED"
	error=1
    fi
    echo "  $1"
}

# Compare <outfile> <reffile> <difffile>
# Compares the outfile with reffile.  Differences, if any, written to difffile
Compare() {
    generatedfiles="$generatedfiles $3"
    echo diff -b $1 $2 ">" $3 1>&2
    diff -b "$1" "$2" > "$3" 2>&1 || {
	SignalError "$1 differs"
	echo "FAILED $1 differs from $2" 1>&2
    }
}

# Run <args>
# Report the command, run it, and report any errors
Run() {
    echo $* 1>&2
    eval $* || {
	SignalError "$1 failed on $*"
	return 1
    }
}

# RunFail <args>
# Report the command, run it, and expect an error
RunFail() {
    echo $* 1>&2
    eval $* && {
	SignalError "failed: $* did not report an error"
	return 1
    }
    return 0
}


CheckLLVM() {
    error=0
    basename=`echo $1 | sed 's/.*\\///
                             s/.cl//'`
    reffile=`echo $1 | sed 's/.cl$//'`
    basedir="`echo $1 | sed 's/\/[^\/]*$//'`/."

    echo -n "$basename..."

    echo 1>&2
    echo "###### Testing $basename" 1>&2

    generatedfiles=""

    generatedfiles="$generatedfiles ${basename}.ll ${basename}.s ${basename}.exe ${basename}.out" &&
    
<<<<<<< HEAD
    Run "$CORAL" "-r -c" "$1" > "${basename}.out"
=======
    Run "$CORAL" "-r -c" "$1" ">" "${basename}.out" &&
>>>>>>> 2f421dbb
    Compare ${basename}.out ${reffile}.out ${basename}.diff

    # Report the status and clean up the generated files

    if [ $error -eq 0 ] ; then
    if [ $keep -eq 0 ] ; then
        rm -f $generatedfiles
    fi
    echo "OK"
    echo "###### SUCCESS" 1>&2
    else
    echo "###### FAILED" 1>&2
    globalerror=$error
    fi
}

CheckSemant() {
    error=0
    basename=`echo $1 | sed 's/.*\\///
                             s/.cl//'`
    reffile=`echo $1 | sed 's/.cl$//'`
    basedir="`echo $1 | sed 's/\/[^\/]*$//'`/."

    echo -n "$basename..."

    echo 1>&2
    echo "###### Testing $basename" 1>&2

    generatedfiles=""

    generatedfiles="$generatedfiles ${basename}.out" &&
    
    Run "$CORAL" "-c" "$1" ">" "${basename}.out" &&
    Compare ${basename}.out ${reffile}.out ${basename}.diff

    # Report the status and clean up the generated files

    if [ $error -eq 0 ] ; then
	if [ $keep -eq 0 ] ; then
	    rm -f $generatedfiles
	fi
	echo "OK"
	echo "###### SUCCESS" 1>&2
    else
	echo "###### FAILED" 1>&2
	globalerror=$error
    fi
}

if [ $# -ge 1 ]
then
    files=$@
else
    files="tests/test-*.cl tests/sfail-*.cl tests/stest-*.cl" # tests/fail-*.cl 
fi

for file in $files
do
    case $file in
               
	*stest-*)
	    CheckSemant $file 2>> $globallog
	    ;;
	*sfail-*)
 	     CheckSemant $file 2>> $globallog
        ;;
    *test-*)
        CheckLLVM $file 2>> $globallog
        ;;
    *fail-*)
        CheckLLVM $file 2>> $globallog
        ;;
	*)
	    echo "unknown file type $file"
	    globalerror=1
	    ;;
    esac
done

exit $globalerror<|MERGE_RESOLUTION|>--- conflicted
+++ resolved
@@ -93,11 +93,8 @@
 
     generatedfiles="$generatedfiles ${basename}.ll ${basename}.s ${basename}.exe ${basename}.out" &&
     
-<<<<<<< HEAD
-    Run "$CORAL" "-r -c" "$1" > "${basename}.out"
-=======
+
     Run "$CORAL" "-r -c" "$1" ">" "${basename}.out" &&
->>>>>>> 2f421dbb
     Compare ${basename}.out ${reffile}.out ${basename}.diff
 
     # Report the status and clean up the generated files
