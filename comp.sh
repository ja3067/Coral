#!/bin/bash
<<<<<<< HEAD
./coral.native -c $1 > source.ll && llc source.ll -o source.s && gcc source.s -o main && echo "=======" && ./main
=======
./coral.native -r -c $1 > source.ll && llc source.ll -o source.s && gcc source.s -o main && ./main
>>>>>>> 466915bf
<|MERGE_RESOLUTION|>--- conflicted
+++ resolved
@@ -1,6 +1,2 @@
 #!/bin/bash
-<<<<<<< HEAD
-./coral.native -c $1 > source.ll && llc source.ll -o source.s && gcc source.s -o main && echo "=======" && ./main
-=======
-./coral.native -r -c $1 > source.ll && llc source.ll -o source.s && gcc source.s -o main && ./main
->>>>>>> 466915bf
+./coral.native -r -c $1 > source.ll && llc source.ll -o source.s && gcc source.s -o main && echo "=======" && ./main