--- conflicted
+++ resolved
@@ -2,8 +2,4 @@
 true: package(llvm), package(llvm.analysis)
 
 # Enable almost all compiler warnings
-<<<<<<< HEAD
-true : warn(-8-11-26)
-=======
-true : warn(-8-11-26-23)
->>>>>>> 2f421dbb
+true : warn(-8-11-26-23)